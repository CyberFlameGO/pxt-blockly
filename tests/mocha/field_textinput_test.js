/**
 * @license
 * Copyright 2019 Google LLC
 *
 * Licensed under the Apache License, Version 2.0 (the "License");
 * you may not use this file except in compliance with the License.
 * You may obtain a copy of the License at
 *
 *   http://www.apache.org/licenses/LICENSE-2.0
 *
 * Unless required by applicable law or agreed to in writing, software
 * distributed under the License is distributed on an "AS IS" BASIS,
 * WITHOUT WARRANTIES OR CONDITIONS OF ANY KIND, either express or implied.
 * See the License for the specific language governing permissions and
 * limitations under the License.
 */

suite('Text Input Fields', function() {
  function assertValue(textInputField, expectedValue, opt_expectedText) {
    var actualValue = textInputField.getValue();
    var actualText = textInputField.getText();
    opt_expectedText = opt_expectedText || expectedValue;
    assertEquals(actualValue, expectedValue);
    assertEquals(actualText, opt_expectedText);
  }
  function assertValueDefault(textInputField) {
    assertValue(textInputField, '');
  }
  suite('Constructor', function() {
    test('Empty', function() {
      var textInputField = new Blockly.FieldTextInput();
      assertValueDefault(textInputField);
    });
    test('Undefined', function() {
      var textInputField = new Blockly.FieldTextInput(undefined);
      assertValueDefault(textInputField);
    });
    test('String', function() {
      var textInputField = new Blockly.FieldTextInput('value');
      assertValue(textInputField, 'value');
    });
    test('Number (Truthy)', function() {
      var textInputField = new Blockly.FieldTextInput(1);
      assertValue(textInputField, '1');
    });
    test('Number (Falsy)', function() {
      var textInputField = new Blockly.FieldTextInput(0);
      assertValue(textInputField, '0');
    });
    test('Boolean True', function() {
      var textInputField = new Blockly.FieldTextInput(true);
      assertValue(textInputField, 'true');
    });
    test('Boolean False', function() {
      var textInputField = new Blockly.FieldTextInput(false);
      assertValue(textInputField, 'false');
    });
  });
  suite('fromJson', function() {
    test('Empty', function() {
      var textInputField = new Blockly.FieldTextInput.fromJson({});
      assertValueDefault(textInputField);
    });
    test('Undefined', function() {
      var textInputField = new Blockly.FieldTextInput
          .fromJson({ text: undefined});
      assertValueDefault(textInputField);
    });
    test('String', function() {
      var textInputField = Blockly.FieldTextInput.fromJson({ text:'value' });
      assertValue(textInputField, 'value');
    });
    test('Number (Truthy)', function() {
      var textInputField = Blockly.FieldTextInput.fromJson({ text:1 });
      assertValue(textInputField, '1');
    });
    test('Number (Falsy)', function() {
      var textInputField = Blockly.FieldTextInput.fromJson({ text:0 });
      assertValue(textInputField, '0');
    });
    test('Boolean True', function() {
      var textInputField = Blockly.FieldTextInput.fromJson({ text:true });
      assertValue(textInputField, 'true');
    });
    test('Boolean False', function() {
      var textInputField = Blockly.FieldTextInput.fromJson({ text:false });
      assertValue(textInputField, 'false');
    });
  });
  suite('setValue', function() {
    suite('Empty -> New Value', function() {
      setup(function() {
        this.textInputField = new Blockly.FieldTextInput();
      });
      test('Null', function() {
        this.textInputField.setValue(null);
        assertValueDefault(this.textInputField);
      });
      test('Undefined', function() {
        this.textInputField.setValue(undefined);
        assertValueDefault(this.textInputField);
      });
      test('New String', function() {
        this.textInputField.setValue('newValue');
        assertValue(this.textInputField, 'newValue');
      });
      test('Number (Truthy)', function() {
        this.textInputField.setValue(1);
        assertValue(this.textInputField, '1');
      });
      test('Number (Falsy)', function() {
        this.textInputField.setValue(0);
        assertValue(this.textInputField, '0');
      });
      test('Boolean True', function() {
        this.textInputField.setValue(true);
        assertValue(this.textInputField, 'true');
      });
      test('Boolean False', function() {
        this.textInputField.setValue(false);
        assertValue(this.textInputField, 'false');
      });
    });
    suite('Value -> New Value', function() {
      setup(function() {
        this.textInputField = new Blockly.FieldTextInput('value');
      });
      test('Null', function() {
        this.textInputField.setValue(null);
        assertValue(this.textInputField, 'value');
      });
      test('Undefined', function() {
        this.textInputField.setValue(undefined);
        assertValue(this.textInputField, 'value');
      });
      test('New String', function() {
        this.textInputField.setValue('newValue');
        assertValue(this.textInputField, 'newValue');
      });
      test('Number (Truthy)', function() {
        this.textInputField.setValue(1);
        assertValue(this.textInputField, '1');
      });
      test('Number (Falsy)', function() {
        this.textInputField.setValue(0);
        assertValue(this.textInputField, '0');
      });
      test('Boolean True', function() {
        this.textInputField.setValue(true);
        assertValue(this.textInputField, 'true');
      });
      test('Boolean False', function() {
        this.textInputField.setValue(false);
        assertValue(this.textInputField, 'false');
      });
    });
  });
  suite('Validators', function() {
    setup(function() {
      this.textInputField = new Blockly.FieldTextInput('value');
      this.textInputField.htmlInput_ = Object.create(null);
      this.textInputField.htmlInput_.oldValue_ = 'value';
      this.textInputField.htmlInput_.untypedDefaultValue_ = 'value';
      this.stub = sinon.stub(this.textInputField, 'resizeEditor_');
    });
    teardown(function() {
      this.textInputField.setValidator(null);
<<<<<<< HEAD
      this.htmlInput_ = null;
=======
      Blockly.FieldTextInput.htmlInput_ = null;
      if (this.stub) {
        this.stub.restore();
      }
>>>>>>> 1a2fb6dd
    });
    suite('Null Validator', function() {
      setup(function() {
        this.textInputField.setValidator(function() {
          return null;
        });
      });
      test('When Editing', function() {
        this.textInputField.isBeingEdited_ = true;
        this.textInputField.htmlInput_.value = 'newValue';
        this.textInputField.onHtmlInputChange_(null);
        assertValue(this.textInputField, 'value', 'newValue');
        this.textInputField.isBeingEdited_ = false;
      });
      test('When Not Editing', function() {
        this.textInputField.setValue('newValue');
        assertValue(this.textInputField, 'value');
      });
    });
    suite('Remove \'a\' Validator', function() {
      setup(function() {
        this.textInputField.setValidator(function(newValue) {
          return newValue.replace(/a/g, '');
        });
      });
      test('When Editing', function() {
        this.textInputField.isBeingEdited_ = true;
        this.textInputField.htmlInput_.value = 'bbbaaa';
        this.textInputField.onHtmlInputChange_(null);
        assertValue(this.textInputField, 'bbb', 'bbbaaa');
        this.textInputField.isBeingEdited_ = false;
      });
      test('When Not Editing', function() {
        this.textInputField.setValue('bbbaaa');
        assertValue(this.textInputField, 'bbb');
      });
    });
    suite('Returns Undefined Validator', function() {
      setup(function() {
        this.textInputField.setValidator(function() {});
      });
      test('When Editing', function() {
        this.textInputField.isBeingEdited_ = true;
        this.textInputField.htmlInput_.value = 'newValue';
        this.textInputField.onHtmlInputChange_(null);
        assertValue(this.textInputField, 'newValue');
        this.textInputField.isBeingEdited_ = false;
      });
      test('When Not Editing', function() {
        this.textInputField.setValue('newValue');
        assertValue(this.textInputField, 'newValue');
      });
    });
  });
  suite('Customization', function() {
    suite('Spellcheck', function() {
      setup(function() {
        this.prepField = function(field) {
          var workspace = {
            scale: 1,
            getRenderer: function() { return {}; },
            getTheme: function() { return {}; },
            markFocused: function() {}
          };
          field.sourceBlock_ = {
            workspace: workspace
          };
          field.constants_ = {
            FIELD_TEXT_FONTSIZE: 11,
            FIELD_TEXT_FONTWEIGHT: 'normal',
            FIELD_TEXT_FONTFAMILY: 'sans-serif'
          };
          field.clickTarget_ = document.createElement('div');
          Blockly.mainWorkspace = workspace;
          Blockly.WidgetDiv.DIV = document.createElement('div');
          this.stub = sinon.stub(field, 'resizeEditor_');
        };

        this.assertSpellcheck = function(field, value) {
          this.prepField(field);
          field.showEditor_();
          chai.assert.equal(field.htmlInput_.getAttribute('spellcheck'),
              value.toString());
        };
      });
      teardown(function() {
        if (this.stub) {
          this.stub.restore();
        }
      });
      test('Default', function() {
        var field = new Blockly.FieldTextInput('test');
        this.assertSpellcheck(field, true);
      });
      test('JS Constructor', function() {
        var field = new Blockly.FieldTextInput('test', null, {
          spellcheck: false
        });
        this.assertSpellcheck(field, false);
      });
      test('JSON Definition', function() {
        var field = Blockly.FieldTextInput.fromJson({
          text: 'test',
          spellcheck: false
        });
        this.assertSpellcheck(field, false);
      });
      test('setSpellcheck Editor Hidden', function() {
        var field = new Blockly.FieldTextInput('test');
        field.setSpellcheck(false);
        this.assertSpellcheck(field, false);
      });
      test('setSpellcheck Editor Shown', function() {
        var field = new Blockly.FieldTextInput('test');
        this.prepField(field);
        field.showEditor_();
        field.setSpellcheck(false);
        chai.assert.equal(field.htmlInput_.getAttribute('spellcheck'), 'false');
      });
    });
  });
});<|MERGE_RESOLUTION|>--- conflicted
+++ resolved
@@ -165,14 +165,10 @@
     });
     teardown(function() {
       this.textInputField.setValidator(null);
-<<<<<<< HEAD
-      this.htmlInput_ = null;
-=======
       Blockly.FieldTextInput.htmlInput_ = null;
       if (this.stub) {
         this.stub.restore();
       }
->>>>>>> 1a2fb6dd
     });
     suite('Null Validator', function() {
       setup(function() {
