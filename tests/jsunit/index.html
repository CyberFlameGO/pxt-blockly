--- conflicted
+++ resolved
@@ -23,17 +23,11 @@
     <script src="names_test.js"></script>
     <script src="procedures_test.js"></script>
     <script src="utils_test.js"></script>
-<<<<<<< HEAD
-    <script src="variable_map_test.js"></script>
-    <script src="variable_model_test.js"></script>
-    <script src="widget_div_test.js"></script>
-=======
     <script src="variables_test.js"></script>
     <script src="variable_map_test.js"></script>
     <script src="variable_model_test.js"></script>
     <script src="widget_div_test.js"></script>
     <script src="workspace_comment_test.js"></script>
->>>>>>> 82fd258a
     <script src="workspace_test.js"></script>
     <script src="workspace_undo_redo_test.js"></script>
     <script src="xml_test.js"></script>
