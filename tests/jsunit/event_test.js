--- conflicted
+++ resolved
@@ -483,22 +483,6 @@
 
 function test_events_filter() {
   eventTest_setUpWithMockBlocks();
-<<<<<<< HEAD
-  var block1 = workspace.newBlock('field_variable_test_block', '1');
-  var events = [
-    new Blockly.Events.BlockCreate(block1),
-    new Blockly.Events.BlockMove(block1),
-    new Blockly.Events.BlockChange(block1, 'field', 'VAR', 'item', 'item1'),
-    new Blockly.Events.Ui(block1, 'click')
-  ];
-  var filteredEvents = Blockly.Events.filter(events, true);
-  assertEquals(4, filteredEvents.length);  // no event should have been removed.
-  // test that the order hasn't changed
-  assertTrue(filteredEvents[0] instanceof Blockly.Events.BlockCreate);
-  assertTrue(filteredEvents[1] instanceof Blockly.Events.BlockMove);
-  assertTrue(filteredEvents[2] instanceof Blockly.Events.BlockChange);
-  assertTrue(filteredEvents[3] instanceof Blockly.Events.Ui);
-=======
   try {
     var block1 = workspace.newBlock('field_variable_test_block', '1');
     var events = [
@@ -517,28 +501,10 @@
   } finally {
     eventTest_tearDownWithMockBlocks();
   }
->>>>>>> 82fd258a
 }
 
 function test_events_filterForward() {
   eventTest_setUpWithMockBlocks();
-<<<<<<< HEAD
-  var block1 = workspace.newBlock('field_variable_test_block', '1');
-  var events = [
-    new Blockly.Events.BlockCreate(block1),
-  ];
-  helper_addMoveEvent(events, block1, 1, 1);
-  helper_addMoveEvent(events, block1, 2, 2);
-  helper_addMoveEvent(events, block1, 3, 3);
-  var filteredEvents = Blockly.Events.filter(events, true);
-  assertEquals(2, filteredEvents.length);  // duplicate moves should have been removed.
-  // test that the order hasn't changed
-  assertTrue(filteredEvents[0] instanceof Blockly.Events.BlockCreate);
-  assertTrue(filteredEvents[1] instanceof Blockly.Events.BlockMove);
-  assertEquals(3, filteredEvents[1].newCoordinate.x);
-  assertEquals(3, filteredEvents[1].newCoordinate.y);
-  eventTest_tearDownWithMockBlocks();
-=======
   try {
     var block1 = workspace.newBlock('field_variable_test_block', '1');
     var events = [
@@ -557,28 +523,10 @@
   } finally {
     eventTest_tearDownWithMockBlocks();
   }
->>>>>>> 82fd258a
 }
 
 function test_events_filterBackward() {
   eventTest_setUpWithMockBlocks();
-<<<<<<< HEAD
-  var block1 = workspace.newBlock('field_variable_test_block', '1');
-  var events = [
-    new Blockly.Events.BlockCreate(block1),
-  ];
-  helper_addMoveEvent(events, block1, 1, 1);
-  helper_addMoveEvent(events, block1, 2, 2);
-  helper_addMoveEvent(events, block1, 3, 3);
-  var filteredEvents = Blockly.Events.filter(events, false);
-  assertEquals(2, filteredEvents.length);  // duplicate event should have been removed.
-  // test that the order hasn't changed
-  assertTrue(filteredEvents[0] instanceof Blockly.Events.BlockCreate);
-  assertTrue(filteredEvents[1] instanceof Blockly.Events.BlockMove);
-  assertEquals(1, filteredEvents[1].newCoordinate.x);
-  assertEquals(1, filteredEvents[1].newCoordinate.y);
-  eventTest_tearDownWithMockBlocks();
-=======
   try {
     var block1 = workspace.newBlock('field_variable_test_block', '1');
     var events = [
@@ -597,7 +545,6 @@
   } finally {
     eventTest_tearDownWithMockBlocks();
   }
->>>>>>> 82fd258a
 }
 
 function test_events_filterDifferentBlocks() {
@@ -664,8 +611,6 @@
 }
 
 /**
-<<<<<<< HEAD
-=======
  * Tests that events that collide on a (event, block, workspace) tuple
  * but cannot be merged do not get dropped during filtering.
  */
@@ -708,7 +653,6 @@
 }
 
 /**
->>>>>>> 82fd258a
  * Helper function to simulate block move events.
  *
  * @param {!Array.<Blockly.Events.Abstract>} events a queue of events.
@@ -720,8 +664,6 @@
   events.push(new Blockly.Events.BlockMove(block));
   block.xy_ = new goog.math.Coordinate(newX, newY);
   events[events.length-1].recordNew();
-<<<<<<< HEAD
-=======
 }
 
 function helper_addMoveEventParent(events, block, parent) {
@@ -800,5 +742,4 @@
     eventTest_tearDownWithMockBlocks();
     Blockly.Events.fire = savedFireFunc;
   }
->>>>>>> 82fd258a
 }