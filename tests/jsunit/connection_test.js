/**
 * @license
 * Blockly Tests
 *
 * Copyright 2016 Google Inc.
 * https://developers.google.com/blockly/
 *
 * Licensed under the Apache License, Version 2.0 (the "License");
 * you may not use this file except in compliance with the License.
 * You may obtain a copy of the License at
 *
 *   http://www.apache.org/licenses/LICENSE-2.0
 *
 * Unless required by applicable law or agreed to in writing, software
 * distributed under the License is distributed on an "AS IS" BASIS,
 * WITHOUT WARRANTIES OR CONDITIONS OF ANY KIND, either express or implied.
 * See the License for the specific language governing permissions and
 * limitations under the License.
 */

/**
 * @fileoverview Tests for connection logic.
 * @author fenichel@google.com (Rachel Fenichel)
 */
'use strict';

var input;
var output;
var previous;
var next;

var dummyWorkspace;

function connectionTest_setUp() {
  dummyWorkspace = {};
  function createDummyBlock() {
    return {
      workspace: dummyWorkspace,
      isShadow: function() {return false;}
    };
  }
  input = new Blockly.Connection(createDummyBlock(),
      Blockly.INPUT_VALUE);
  output = new Blockly.Connection(createDummyBlock(),
      Blockly.OUTPUT_VALUE);
  previous = new Blockly.Connection(createDummyBlock(),
      Blockly.PREVIOUS_STATEMENT);
  next = new Blockly.Connection(createDummyBlock(),
      Blockly.NEXT_STATEMENT);
}

function connectionTest_tearDown() {
  input = null;
  output = null;
  previous = null;
  next = null;
  dummyWorkspace = null;
}

var isMovableFn = function() { return true; };
/**
 * These tests check that the reasons for failures to connect are consistent
 * (internal view of error states).
 */
function testCanConnectWithReason_TargetNull() {
  connectionTest_setUp();

  assertEquals(Blockly.Connection.REASON_TARGET_NULL,
      input.canConnectWithReason_(null));

  connectionTest_tearDown();
}

function testCanConnectWithReason_Disconnect() {
  connectionTest_setUp();

  var tempConnection = new Blockly.Connection({workspace: dummyWorkspace, isMovable: isMovableFn},
      Blockly.OUTPUT_VALUE);
  Blockly.Connection.connectReciprocally_(input, tempConnection);
  assertEquals(Blockly.Connection.CAN_CONNECT,
      input.canConnectWithReason_(output));

  connectionTest_tearDown();
}

function testCanConnectWithReason_DifferentWorkspaces() {
  connectionTest_setUp();

  input = new Blockly.Connection({workspace: {}}, Blockly.INPUT_VALUE);
  output = new Blockly.Connection({workspace: dummyWorkspace},
      Blockly.OUTPUT_VALUE);

  assertEquals(Blockly.Connection.REASON_DIFFERENT_WORKSPACES,
      input.canConnectWithReason_(output));

  connectionTest_tearDown();
}


function testCanConnectWithReason_Self() {
  connectionTest_setUp();

  var block = {type_: "test block"};
  input.sourceBlock_ = block;
  assertEquals(Blockly.Connection.REASON_SELF_CONNECTION,
      input.canConnectWithReason_(input));

  connectionTest_tearDown();
}

function testCanConnectWithReason_Type() {
  connectionTest_setUp();

  assertEquals(Blockly.Connection.REASON_WRONG_TYPE,
      input.canConnectWithReason_(previous));
  assertEquals(Blockly.Connection.REASON_WRONG_TYPE,
      input.canConnectWithReason_(next));

  assertEquals(Blockly.Connection.REASON_WRONG_TYPE,
      output.canConnectWithReason_(previous));
  assertEquals(Blockly.Connection.REASON_WRONG_TYPE,
      output.canConnectWithReason_(next));

  assertEquals(Blockly.Connection.REASON_WRONG_TYPE,
      previous.canConnectWithReason_(input));
  assertEquals(Blockly.Connection.REASON_WRONG_TYPE,
      previous.canConnectWithReason_(output));

  assertEquals(Blockly.Connection.REASON_WRONG_TYPE,
      next.canConnectWithReason_(input));
  assertEquals(Blockly.Connection.REASON_WRONG_TYPE,
      next.canConnectWithReason_(output));

  connectionTest_tearDown();
}

function testCanConnectWithReason_CanConnect() {
  connectionTest_setUp();

  assertEquals(Blockly.Connection.CAN_CONNECT,
      previous.canConnectWithReason_(next));
  assertEquals(Blockly.Connection.CAN_CONNECT,
      next.canConnectWithReason_(previous));
  assertEquals(Blockly.Connection.CAN_CONNECT,
      input.canConnectWithReason_(output));
  assertEquals(Blockly.Connection.CAN_CONNECT,
      output.canConnectWithReason_(input));

  connectionTest_tearDown();
}

/**
 * The next set of tests checks that exceptions are being thrown at the correct
 * times (external view of errors).
 */
function testCheckConnection_Self() {
  connectionTest_setUp();
  var block = {type_: "test block"};
  input.sourceBlock_ = block;
  try {
    input.checkConnection_(input);
    fail();
  } catch (e) {
    // expected
  }

  connectionTest_tearDown();
}

function testCheckConnection_TypeInputPrev() {
  connectionTest_setUp();
  try {
    input.checkConnection_(previous);
    fail();
  } catch (e) {
    // expected
  }

  connectionTest_tearDown();
}

function testCheckConnection_TypeInputNext() {
  connectionTest_setUp();
  try {
    input.checkConnection_(next);
    fail();
  } catch (e) {
    // expected
  }

  connectionTest_tearDown();
}

function testCheckConnection_TypeOutputPrev() {
  connectionTest_setUp();
  try {
    output.checkConnection_(previous);
    fail();
  } catch (e) {
    // expected
  }

  connectionTest_tearDown();
}

function testCheckConnection_TypePrevInput() {
  connectionTest_setUp();
  try {
    previous.checkConnection_(input);
    fail();
  } catch (e) {
    // expected
  }

  connectionTest_tearDown();
}

function testCheckConnection_TypePrevOutput() {
  connectionTest_setUp();
  try {
    previous.checkConnection_(output);
    fail();
  } catch (e) {
    // expected
  }

  connectionTest_tearDown();
}

function testCheckConnection_TypeNextInput() {
  connectionTest_setUp();
  try {
    next.checkConnection_(input);
    fail();
  } catch (e) {
    // expected
  }

  connectionTest_tearDown();
}

function testCheckConnection_TypeNextOutput() {
  connectionTest_setUp();
  try {
    next.checkConnection_(output);
    fail();
  } catch (e) {
    // expected
  }

  connectionTest_tearDown();
}

function test_isConnectionAllowed_Distance() {
  var sharedWorkspace = {};
  // Two connections of opposite types near each other.
  var one = helper_createConnection(5 /* x */, 10 /* y */,
      Blockly.INPUT_VALUE, null, true);
  one.sourceBlock_ = helper_makeSourceBlock(sharedWorkspace);

  var two = helper_createConnection(10 /* x */, 15 /* y */,
      Blockly.OUTPUT_VALUE, null, true);
  two.sourceBlock_ = helper_makeSourceBlock(sharedWorkspace);

  assertTrue(two.isConnectionAllowed(one, 20.0));
  // Move connections farther apart.
  two.x_ = 100;
  two.y_ = 100;
  assertFalse(two.isConnectionAllowed(one, 20.0));
}

function test_isConnectionAllowed_Unrendered() {
  var sharedWorkspace = {};

  var one = helper_createConnection(5 /* x */, 10 /* y */,
      Blockly.INPUT_VALUE);
  one.sourceBlock_ = helper_makeSourceBlock(sharedWorkspace);

  // Don't offer to connect a left (male) value plug to
  // an available right (female) value plug.
  // Unlike in Blockly, you can't do this even if the left value plug isn't
  // already connected.
  var two = helper_createConnection(0, 0, Blockly.OUTPUT_VALUE);
  two.sourceBlock_ = helper_makeSourceBlock(sharedWorkspace);

  assertFalse(one.isConnectionAllowed(two));
  var three = helper_createConnection(0, 0, Blockly.INPUT_VALUE);
  three.sourceBlock_ = helper_makeSourceBlock(sharedWorkspace);

  Blockly.Connection.connectReciprocally_(two, three);
  assertFalse(one.isConnectionAllowed(two));

  // Don't connect two connections on the same block.
  two.sourceBlock_ = one.sourceBlock_;
  assertFalse(one.isConnectionAllowed(two));
}

function test_isConnectionAllowed_NoNext() {
  var sharedWorkspace = {};
  var one = helper_createConnection(0, 0, Blockly.NEXT_STATEMENT);
  one.sourceBlock_ = helper_makeSourceBlock(sharedWorkspace);
  one.sourceBlock_.nextConnection = one;

  var two = helper_createConnection(0, 0, Blockly.PREVIOUS_STATEMENT);
  two.sourceBlock_ = helper_makeSourceBlock(sharedWorkspace);
  two.sourceBlock_.previousConnection = two;

  assertTrue(two.isConnectionAllowed(one));

  var three = helper_createConnection(0, 0, Blockly.PREVIOUS_STATEMENT);
  three.sourceBlock_ = helper_makeSourceBlock(sharedWorkspace);
  three.sourceBlock_.previousConnection = three;
  Blockly.Connection.connectReciprocally_(one, three);

  // A terminal block is allowed to replace another terminal block.
  assertTrue(two.isConnectionAllowed(one));
}

<<<<<<< HEAD
function test_isConnectionAllowed_InsertionMarker() {
  var sharedWorkspace = {};
  // Two connections of opposite types near each other.
  var one = helper_createConnection(5 /* x */, 10 /* y */,
      Blockly.INPUT_VALUE);
  one.sourceBlock_ = helper_makeSourceBlock(sharedWorkspace);

  // The second one is an insertion marker.
  var two = helper_createConnection(10 /* x */, 15 /* y */,
      Blockly.OUTPUT_VALUE);
  two.sourceBlock_ = helper_makeSourceBlock(sharedWorkspace);
  two.sourceBlock_.isInsertionMarker = function() {
      return true;
    };

  assertFalse(one.isConnectionAllowed(two, 20.0));
=======
function test_canConnectToPrevious_alreadyConnected() {
  var sharedWorkspace = {};
  var one = helper_createConnection(0, 0, Blockly.NEXT_STATEMENT);
  one.sourceBlock_ = helper_makeSourceBlock(sharedWorkspace);
  one.sourceBlock_.nextConnection = one;

  var two = helper_createConnection(0, 0, Blockly.PREVIOUS_STATEMENT);
  two.sourceBlock_ = helper_makeSourceBlock(sharedWorkspace);
  two.sourceBlock_.previousConnection = two;

  Blockly.Connection.connectReciprocally_(one, two);

  var three = helper_createConnection(0, 0, Blockly.PREVIOUS_STATEMENT);
  three.sourceBlock_ = helper_makeSourceBlock(sharedWorkspace);
  three.sourceBlock_.previousConnection = three;

  // The next connection is already occupied and cannot disconnect itself
  // mid-drag.
  assertFalse(one.canConnectToPrevious_(three));
}

function test_canConnect_dragging() {
  var sharedWorkspace = {};
  var one = helper_createConnection(0, 0, Blockly.NEXT_STATEMENT);
  one.sourceBlock_ = helper_makeSourceBlock(sharedWorkspace);
  one.sourceBlock_.nextConnection = one;

  var two = helper_createConnection(0, 0, Blockly.PREVIOUS_STATEMENT);
  two.sourceBlock_ = helper_makeSourceBlock(sharedWorkspace);
  two.sourceBlock_.previousConnection = two;

  Blockly.Connection.connectReciprocally_(one, two);

  Blockly.draggingConnections_.push(one);
  Blockly.draggingConnections_.push(two);

  assertFalse(two.isConnectionAllowed(one));
  assertFalse(one.isConnectionAllowed(two));
}

function test_canConnect_stackStart() {
  var sharedWorkspace = {};
  var block1Next = helper_createConnection(0, 0, Blockly.NEXT_STATEMENT);
  var block1 = helper_makeSourceBlock(sharedWorkspace);
  block1Next.sourceBlock_ = block1
  block1.nextConnection = block1Next;

  var block1Prev = helper_createConnection(0, 0, Blockly.PREVIOUS_STATEMENT);
  block1Prev.sourceBlock_ = block1;
  block1.previousConnection = block1Prev

  var block2Prev = helper_createConnection(0, 0, Blockly.PREVIOUS_STATEMENT);
  block2Prev.sourceBlock_ = helper_makeSourceBlock(sharedWorkspace);
  block2Prev.sourceBlock_.previousConnection = block2Prev;

  Blockly.Connection.connectReciprocally_(block1Next, block2Prev);

  var three = helper_createConnection(0, 0, Blockly.NEXT_STATEMENT);
  three.sourceBlock_ = helper_makeSourceBlock(sharedWorkspace);
  three.sourceBlock_.nextConnection = three;

  // Can connect at the beginning of the stack.
  assertTrue(three.canConnectToPrevious_(block1Prev));
  // But not in the middle of the stack.
  assertFalse(three.canConnectToPrevious_(block2Prev));
}

function test_canConnect_stackStart_insertionMarker() {
  var sharedWorkspace = {};
  var block1Next = helper_createConnection(0, 0, Blockly.NEXT_STATEMENT);
  var block1 = helper_makeSourceBlock(sharedWorkspace);
  block1.isInsertionMarker = function() {
    return true;
  }
  block1.getPreviousBlock = function() {
    return false;
  }
  block1Next.sourceBlock_ = block1
  block1.nextConnection = block1Next;

  var block1Prev = helper_createConnection(0, 0, Blockly.PREVIOUS_STATEMENT);
  block1Prev.sourceBlock_ = block1;
  block1.previousConnection = block1Prev

  var block2Prev = helper_createConnection(0, 0, Blockly.PREVIOUS_STATEMENT);
  var block2 = helper_makeSourceBlock(sharedWorkspace);
  block2Prev.sourceBlock_ = block2;
  block2.previousConnection = block2Prev;
  block2.getPreviousBlock = function() {
    return block1;
  }


  Blockly.Connection.connectReciprocally_(block1Next, block2Prev);

  var three = helper_createConnection(0, 0, Blockly.NEXT_STATEMENT);
  three.sourceBlock_ = helper_makeSourceBlock(sharedWorkspace);
  three.sourceBlock_.nextConnection = three;

  // Can't connect to the previous connection of an insertion marker.
  assertFalse(three.isConnectionAllowed(block1Prev));
  // But can connect to a previous connection that is already connected to an
  // insertion marker.
  assertTrue(three.isConnectionAllowed(block2Prev));
>>>>>>> de39d5f2
}

function testCheckConnection_Okay() {
  connectionTest_setUp();
  previous.checkConnection_(next);
  next.checkConnection_(previous);
  input.checkConnection_(output);
  output.checkConnection_(input);

  connectionTest_tearDown();
}<|MERGE_RESOLUTION|>--- conflicted
+++ resolved
@@ -316,7 +316,6 @@
   assertTrue(two.isConnectionAllowed(one));
 }
 
-<<<<<<< HEAD
 function test_isConnectionAllowed_InsertionMarker() {
   var sharedWorkspace = {};
   // Two connections of opposite types near each other.
@@ -333,7 +332,8 @@
     };
 
   assertFalse(one.isConnectionAllowed(two, 20.0));
-=======
+}
+
 function test_canConnectToPrevious_alreadyConnected() {
   var sharedWorkspace = {};
   var one = helper_createConnection(0, 0, Blockly.NEXT_STATEMENT);
@@ -438,7 +438,6 @@
   // But can connect to a previous connection that is already connected to an
   // insertion marker.
   assertTrue(three.isConnectionAllowed(block2Prev));
->>>>>>> de39d5f2
 }
 
 function testCheckConnection_Okay() {
