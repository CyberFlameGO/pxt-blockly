<!DOCTYPE html>
<html>
<head>
<meta charset="utf-8">
<title>PXT-Blockly Playground</title>
<script src="../blockly_uncompressed.js"></script>
<script src="../generators/javascript.js"></script>
<script src="../generators/javascript/logic.js"></script>
<script src="../generators/javascript/loops.js"></script>
<script src="../generators/javascript/math.js"></script>
<script src="../generators/javascript/text.js"></script>
<script src="../generators/javascript/lists.js"></script>
<script src="../generators/javascript/colour.js"></script>
<script src="../generators/javascript/variables.js"></script>
<script src="../generators/javascript/variables_dynamic.js"></script>
<script src="../generators/javascript/procedures.js"></script>
<script src="../generators/python.js"></script>
<script src="../generators/python/logic.js"></script>
<script src="../generators/python/loops.js"></script>
<script src="../generators/python/math.js"></script>
<script src="../generators/python/text.js"></script>
<script src="../generators/python/lists.js"></script>
<script src="../generators/python/colour.js"></script>
<script src="../generators/python/variables.js"></script>
<script src="../generators/python/variables_dynamic.js"></script>
<script src="../generators/python/procedures.js"></script>
<script src="../generators/php.js"></script>
<script src="../generators/php/logic.js"></script>
<script src="../generators/php/loops.js"></script>
<script src="../generators/php/math.js"></script>
<script src="../generators/php/text.js"></script>
<script src="../generators/php/lists.js"></script>
<script src="../generators/php/colour.js"></script>
<script src="../generators/php/variables.js"></script>
<script src="../generators/php/variables_dynamic.js"></script>
<script src="../generators/php/procedures.js"></script>
<script src="../generators/lua.js"></script>
<script src="../generators/lua/logic.js"></script>
<script src="../generators/lua/loops.js"></script>
<script src="../generators/lua/math.js"></script>
<script src="../generators/lua/text.js"></script>
<script src="../generators/lua/lists.js"></script>
<script src="../generators/lua/colour.js"></script>
<script src="../generators/lua/variables.js"></script>
<script src="../generators/lua/variables_dynamic.js"></script>
<script src="../generators/lua/procedures.js"></script>
<script src="../generators/dart.js"></script>
<script src="../generators/dart/logic.js"></script>
<script src="../generators/dart/loops.js"></script>
<script src="../generators/dart/math.js"></script>
<script src="../generators/dart/text.js"></script>
<script src="../generators/dart/lists.js"></script>
<script src="../generators/dart/colour.js"></script>
<script src="../generators/dart/variables.js"></script>
<script src="../generators/dart/variables_dynamic.js"></script>
<script src="../generators/dart/procedures.js"></script>
<script src="../msg/messages.js"></script>
<script src="../blocks/extensions.js"></script>
<script src="../blocks/logic.js"></script>
<script src="../blocks/loops.js"></script>
<script src="../blocks/math.js"></script>
<script src="../blocks/text.js"></script>
<script src="../blocks/lists.js"></script>
<script src="../blocks/colour.js"></script>
<script src="../blocks/variables.js"></script>
<script src="../blocks/variables_dynamic.js"></script>
<script src="../blocks/procedures.js"></script>
<script src="../blocks/pxt_blockly_functions.js"></script>
<script src="blocks/test_blocks.js"></script>
<<<<<<< HEAD
<script src="blocks/pxt_test_blocks.js"></script>
=======

>>>>>>> de39d5f2
<script>
'use strict';
var workspace = null;

function start() {
  setBackgroundColour();

  // Parse the URL arguments.
  var match = location.search.match(/dir=([^&]+)/);
  var rtl = match && match[1] == 'rtl';
  document.forms.options.elements.dir.selectedIndex = Number(rtl);
  var toolbox = getToolboxElement();
  var toolboxNames = [
      'toolbox-categories',
      'toolbox-categories-typed-variables',
      'toolbox-simple',
      'toolbox-test-blocks'
  ];
  document.forms.options.elements.toolbox.selectedIndex =
      toolboxNames.indexOf(toolbox.id);
  match = location.search.match(/side=([^&]+)/);
  var side = match ? match[1] : 'start';
  document.forms.options.elements.side.value = side;
  // Create main workspace.
  workspace = Blockly.inject('blocklyDiv',
      {
        comments: true,
        collapse: true,
        disable: true,
        grid:
          {
            spacing: 25,
            length: 3,
            colour: '#ccc',
            snap: true
          },
        horizontalLayout: side == 'top' || side == 'bottom',
        maxBlocks: Infinity,
        maxInstances: {'test_basic_limit_instances': 3},
        media: '../media/',
        oneBasedIndex: true,
        readOnly: false,
        rtl: rtl,
        move: {
          scrollbars: true,
          drag: true,
          wheel: false,
        },
        toolbox: toolbox,
        toolboxPosition: side == 'top' || side == 'start' ? 'start' : 'end',
        toolboxOptions:
          {
            color: true,
            inverted: true
          },
        zoom:
          {
            controls: true,
            wheel: true,
            startScale: 1.0,
            maxScale: 4,
            minScale: 0.25,
            scaleSpeed: 1.1
          }
      });
  addToolboxButtonCallbacks();
  // Restore previously displayed text.
  if (sessionStorage) {
    var text = sessionStorage.getItem('textarea');
    if (text) {
      document.getElementById('importExport').value = text;
    }
    // Restore event logging state.
    var state = sessionStorage.getItem('logEvents');
    logEvents(Boolean(Number(state)));
  } else {
    // MSIE 11 does not support sessionStorage on file:// URLs.
    logEvents(false);
  }
  taChange();

  // Register help icon handler
  workspace.registerButtonCallback('GROUP_HELP', function(button) {
    alert("Help icon triggered")
  });
}

function addToolboxButtonCallbacks() {
  var addAllBlocksToWorkspace = function(button) {
    var workspace = button.getTargetWorkspace();
    var blocks = button.workspace_.getTopBlocks();
    for(var i = 0, block; block = blocks[i]; i++) {
      var xml = Blockly.utils.xml.createElement('xml');
      xml.appendChild(Blockly.Xml.blockToDom(block));
      Blockly.Xml.appendDomToWorkspace(xml, workspace);
    }
  };
  var randomizeLabelText = function(button) {
    var blocks = button.targetWorkspace_
        .getBlocksByType('test_fields_label_serializable');
    var possible = 'AB';
    for (var i = 0, block; block = blocks[i]; i++) {
      var text = '';
      for (var j = 0; j < 4; j++) {
        text += possible.charAt(Math.floor(Math.random() * possible.length));
      }
      block.setFieldValue(text, 'LABEL');
    }
  };
  var setRandomStyle = function(button) {
    var blocks = button.workspace_.getAllBlocks();
    var styles = Object.keys(Blockly.getTheme().getAllBlockStyles());
    styles.splice(styles.indexOf(blocks[0].getStyleName()), 1);
    var style = styles[Math.floor(Math.random() * styles.length)];
    for(var i = 0, block; block = blocks[i]; i++) {
      block.setStyle(style);
    }
  };
  var toggleEnabled = function(button) {
    var blocks = button.workspace_.getAllBlocks();
    for(var i = 0, block; block = blocks[i]; i++) {
      block.setEnabled(!block.isEnabled());
    }
  };
  var toggleShadow = function(button) {
    var blocks = button.workspace_.getAllBlocks();
    for(var i = 0, block; block = blocks[i]; i++) {
      block.setShadow(!block.isShadow());
    }
  };
  var toggleCollapsed = function(button) {
    var blocks = button.workspace_.getAllBlocks();
    for(var i = 0, block; block = blocks[i]; i++) {
      block.setCollapsed(!block.isCollapsed());
    }
  };
  var setInput = function(button) {
    Blockly.prompt('Input text to set.', 'ab', function(input) {
      var blocks = button.getTargetWorkspace().getAllBlocks();
      for(var i = 0, block; block = blocks[i]; i++) {
        if (block.getField('INPUT')) {
          block.setFieldValue(input, 'INPUT');
        }
      }
    })
  };
  var changeImage = function(button) {
    var blocks = button.workspace_.getBlocksByType('test_fields_image');
    var possible = 'abcdefghijklm';
    var image = possible.charAt(Math.floor(Math.random() * possible.length));
    var src = 'https://blockly-demo.appspot.com/static/tests/media/'
      + image + '.png';
    for (var i = 0, block; block = blocks[i]; i++) {
      var imageField = block.getField('IMAGE');
      imageField.setValue(src);
      imageField.setText(image);
    }
  };
  var addVariables = function(button) {
    workspace.createVariable('1a', '', '1A');
    workspace.createVariable('1b', '', '1B');
    workspace.createVariable('1c', '', '1C');
    workspace.createVariable('2a', '', '2A');
    workspace.createVariable('2b', '', '2B');
    workspace.createVariable('2c', '', '2C');
  };

  workspace.registerButtonCallback(
    'addVariables', addVariables);
  workspace.registerButtonCallback(
    'changeImage', changeImage);
  workspace.registerButtonCallback(
    'addAllBlocksToWorkspace', addAllBlocksToWorkspace);
  workspace.registerButtonCallback(
    'setInput', setInput);
  workspace.registerButtonCallback(
      'setRandomStyle', setRandomStyle);
  workspace.registerButtonCallback(
      'toggleEnabled', toggleEnabled);
  workspace.registerButtonCallback(
      'toggleShadow', toggleShadow);
  workspace.registerButtonCallback(
    'toggleCollapsed', toggleCollapsed);
  workspace.registerButtonCallback(
      'randomizeLabelText', randomizeLabelText);
  workspace.registerButtonCallback(
      'addDynamicOption', Blockly.TestBlocks.addDynamicDropdownOption_);
  workspace.registerButtonCallback(
      'removeDynamicOption', Blockly.TestBlocks.removeDynamicDropdownOption_);
}

function changeTheme() {
  var theme = document.getElementById('themeChanger');
  if (theme.value === "modern") {
    Blockly.setTheme(Blockly.Themes.Modern);
  } else if (theme.value === "high_contrast") {
    Blockly.setTheme(Blockly.Themes.HighContrast);
  } else {
    Blockly.setTheme(Blockly.Themes.Classic);
  }
}

function setBackgroundColour() {
  // Set background colour to differentiate server vs local copy.
  if (location.protocol == 'file:') {
    var lilac = '#d6d6ff';
    document.body.style.backgroundColor = lilac;
  }
}

function getToolboxElement() {
  var match = location.search.match(/toolbox=([^&]+)/);
  // Default to the basic toolbox with categories and untyped variables,
  // but override that if the toolbox type is set in the URL.
  var toolboxSuffix = (match ? match[1] : 'categories');
  // The three possible values are: "simple", "categories",
  // "categories-typed-variables".
  return document.getElementById('toolbox-' + toolboxSuffix);
}

function toXml() {
  var output = document.getElementById('importExport');
  var xml = Blockly.Xml.workspaceToDom(workspace);
  output.value = Blockly.Xml.domToPrettyText(xml);
  output.focus();
  output.select();
  taChange();
}

function fromXml() {
  var input = document.getElementById('importExport');
  var xml = Blockly.Xml.textToDom(input.value);
  Blockly.Xml.domToWorkspace(xml, workspace);
  taChange();
}

function toCode(lang) {
  var output = document.getElementById('importExport');
  output.value = Blockly[lang].workspaceToCode(workspace);
  taChange();
}

// Disable the "Import from XML" button if the XML is invalid.
// Preserve text between page reloads.
function taChange() {
  var textarea = document.getElementById('importExport');
  if (sessionStorage) {
    sessionStorage.setItem('textarea', textarea.value);
  }
  var valid = true;
  try {
    Blockly.Xml.textToDom(textarea.value);
  } catch (e) {
    valid = false;
  }
  document.getElementById('import').disabled = !valid;
}

function logEvents(state) {
  var checkbox = document.getElementById('logCheck');
  checkbox.checked = state;
  if (sessionStorage) {
    sessionStorage.setItem('logEvents', Number(state));
  }
  if (state) {
    workspace.addChangeListener(logger);
  } else {
    workspace.removeChangeListener(logger);
  }
}

function logger(e) {
  console.log(e);
}

function centerOnBlock() {
  if (Blockly.selected) {
    workspace.centerOnBlock(Blockly.selected.id, true);
  }
}

function highlightBlock() {
  if (Blockly.selected) {
    workspace.highlightBlock(Blockly.selected.id, true);
  }
}

function unhighlightBlock() {
  if (Blockly.selected) {
    workspace.highlightBlock(Blockly.selected.id, false);
  }
}

function highlightBlockWarning() {
  if (Blockly.selected) {
    var block = workspace.getBlockById(Blockly.selected.id);
    if (block) {
      block.setHighlightWarning(true);
    }
  }
}

function unhighlightBlockWarning() {
  if (Blockly.selected) {
    var block = workspace.getBlockById(Blockly.selected.id);
    if (block) {
      block.setHighlightWarning(false);
    }
  }
}

function glowBlock() {
  if (Blockly.selected) {
    workspace.glowBlock(Blockly.selected.id, true);
  }
}

function unglowBlock() {
  if (Blockly.selected) {
    workspace.glowBlock(Blockly.selected.id, false);
  }
}

function glowStack() {
  if (Blockly.selected) {
    workspace.glowStack(Blockly.selected.id, true);
  }
}

function unglowStack() {
  if (Blockly.selected) {
    workspace.glowStack(Blockly.selected.id, false);
  }
}

function airstrike(n) {
  var prototypes = [];
  var toolbox = getToolboxElement();
  var blocks = toolbox.getElementsByTagName('block');
  for (var i = 0, block; block = blocks[i]; i++) {
    prototypes.push(block.getAttribute('type'));
  }
  for (var i = 0; i < n; i++) {
    var prototype = prototypes[Math.floor(Math.random() * prototypes.length)];
    var block = workspace.newBlock(prototype);
    block.initSvg();
    block.getSvgRoot().setAttribute('transform', 'translate(' +
        Math.round(Math.random() * 450 + 40) + ', ' +
        Math.round(Math.random() * 600 + 40) + ')');
    block.render();
  }
}

function toggleBreakpoints() {
  workspace.options.debugMode = !workspace.options.debugMode;
  var blocks = workspace.getAllBlocks();
  blocks.forEach(block => {
    if (block.nextConnection && block.previousConnection) {
      block.enableBreakpoint(workspace.options.debugMode);
    }
  });
}

function spaghetti(n) {
  var xml = spaghettiXml;
  for(var i = 0; i < n; i++) {
    xml = xml.replace(/(<(statement|next)( name="DO0")?>)<\//g,
        '$1' + spaghettiXml + '</');
  }
  xml = '<xml xmlns="https://developers.google.com/blockly/xml">' + xml + '</xml>';
  var dom = Blockly.Xml.textToDom(xml);
  console.time('Spaghetti domToWorkspace');
  Blockly.Xml.domToWorkspace(dom, workspace);
  console.timeEnd('Spaghetti domToWorkspace');
}
var spaghettiXml = [
  '  <block type="controls_if">',
  '    <value name="IF0">',
  '      <block type="logic_compare">',
  '        <field name="OP">EQ</field>',
  '        <value name="A">',
  '          <block type="math_arithmetic">',
  '            <field name="OP">MULTIPLY</field>',
  '            <value name="A">',
  '              <block type="math_number">',
  '                <field name="NUM">6</field>',
  '              </block>',
  '            </value>',
  '            <value name="B">',
  '              <block type="math_number">',
  '                <field name="NUM">7</field>',
  '              </block>',
  '            </value>',
  '          </block>',
  '        </value>',
  '        <value name="B">',
  '          <block type="math_number">',
  '            <field name="NUM">42</field>',
  '          </block>',
  '        </value>',
  '      </block>',
  '    </value>',
  '    <statement name="DO0"></statement>',
  '    <next></next>',
  '  </block>'].join('\n');

</script>

<link rel="stylesheet" href="https://use.fontawesome.com/releases/v5.4.1/css/all.css" integrity="sha384-5sAR7xN1Nv6T6+dT2mhtzEpVJvfS3NScPQTrOxhwjIuvcA67KV2R5Jz6kr4abQsz" crossorigin="anonymous">
<style>
html, body {
  height: 100%;
}
body {
  background-color: #fff;
  font-family: sans-serif;
  overflow: hidden;
}
h1 {
  font-weight: normal;
  font-size: 140%;
}
#blocklyDiv {
  float: right;
  height: 95%;
  width: 70%;
}
#importExport {
  font-family: monospace;
}

.ioLabel>.blocklyFlyoutLabelText {
  font-style: italic;
}

.blocklyFlyoutLabelText {
  fill: white !important;
}
.blocklyFlyoutHeading>.blocklyFlyoutLabelText {
  font-size: 1.5rem;
}
line.blocklyFlyoutLine {
  stroke: white;
}
.blocklyFlyoutLabelIcon {
  font-family: 'Font Awesome\ 5 Free';
  font-size: 1.5rem;
  font-weight: 900;
  fill: white;
}

.blocklyTreeRow {
  height: 45px !important;
}

.blocklyTreeIconCustom {
  background: none !important;
  font-family: 'Font Awesome\ 5 Free';
  font-weight: 900;
  font-size: 1.3rem;
  margin: 0 .25em;
  width: 30px !important;
  height: 100% !important;
  line-height: 45px;
  min-height: 45px;
  vertical-align: middle;
}
.blocklyTreeIconCustom::before {
  content: "\f12e";
}
.blocklyTreeIconCustom.logic::before {
  content: "\f074";
}
.blocklyTreeIconCustom.loops::before {
  content: "\f01e";
}
.blocklyTreeIconCustom.math::before {
  content: "\f1ec";
}
.blocklyTreeIconCustom.text::before {
  content: "\f031";
}
.blocklyTreeIconCustom.lists::before {
  content: "\f0ca";
}
.blocklyTreeIconCustom.colour::before {
  content: "\f53f";
}
.blocklyTreeIconCustom.variables::before {
  content: "\f0c9";
}
.blocklyTreeIconCustom.functions::before {
  content: "\f141";
}

</style>
</head>
<body onload="start()">

  <div id="blocklyDiv"></div>

  <h1>PXT-Blockly Playground</h1>

  <p><a href="javascript:void(workspace.setVisible(true))">Show</a>
   - <a href="javascript:void(workspace.setVisible(false))">Hide</a></p>

  <form id="options">
    <select name="dir" onchange="document.forms.options.submit()">
      <option value="ltr">LTR</option>
      <option value="rtl">RTL</option>
    </select>
    <select name="toolbox" onchange="document.forms.options.submit()">
      <option value="categories">Categories (untyped variables)</option>
      <option value="categories-typed-variables">Categories (typed variables)</option>
      <option value="simple">Simple</option>
      <option value="test-blocks">Test Blocks</option>
    </select>
    <select name="side" onchange="document.forms.options.submit()">
      <option value="start">Start</option>
      <option value="end">End</option>
      <option value="top">Top</option>
      <option value="bottom">Bottom</option>
    </select>
  </form>
  <select id="themeChanger" name="theme" onchange="changeTheme()">
    <option value="classic">Classic</option>
    <option value="modern">Modern</option>
    <option value="high_contrast">High Contrast</option>
  </select>
  <p>
    <input type="button" value="Export to XML" onclick="toXml()">
    &nbsp;
    <input type="button" value="Import from XML" onclick="fromXml()" id="import">
    <br>
    <input type="button" value="To JavaScript" onclick="toCode('JavaScript')">
    &nbsp;
    <input type="button" value="To Python" onclick="toCode('Python')">
    &nbsp;
    <input type="button" value="To PHP" onclick="toCode('PHP')">
    &nbsp;
    <input type="button" value="To Lua" onclick="toCode('Lua')">
    &nbsp;
    <input type="button" value="To Dart" onclick="toCode('Dart')">
    <br>
    <textarea id="importExport" style="width: 26%; height: 12em"
      onchange="taChange();" onkeyup="taChange()"></textarea>
  </p>

  <p>
    Stress test: &nbsp;
    <input type="button" value="Airstrike!" onclick="airstrike(100)">
    <input type="button" value="Spaghetti!" onclick="spaghetti(8)">
    <input type="button" value="Debug!" onclick="toggleBreakpoints()">
  </p>

  <p>
    Center on block : &nbsp;
    <input type="button" value="center on last clicked block" onclick="centerOnBlock()" />
  </p>

  <p>
    Highlight: &nbsp;
    <input type="button" value="Highlight last clicked block" onclick="highlightBlock()" />
    <input type="button" value="Unhighlight last clicked block" onclick="unhighlightBlock()" />
  </p>

  <p>
    Warning: &nbsp;
    <input type="button" value="Set warning on last clicked block" onclick="highlightBlockWarning()" />
    <input type="button" value="Remove warning from last clicked block" onclick="unhighlightBlockWarning()" />
  </p>

  <p>
    Glows: &nbsp;
    <input type="button" value="Glow last clicked block" onclick="glowBlock()" />
    <input type="button" value="Unglow last clicked block" onclick="unglowBlock()" />
    <input type="button" value="Stack glow last clicked block" onclick="glowStack()" />
    <input type="button" value="Stack unglow last clicked block" onclick="unglowStack()" />
  </p>

  <p>
    <input type="button" value="Undo" onclick="workspace.undo()" />
    <input type="button" value="Redo" onclick="workspace.undo(true)" />
    <input type="button" value="Clear" onclick="workspace.clear()" />
  </p>

  <p>
    Log events: &nbsp;
    <input type="checkbox" onclick="logEvents(this.checked)" id="logCheck">
  </p>

  <!-- The next three blocks of XML are sample toolboxes for testing basic
  configurations.  For more information on building toolboxes, see https://developers.google.com/blockly/guides/configure/web/toolbox -->

  <!-- toolbox-simple is an always-open flyout with no category menu.
  Always-open flyouts are a good idea if you have a small number of blocks. -->
  <xml xmlns="https://developers.google.com/blockly/xml" id="toolbox-simple" style="display: none">
    <block type="controls_ifelse"></block>
    <block type="logic_compare"></block>
    <!-- <block type="control_repeat"></block> -->
    <block type="logic_operation"></block>
    <block type="controls_repeat_ext">
      <value name="TIMES">
        <shadow type="math_number">
          <field name="NUM">10</field>
        </shadow>
      </value>
    </block>
    <block type="logic_operation"></block>
    <block type="logic_negate"></block>
    <block type="logic_boolean"></block>
    <block type="logic_null" disabled="true"></block>
    <block type="logic_ternary"></block>
    <block type="text_charAt">
      <value name="VALUE">
        <block type="variables_get">
          <field name="VAR">text</field>
        </block>
      </value>
    </block>
  </xml>

  <!-- toolbox-categories has a category menu and an auto-closing flyout.  The
  Variables category uses untyped variable blocks.
  See https://developers.google.com/blockly/guides/create-custom-blocks/variables#untyped_variable_blocks for more information. -->
<<<<<<< HEAD
  <xml id="toolbox-categories" style="display: none">
    <category name="Logic" colour="210" iconclass="blocklyTreeIconCustom logic">
      <label text="Logic" web-icon="" web-class="blocklyFlyoutHeading"></label>
      <block type="controls_if">
        <value name="IF0">
          <shadow type="logic_boolean">
          </shadow>
        </value>
      </block>
      <block type="controls_if">
        <mutation else="1"></mutation>
        <value name="IF0">
          <shadow type="logic_boolean">
          </shadow>
        </value>
      </block>
      <block type="logic_compare">
        <value name="A">
          <shadow type="math_number">
            <field name="NUM">10</field>
          </shadow>
        </value>
        <value name="B">
          <shadow type="math_number">
            <field name="NUM">10</field>
          </shadow>
        </value>
      </block>
=======
  <xml xmlns="https://developers.google.com/blockly/xml" id="toolbox-categories" style="display: none">
    <category name="Logic" categorystyle="logic_category">
      <block type="controls_if"></block>
      <block type="logic_compare"></block>
>>>>>>> de39d5f2
      <block type="logic_operation"></block>
      <block type="logic_negate"></block>
      <block type="logic_boolean"></block>
      <block type="logic_null" disabled="true"></block>
      <block type="logic_ternary"></block>
    </category>
<<<<<<< HEAD
    <category name="Loops" colour="120" iconclass="blocklyTreeIconCustom loops">
      <label text="Loops" web-icon="" web-class="blocklyFlyoutHeading"></label>
      <label text="Basic" web-line="1.0"></label>
=======
    <category name="Loops" categorystyle="loop_category">
>>>>>>> de39d5f2
      <block type="controls_repeat_ext">
        <value name="TIMES">
          <shadow type="math_number">
            <field name="NUM">10</field>
          </shadow>
        </value>
      </block>
      <block type="controls_repeat" disabled="true"></block>
      <block type="controls_whileUntil" disabled="true"></block>
      <label text="Advanced" web-line="1.0"></label>
      <block type="controls_for">
        <value name="VAR">
          <shadow type="variables_get_reporter">
            <field name="VAR">index</field>
          </shadow>
        </value>
        <value name="FROM">
          <shadow type="math_arithmetic">
            <value name="A">
              <shadow type="math_number">
                <field name="NUM">1</field>
              </shadow>
            </value>
            <value name="B">
              <shadow type="math_number">
                <field name="NUM">1</field>
              </shadow>
            </value>
          </shadow>
        </value>
        <value name="TO">
          <shadow type="math_number">
            <field name="NUM">10</field>
          </shadow>
        </value>
        <value name="BY">
          <shadow type="math_number">
            <field name="NUM">1</field>
          </shadow>
        </value>
      </block>
      <block type="controls_forEach">
        <value name="VAR">
          <shadow type="variables_get_reporter">
            <field name="VAR">item</field>
          </shadow>
        </value>
      </block>
      <block type="controls_flow_statements"></block>
    </category>
<<<<<<< HEAD
    <category name="Math" colour="230" iconclass="blocklyTreeIconCustom math">
      <label text="Math" web-icon="" web-class="blocklyFlyoutHeading"></label>
=======
    <category name="Math" categorystyle="math_category">
>>>>>>> de39d5f2
      <block type="math_number" gap="32">
        <field name="NUM">123</field>
      </block>
      <block type="math_number_minmax" gap="32">
        <mutation min="0" max="100"></mutation>
      </block>
      <label text="Arithmetic" web-line="0.0"></label>
      <block type="math_arithmetic">
        <value name="A">
          <shadow type="math_number">
            <field name="NUM">1</field>
          </shadow>
        </value>
        <value name="B">
          <shadow type="math_number">
            <field name="NUM">1</field>
          </shadow>
        </value>
      </block>
      <block type="math_single">
        <value name="NUM">
          <shadow type="math_number">
            <field name="NUM">9</field>
          </shadow>
        </value>
      </block>
      <block type="math_trig">
        <value name="NUM">
          <shadow type="math_number">
            <field name="NUM">45</field>
          </shadow>
        </value>
      </block>
      <block type="math_constant"></block>
      <block type="math_number_property">
        <value name="NUMBER_TO_CHECK">
          <shadow type="math_number">
            <field name="NUM">0</field>
          </shadow>
        </value>
      </block>
      <label text="Advanced" web-line="2.0" web-line-width="200"></label>
      <block type="math_round">
        <value name="NUM">
          <shadow type="math_number">
            <field name="NUM">3.1</field>
          </shadow>
        </value>
      </block>
      <block type="math_on_list"></block>
      <block type="math_modulo">
        <value name="DIVIDEND">
          <shadow type="math_number">
            <field name="NUM">64</field>
          </shadow>
        </value>
        <value name="DIVISOR">
          <shadow type="math_number">
            <field name="NUM">10</field>
          </shadow>
        </value>
      </block>
      <block type="math_constrain">
        <value name="VALUE">
          <shadow type="math_number">
            <field name="NUM">50</field>
          </shadow>
        </value>
        <value name="LOW">
          <shadow type="math_number">
            <field name="NUM">1</field>
          </shadow>
        </value>
        <value name="HIGH">
          <shadow type="math_number">
            <field name="NUM">100</field>
          </shadow>
        </value>
      </block>
      <label text="Random" web-line="4.0"></label>
      <block type="math_random_int">
        <value name="FROM">
          <shadow type="math_number">
            <field name="NUM">1</field>
          </shadow>
        </value>
        <value name="TO">
          <shadow type="math_number">
            <field name="NUM">100</field>
          </shadow>
        </value>
      </block>
      <block type="math_random_float"></block>
      <block type="math_atan2">
        <value name="X">
          <shadow type="math_number">
            <field name="NUM">1</field>
          </shadow>
        </value>
        <value name="Y">
          <shadow type="math_number">
            <field name="NUM">1</field>
          </shadow>
        </value>
      </block>
    </category>
<<<<<<< HEAD
    <category name="Text" colour="160" iconclass="blocklyTreeIconCustom text">
      <label text="Text" web-icon="" web-class="blocklyFlyoutHeading"></label>
=======
    <category name="Text" categorystyle="text_category">
>>>>>>> de39d5f2
      <block type="text"></block>
      <block type="text_join"></block>
      <!--<block type="text_append">
        <value name="TEXT">
          <shadow type="text"></shadow>
        </value>
      </block>-->
      <block type="text_length">
        <value name="VALUE">
          <shadow type="text">
            <field name="TEXT">abc</field>
          </shadow>
        </value>
      </block>
      <block type="text_isEmpty">
        <value name="VALUE">
          <shadow type="text">
            <field name="TEXT"></field>
          </shadow>
        </value>
      </block>
      <block type="text_indexOf">
        <value name="VALUE">
          <block type="variables_get">
            <field name="VAR">text</field>
          </block>
        </value>
        <value name="FIND">
          <shadow type="text">
            <field name="TEXT">abc</field>
          </shadow>
        </value>
      </block>
      <label text="Group with help" web-help-button="true" callbackkey="GROUP_HELP" web-line="1.0"></label>
      <block type="text_charAt">
        <value name="VALUE">
          <block type="variables_get">
            <field name="VAR">text</field>
          </block>
        </value>
      </block>
      <block type="text_getSubstring">
        <value name="STRING">
          <block type="variables_get">
            <field name="VAR">text</field>
          </block>
        </value>
      </block>
      <block type="text_changeCase">
        <value name="TEXT">
          <shadow type="text">
            <field name="TEXT">abc</field>
          </shadow>
        </value>
      </block>
      <block type="text_trim">
        <value name="TEXT">
          <shadow type="text">
            <field name="TEXT">abc</field>
          </shadow>
        </value>
      </block>
      <block type="text_count">
        <value name="SUB">
          <shadow type="text"></shadow>
        </value>
        <value name="TEXT">
          <shadow type="text"></shadow>
        </value>
      </block>
      <block type="text_replace">
        <value name="FROM">
          <shadow type="text"></shadow>
        </value>
        <value name="TO">
          <shadow type="text"></shadow>
        </value>
        <value name="TEXT">
          <shadow type="text"></shadow>
        </value>
      </block>
      <block type="text_reverse">
        <value name="TEXT">
          <shadow type="text"></shadow>
        </value>
      </block>
      <label text="Input/Output:" web-class="ioLabel"></label>
      <block type="text_print">
        <value name="TEXT">
          <shadow type="text">
            <field name="TEXT">abc</field>
          </shadow>
        </value>
      </block>
      <block type="text_prompt_ext">
        <value name="TEXT">
          <shadow type="text">
            <field name="TEXT">abc</field>
          </shadow>
        </value>
      </block>
    </category>
<<<<<<< HEAD
    <category name="Lists" colour="260" iconclass="blocklyTreeIconCustom lists">
      <label text="Lists" web-icon="" web-class="blocklyFlyoutHeading"></label>
=======
    <category name="Lists" categorystyle="list_category">
>>>>>>> de39d5f2
      <block type="lists_create_with">
        <mutation items="0" type="math_number"></mutation>
      </block>
      <block type="lists_create_with">
        <mutation items="3" type="text"></mutation>
        <value name="ADD0">
          <shadow type="math_number">
            <field name="NUM">1</field>
          </shadow>
        </value>
        <value name="ADD1">
          <shadow type="math_number">
            <field name="NUM">2</field>
          </shadow>
        </value>
        <value name="ADD2">
          <shadow type="math_number">
            <field name="NUM">3</field>
          </shadow>
        </value>
      </block>
      <block type="lists_create_with">
        <mutation items="2" type="text"></mutation>
        <value name="ADD0">
          <shadow type="text">
            <field name="TEXT">Hello</field>
          </shadow>
        </value>
        <value name="ADD1">
          <shadow type="text">
            <field name="TEXT">World</field>
          </shadow>
        </value>
      </block>
      <block type="lists_repeat">
        <value name="NUM">
          <shadow type="math_number">
            <field name="NUM">5</field>
          </shadow>
        </value>
      </block>
      <block type="lists_length"></block>
      <block type="lists_isEmpty"></block>
      <block type="lists_indexOf"></block>
      <block type="lists_getIndex"></block>
      <block type="lists_setIndex"></block>
      <block type="lists_getSublist"></block>
      <block type="lists_split">
        <value name="DELIM">
          <shadow type="text">
            <field name="TEXT">,</field>
          </shadow>
        </value>
      </block>
      <block type="lists_sort"></block>
      <block type="lists_reverse"></block>
    </category>
<<<<<<< HEAD
    <category name="Colour" colour="20" iconclass="blocklyTreeIconCustom colour">
      <label text="Colour" web-icon="" web-class="blocklyFlyoutHeading"></label>
=======
    <category name="Colour" categorystyle="colour_category">
>>>>>>> de39d5f2
      <block type="colour_picker"></block>
      <block type="colour_random"></block>
      <block type="colour_rgb">
        <value name="RED">
          <shadow type="math_number">
            <field name="NUM">100</field>
          </shadow>
        </value>
        <value name="GREEN">
          <shadow type="math_number">
            <field name="NUM">50</field>
          </shadow>
        </value>
        <value name="BLUE">
          <shadow type="math_number">
            <field name="NUM">0</field>
          </shadow>
        </value>
      </block>
      <block type="colour_blend">
        <value name="COLOUR1">
          <shadow type="colour_picker">
            <field name="COLOUR">#ff0000</field>
          </shadow>
        </value>
        <value name="COLOUR2">
          <shadow type="colour_picker">
            <field name="COLOUR">#3333ff</field>
          </shadow>
        </value>
        <value name="RATIO">
          <shadow type="math_number">
            <field name="NUM">0.5</field>
          </shadow>
        </value>
      </block>
    </category>
    <sep></sep>
<<<<<<< HEAD
    <category name="Variables" colour="330" custom="VARIABLE" iconclass="blocklyTreeIconCustom variables"></category>
    <category name="Functions" colour="290" custom="PROCEDURE" iconclass="blocklyTreeIconCustom functions"></category>
=======
    <category name="Variables" categorystyle="variable_category" custom="VARIABLE"></category>
    <category name="Functions" categorystyle="procedure_category" custom="PROCEDURE"></category>
>>>>>>> de39d5f2
  </xml>

  <!-- toolbox-categories-typed-variables has a category menu and an
  auto-closing flyout.  The Variables category uses typed variable blocks.
  See https://developers.google.com/blockly/guides/create-custom-blocks/variables#typed_variable_blocks for more information. -->
  <xml xmlns="https://developers.google.com/blockly/xml" id="toolbox-categories-typed-variables" style="display: none">
    <category name="Logic" categorystyle="logic_category">
      <block type="controls_if"></block>
      <block type="logic_compare"></block>
      <block type="logic_operation"></block>
      <block type="logic_negate"></block>
      <block type="logic_boolean"></block>
      <block type="logic_null" disabled="true"></block>
      <block type="logic_ternary"></block>
    </category>
    <category name="Loops" categorystyle="loop_category">
      <block type="controls_repeat_ext">
        <value name="TIMES">
          <shadow type="math_number">
            <field name="NUM">10</field>
          </shadow>
        </value>
      </block>
      <block type="controls_repeat" disabled="true"></block>
      <block type="controls_whileUntil"></block>
      <block type="controls_for">
        <value name="VAR">
          <shadow type="variables_get_reporter">
            <field name="VAR">index</field>
          </shadow>
        </value>
        <value name="FROM">
          <shadow type="math_number">
            <field name="NUM">1</field>
          </shadow>
        </value>
        <value name="TO">
          <shadow type="math_number">
            <field name="NUM">10</field>
          </shadow>
        </value>
        <value name="BY">
          <shadow type="math_number">
            <field name="NUM">1</field>
          </shadow>
        </value>
      </block>
      <block type="controls_forEach">
        <value name="VAR">
          <shadow type="variables_get_reporter">
            <field name="VAR">item</field>
          </shadow>
        </value>
      </block>
      <block type="controls_flow_statements"></block>
    </category>
    <category name="Math" categorystyle="math_category">
      <block type="math_number" gap="32">
        <field name="NUM">123</field>
      </block>
      <block type="math_arithmetic">
        <value name="A">
          <shadow type="math_number">
            <field name="NUM">1</field>
          </shadow>
        </value>
        <value name="B">
          <shadow type="math_number">
            <field name="NUM">1</field>
          </shadow>
        </value>
      </block>
      <block type="math_single">
        <value name="NUM">
          <shadow type="math_number">
            <field name="NUM">9</field>
          </shadow>
        </value>
      </block>
      <block type="math_trig">
        <value name="NUM">
          <shadow type="math_number">
            <field name="NUM">45</field>
          </shadow>
        </value>
      </block>
      <block type="math_constant"></block>
      <block type="math_number_property">
        <value name="NUMBER_TO_CHECK">
          <shadow type="math_number">
            <field name="NUM">0</field>
          </shadow>
        </value>
      </block>
      <block type="math_round">
        <value name="NUM">
          <shadow type="math_number">
            <field name="NUM">3.1</field>
          </shadow>
        </value>
      </block>
      <block type="math_on_list"></block>
      <block type="math_modulo">
        <value name="DIVIDEND">
          <shadow type="math_number">
            <field name="NUM">64</field>
          </shadow>
        </value>
        <value name="DIVISOR">
          <shadow type="math_number">
            <field name="NUM">10</field>
          </shadow>
        </value>
      </block>
      <block type="math_constrain">
        <value name="VALUE">
          <shadow type="math_number">
            <field name="NUM">50</field>
          </shadow>
        </value>
        <value name="LOW">
          <shadow type="math_number">
            <field name="NUM">1</field>
          </shadow>
        </value>
        <value name="HIGH">
          <shadow type="math_number">
            <field name="NUM">100</field>
          </shadow>
        </value>
      </block>
      <block type="math_random_int">
        <value name="FROM">
          <shadow type="math_number">
            <field name="NUM">1</field>
          </shadow>
        </value>
        <value name="TO">
          <shadow type="math_number">
            <field name="NUM">100</field>
          </shadow>
        </value>
      </block>
      <block type="math_random_float"></block>
      <block type="math_atan2">
        <value name="X">
          <shadow type="math_number">
            <field name="NUM">1</field>
          </shadow>
        </value>
        <value name="Y">
          <shadow type="math_number">
            <field name="NUM">1</field>
          </shadow>
        </value>
      </block>
    </category>
    <category name="Text" categorystyle="text_category">
      <block type="text"></block>
      <block type="text_join"></block>
      <block type="text_append">
        <value name="TEXT">
          <shadow type="text"></shadow>
        </value>
      </block>
      <block type="text_length">
        <value name="VALUE">
          <shadow type="text">
            <field name="TEXT">abc</field>
          </shadow>
        </value>
      </block>
      <block type="text_isEmpty">
        <value name="VALUE">
          <shadow type="text">
            <field name="TEXT"></field>
          </shadow>
        </value>
      </block>
      <block type="text_indexOf">
        <value name="VALUE">
          <block type="variables_get">
            <field name="VAR">text</field>
          </block>
        </value>
        <value name="FIND">
          <shadow type="text">
            <field name="TEXT">abc</field>
          </shadow>
        </value>
      </block>
      <block type="text_charAt">
        <value name="VALUE">
          <block type="variables_get">
            <field name="VAR">text</field>
          </block>
        </value>
      </block>
      <block type="text_getSubstring">
        <value name="STRING">
          <block type="variables_get">
            <field name="VAR">text</field>
          </block>
        </value>
      </block>
      <block type="text_changeCase">
        <value name="TEXT">
          <shadow type="text">
            <field name="TEXT">abc</field>
          </shadow>
        </value>
      </block>
      <block type="text_trim">
        <value name="TEXT">
          <shadow type="text">
            <field name="TEXT">abc</field>
          </shadow>
        </value>
      </block>
      <block type="text_count">
        <value name="SUB">
          <shadow type="text"></shadow>
        </value>
        <value name="TEXT">
          <shadow type="text"></shadow>
        </value>
      </block>
      <block type="text_replace">
        <value name="FROM">
          <shadow type="text"></shadow>
        </value>
        <value name="TO">
          <shadow type="text"></shadow>
        </value>
        <value name="TEXT">
          <shadow type="text"></shadow>
        </value>
      </block>
      <block type="text_reverse">
        <value name="TEXT">
          <shadow type="text"></shadow>
        </value>
      </block>
      <label text="Input/Output:" web-class="ioLabel"></label>
      <block type="text_print">
        <value name="TEXT">
          <shadow type="text">
            <field name="TEXT">abc</field>
          </shadow>
        </value>
      </block>
      <block type="text_prompt_ext">
        <value name="TEXT">
          <shadow type="text">
            <field name="TEXT">abc</field>
          </shadow>
        </value>
      </block>
    </category>
    <category name="Lists" categorystyle="list_category">
      <block type="lists_create_with">
        <mutation items="0"></mutation>
      </block>
      <block type="lists_create_with"></block>
      <block type="lists_repeat">
        <value name="NUM">
          <shadow type="math_number">
            <field name="NUM">5</field>
          </shadow>
        </value>
      </block>
      <block type="lists_length"></block>
      <block type="lists_isEmpty"></block>
      <block type="lists_indexOf">
        <value name="VALUE">
          <block type="variables_get">
            <field name="VAR">list</field>
          </block>
        </value>
      </block>
      <block type="lists_getIndex">
        <value name="VALUE">
          <block type="variables_get">
            <field name="VAR">list</field>
          </block>
        </value>
      </block>
      <block type="lists_setIndex">
        <value name="LIST">
          <block type="variables_get">
            <field name="VAR">list</field>
          </block>
        </value>
      </block>
      <block type="lists_getSublist">
        <value name="LIST">
          <block type="variables_get">
            <field name="VAR">list</field>
          </block>
        </value>
      </block>
      <block type="lists_split">
        <value name="DELIM">
          <shadow type="text">
            <field name="TEXT">,</field>
          </shadow>
        </value>
      </block>
      <block type="lists_sort"></block>
      <block type="lists_reverse"></block>
    </category>
    <category name="Colour" categorystyle="colour_category">
      <block type="colour_picker"></block>
      <block type="colour_random"></block>
      <block type="colour_rgb">
        <value name="RED">
          <shadow type="math_number">
            <field name="NUM">100</field>
          </shadow>
        </value>
        <value name="GREEN">
          <shadow type="math_number">
            <field name="NUM">50</field>
          </shadow>
        </value>
        <value name="BLUE">
          <shadow type="math_number">
            <field name="NUM">0</field>
          </shadow>
        </value>
      </block>
      <block type="colour_blend">
        <value name="COLOUR1">
          <shadow type="colour_picker">
            <field name="COLOUR">#ff0000</field>
          </shadow>
        </value>
        <value name="COLOUR2">
          <shadow type="colour_picker">
            <field name="COLOUR">#3333ff</field>
          </shadow>
        </value>
        <value name="RATIO">
          <shadow type="math_number">
            <field name="NUM">0.5</field>
          </shadow>
        </value>
      </block>
    </category>
    <sep></sep>
    <category name="Variables" categorystyle="variable_category" custom="VARIABLE_DYNAMIC"></category>
    <category name="Functions" categorystyle="procedure_category" custom="PROCEDURE"></category>
  </xml>

  <!-- toolbox-test-blocks has a category menu and an auto-closing flyout.
  The blocks in this toolbox reflect block configurations not used by
  the standard predefined blocks, and so test alternative block rendering
  code paths. -->
  <xml xmlns="https://developers.google.com/blockly/xml" id="toolbox-test-blocks" style="display: none">
    <category name="Basic">
      <block type="test_basic_empty"></block>
      <block type="test_basic_empty_with_mutator"></block>
      <block type="test_basic_value_to_stack"></block>
      <block type="test_basic_value_to_statement"></block>
      <block type="test_basic_limit_instances"></block>
    </category>
    <category name="Drag">
      <label text="Drag each to the workspace"></label>
      <block type="text_print">
        <value name="TEXT">
          <block type="text">
            <field name="TEXT">Drag me by this child</field>
          </block>
        </value>
      </block>
      <block type="text_print">
        <value name="TEXT">
          <shadow type="text">
            <field name="TEXT">Drag me by this shadow</field>
          </shadow>
        </value>
      </block>
      <block type="text_print">
        <value name="TEXT">
          <shadow type="text">
            <field name="TEXT">Shadow value</field>
          </shadow>
        </value>
        <next>
          <shadow type="text_print">
            <value name="TEXT">
              <shadow type="text">
                <field name="TEXT">Shadow statement</field>
              </shadow>
            </value>
          </shadow>
        </next>
      </block>
      <label text="Multiple Variable Refs"></label>
      <block type="text_print">
        <value name="TEXT">
          <block type="variables_get">
            <field name="VAR" id="item" variabletype="">item</field>
          </block>
        </value>
        <next>
          <block type="text_print">
            <value name="TEXT">
              <block type="variables_get">
                <field name="VAR" id="item" variabletype="">item</field>
              </block>
            </value>
          </block>
        </next>
      </block>
      <label text="Procedure Definitions"></label>
      <block type="procedures_defnoreturn">
        <field name="NAME">without arguments</field>
        <statement name="STACK">
          <block type="text_print">
            <value name="TEXT">
              <shadow type="text">
                <field name="TEXT">No argument reference.</field>
              </shadow>
            </value>
          </block>
        </statement>
      </block>
      <block type="procedures_defnoreturn">
        <mutation>
          <arg name="fnArgument"></arg>
        </mutation>
        <field name="NAME">with one argument</field>
        <statement name="STACK">
          <block type="text_print">
            <value name="TEXT">
              <shadow type="text">
                <field name="TEXT">Expected an argument reference here.</field>
              </shadow>
              <block type="variables_get">
                <field name="VAR">fnArgument</field>
              </block>
            </value>
          </block>
        </statement>
      </block>
    </category>
<<<<<<< HEAD
    <category name="Argument Reporters">
      <block type="event_with_draggable_params_all">
        <value name="HANDLER_DRAG_PARAM_myStr">
          <shadow type="argument_reporter_string">
            <field name="VALUE">myStr</field>
          </shadow>
        </value>
        <value name="HANDLER_DRAG_PARAM_myNum">
          <shadow type="argument_reporter_number">
            <field name="VALUE">myNum</field>
          </shadow>
        </value>
        <value name="HANDLER_DRAG_PARAM_myBool">
          <shadow type="argument_reporter_boolean">
            <field name="VALUE">myBool</field>
          </shadow>
        </value>
        <value name="HANDLER_DRAG_PARAM_myArg">
          <shadow type="argument_reporter_custom">
            <field name="VALUE">myArg</field>
          </shadow>
        </value>
        <statement name="STACK"></statement>
      </block>
      <block type="event_with_draggable_params_string">
        <value name="HANDLER_DRAG_PARAM_myStr">
          <shadow type="argument_reporter_string">
            <field name="VALUE">myStr</field>
          </shadow>
        </value>
        <statement name="STACK"></statement>
      </block>
      <block type="event_with_draggable_params_number">
        <value name="HANDLER_DRAG_PARAM_myNum">
          <shadow type="argument_reporter_number">
            <field name="VALUE">myNum</field>
          </shadow>
        </value>
        <statement name="STACK"></statement>
      </block>
      <block type="event_with_draggable_params_boolean">
        <value name="HANDLER_DRAG_PARAM_myBool">
          <shadow type="argument_reporter_boolean">
            <field name="VALUE">myBool</field>
          </shadow>
        </value>
        <statement name="STACK"></statement>
      </block>
      <block type="event_with_draggable_params_custom">
        <value name="HANDLER_DRAG_PARAM_myArg">
          <shadow type="argument_reporter_custom">
            <field name="VALUE">myArg</field>
          </shadow>
        </value>
        <statement name="STACK"></statement>
      </block>
      <block type="event_with_draggable_params_wrong_names">
        <value name="HANDLER_DRAG_PARAM_myNum">
          <shadow type="argument_reporter_boolean">
            <field name="VALUE">myNum</field>
          </shadow>
        </value>
        <value name="HANDLER_DRAG_PARAM_myBool">
            <shadow type="argument_reporter_number">
              <field name="VALUE">myBool</field>
            </shadow>
          </value>
        <statement name="STACK"></statement>
      </block>
      <block type="event_with_draggable_variable">
        <value name="HANDLER_DRAG_PARAM_myVar1">
          <shadow type="variables_get_reporter">
            <field name="VAR">myVar1</field>
          </shadow>
        </value>
        <value name="HANDLER_DRAG_PARAM_myVar2">
            <shadow type="variables_get_reporter">
              <field name="VAR">myVar2</field>
            </shadow>
          </value>
        <statement name="STACK"></statement>
      </block>
      <block type="controls_forEach">
        <value name="VAR">
          <shadow type="variables_get_reporter">
            <field name="VAR">item</field>
          </shadow>
        </value>
      </block>
    </category>
    <category name="Fields">
      <label text="Numbers"></label>
      <block type="test_number"></block>
      <block type="test_integer"></block>
      <block type="test_number_hundredths"></block>
      <block type="test_integer_bounded"></block>
      <label text="Drop-downs"></label>
      <block type="example_dropdown_long"></block>
      <block type="example_dropdown_images"></block>
      <block type="example_dropdown_images_and_text"></block>
      <label text="Others"></label>
      <block type="example_angle"></block>
      <block type="example_date"></block>
=======
    <category name="Fields" expanded="true">
      <category name="Defaults">
        <button text="add blocks to workspace" callbackKey="addAllBlocksToWorkspace"></button>
        <sep gap="8"></sep>
        <button text="set random style" callbackKey="setRandomStyle"></button>
        <sep gap="8"></sep>
        <button text="toggle enabled" callbackKey="toggleEnabled"></button>
        <sep gap="8"></sep>
        <button text="toggle shadow" callbackKey="toggleShadow"></button>
        <sep gap="8"></sep>
        <button text="toggle collapsed" callbackKey="toggleCollapsed"></button>
        <block type="test_fields_angle"></block>
        <block type="test_fields_date"></block>
        <block type="test_fields_checkbox"></block>
        <block type="test_fields_colour"></block>
        <block type="test_fields_text_input"></block>
        <block type="test_fields_variable"></block>
        <button text="randomize label text" callbackKey="randomizeLabelText"></button>
        <sep gap="12"></sep>
        <block type="test_fields_label_serializable"></block>
        <button text="change image" callbackKey="changeImage"></button>
        <sep gap="12"></sep>
        <block type="test_fields_image"></block>
      </category>
      <category name="Numbers">
        <block type="test_numbers_float">
          <field name="NUM">123.456</field>
        </block>
        <block type="test_numbers_hundredths">
          <field name="NUM">123.456</field>
        </block>
        <block type="test_numbers_halves">
          <field name="NUM">123.456</field>
        </block>
        <block type="test_numbers_whole">
          <field name="NUM">123.456</field>
        </block>
        <block type="test_numbers_three_halves">
          <field name="NUM">123.456</field>
        </block>
        <block type="test_numbers_whole_bounded">
          <field name="NOTE">60</field>
        </block>
      </category>
      <category name="Drop-downs">
        <label text="Dynamic"></label>
        <block type="test_dropdowns_dynamic"></block>
        <button text="Add option" callbackKey="addDynamicOption"></button>
        <button text="Remove option" callbackKey="removeDynamicOption"></button>
        <label text="Other"></label>
        <block type="test_dropdowns_long"></block>
        <block type="test_dropdowns_images"></block>
        <block type="test_dropdowns_images_and_text"></block>
      </category>
      <category name="Images">
        <block type="test_images_datauri"></block>
        <block type="test_images_small"></block>
        <block type="test_images_large"></block>
        <block type="test_images_fliprtl"></block>
        <block type="test_images_missing"></block>
        <block type="test_images_many_icons"></block>
      </category>
      <category name="Emoji! o((*^ᴗ^*))o">
        <label text="Unicode & Emojis"></label>
        <block type="test_style_emoji"></block>
        <block type="text">
          <field name="TEXT">Robot face in text field: &#x1f916;</field>
        </block>
        <block type="text">
          <field name="TEXT">Zalgo in text field: B&#776;&#788;&#862;&#795;&#842;&#827;&#806;&#837;&#812;&#792;&#816;&#846;&#805;l&#771;&#832;&#833;&#864;&#849;&#849;&#789;&#861;&#801;&#854;&#863;&#811;&#826;&#812;&#790;&#803;&#819;o&#843;&#777;&#778;&#785;&#831;&#829;&#794;&#825;&#857;&#814;&#802;&#811;&#852;c&#843;&#786;&#849;&#778;&#861;&#775;&#825;&#825;&#796;&#857;&#825;&#800;&#824;k&#778;&#850;&#833;&#774;&#772;&#782;&#862;&#770;&#789;&#788;&#841;&#801;&#811;&#860;&#839;&#790;&#819;&#854;l&#832;&#774;&#836;&#831;&#776;&#787;&#855;&#816;&#793;&#798;&#819;&#809;&#800;&#854;&#815;y&#864;&#783;&#856;&#773;&#832;&#808;&#799;&#839;&#814;&#840;&#812;&#793;&#818;&#801;</field>
        </block>
      </category>
      <category name="Validators">
        <button text="add blocks to workspace" callbackKey="addAllBlocksToWorkspace"></button>
        <sep gap="8"></sep>
        <button text="set input" callbackKey="setInput"></button>
        <label text="Angles"></label>
        <sep gap="12"></sep>
        <block type="test_validators_angle_null"></block>
        <sep gap="12"></sep>
        <block type="test_validators_angle_mult30_force"></block>
        <sep gap="12"></sep>
        <block type="test_validators_angle_mult30_null"></block>
        <label text="Checkboxes"></label>
        <sep gap="12"></sep>
        <block type="test_validators_checkbox_null"></block>
        <sep gap="12"></sep>
        <block type="test_validators_checkbox_match"></block>
        <sep gap="12"></sep>
        <block type="test_validators_checkbox_not_match_null"></block>
        <label text="Colours"></label>
        <sep gap="12"></sep>
        <block type="test_validators_colour_null"></block>
        <sep gap="12"></sep>
        <block type="test_validators_colour_force_red"></block>
        <sep gap="12"></sep>
        <block type="test_validators_colour_red_null"></block>
        <label text="Dates"></label>
        <sep gap="12"></sep>
        <block type="test_validators_date_null"></block>
        <sep gap="12"></sep>
        <block type="test_validators_date_force_20s"></block>
        <sep gap="12"></sep>
        <block type="test_validators_date_20s_null"></block>
        <label text="Dropdowns"></label>
        <sep gap="12"></sep>
        <block type="test_validators_dropdown_null"></block>
        <sep gap="12"></sep>
        <block type="test_validators_dropdown_force_1s"></block>
        <sep gap="12"></sep>
        <block type="test_validators_dropdown_1s_null"></block>
        <label text="Numbers"></label>
        <sep gap="12"></sep>
        <block type="test_validators_number_null"></block>
        <sep gap="12"></sep>
        <block type="test_validators_number_mult10_force"></block>
        <sep gap="12"></sep>
        <block type="test_validators_number_mult10_null"></block>
        <label text="Text"></label>
        <sep gap="12"></sep>
        <block type="test_validators_text_null"></block>
        <sep gap="12"></sep>
        <block type="test_validators_text_A"></block>
        <sep gap="12"></sep>
        <block type="test_validators_text_B"></block>
        <label text="Variables"></label>
        <sep gap="8"></sep>
        <button text="add test variables" callbackKey="addVariables" web-class="modifiesWorkspace"></button>
        <sep gap="12"></sep>
        <block type="test_validators_variable_null"></block>
        <sep gap="12"></sep>
        <block type="test_validators_variable_force_1s"></block>
        <sep gap="12"></sep>
        <block type="test_validators_variable_1s_null"></block>
      </category>
>>>>>>> de39d5f2
    </category>
    <category name="Mutators">
      <label text="logic_compare"></label>
      <block type="logic_compare">
        <value name="A">
          <shadow type="math_number">
            <field name="NUM">10</field>
          </shadow>
        </value>
        <value name="B">
          <shadow type="math_number">
            <field name="NUM">10</field>
          </shadow>
        </value>
      </block>
      <block type="logic_compare">
        <value name="A">
          <block type="math_number">
            <field name="NUM">10</field>
          </block>
        </value>
        <value name="B">
          <block type="math_number">
            <field name="NUM">10</field>
          </block>
        </value>
      </block>
    </category>
    <category name="Style">
      <label text="Hats"></label>
      <block type="test_style_hat"></block>
      <label text="Colour"></label>
      <block type="test_style_hex1"></block>
      <block type="test_style_hex2"></block>
      <block type="test_style_hex3"></block>
      <block type="test_style_no_colour"></block>
      <block type="test_style_hex4"></block>
      <block type="test_style_hex5"></block>
    </category>
  </xml>
</body>
</html><|MERGE_RESOLUTION|>--- conflicted
+++ resolved
@@ -67,11 +67,7 @@
 <script src="../blocks/procedures.js"></script>
 <script src="../blocks/pxt_blockly_functions.js"></script>
 <script src="blocks/test_blocks.js"></script>
-<<<<<<< HEAD
 <script src="blocks/pxt_test_blocks.js"></script>
-=======
-
->>>>>>> de39d5f2
 <script>
 'use strict';
 var workspace = null;
@@ -697,9 +693,8 @@
   <!-- toolbox-categories has a category menu and an auto-closing flyout.  The
   Variables category uses untyped variable blocks.
   See https://developers.google.com/blockly/guides/create-custom-blocks/variables#untyped_variable_blocks for more information. -->
-<<<<<<< HEAD
-  <xml id="toolbox-categories" style="display: none">
-    <category name="Logic" colour="210" iconclass="blocklyTreeIconCustom logic">
+  <xml xmlns="https://developers.google.com/blockly/xml" id="toolbox-categories" style="display: none">
+    <category name="Logic" categorystyle="logic_category" iconclass="blocklyTreeIconCustom logic">
       <label text="Logic" web-icon="" web-class="blocklyFlyoutHeading"></label>
       <block type="controls_if">
         <value name="IF0">
@@ -726,25 +721,15 @@
           </shadow>
         </value>
       </block>
-=======
-  <xml xmlns="https://developers.google.com/blockly/xml" id="toolbox-categories" style="display: none">
-    <category name="Logic" categorystyle="logic_category">
-      <block type="controls_if"></block>
-      <block type="logic_compare"></block>
->>>>>>> de39d5f2
       <block type="logic_operation"></block>
       <block type="logic_negate"></block>
       <block type="logic_boolean"></block>
       <block type="logic_null" disabled="true"></block>
       <block type="logic_ternary"></block>
     </category>
-<<<<<<< HEAD
-    <category name="Loops" colour="120" iconclass="blocklyTreeIconCustom loops">
+    <category name="Loops" categorystyle="loop_category" iconclass="blocklyTreeIconCustom loops">
       <label text="Loops" web-icon="" web-class="blocklyFlyoutHeading"></label>
       <label text="Basic" web-line="1.0"></label>
-=======
-    <category name="Loops" categorystyle="loop_category">
->>>>>>> de39d5f2
       <block type="controls_repeat_ext">
         <value name="TIMES">
           <shadow type="math_number">
@@ -795,12 +780,8 @@
       </block>
       <block type="controls_flow_statements"></block>
     </category>
-<<<<<<< HEAD
-    <category name="Math" colour="230" iconclass="blocklyTreeIconCustom math">
+    <category name="Math" categorystyle="math_category" iconclass="blocklyTreeIconCustom math">
       <label text="Math" web-icon="" web-class="blocklyFlyoutHeading"></label>
-=======
-    <category name="Math" categorystyle="math_category">
->>>>>>> de39d5f2
       <block type="math_number" gap="32">
         <field name="NUM">123</field>
       </block>
@@ -907,12 +888,8 @@
         </value>
       </block>
     </category>
-<<<<<<< HEAD
-    <category name="Text" colour="160" iconclass="blocklyTreeIconCustom text">
+    <category name="Text" categorystyle="text_category" iconclass="blocklyTreeIconCustom text">
       <label text="Text" web-icon="" web-class="blocklyFlyoutHeading"></label>
-=======
-    <category name="Text" categorystyle="text_category">
->>>>>>> de39d5f2
       <block type="text"></block>
       <block type="text_join"></block>
       <!--<block type="text_append">
@@ -1015,12 +992,8 @@
         </value>
       </block>
     </category>
-<<<<<<< HEAD
-    <category name="Lists" colour="260" iconclass="blocklyTreeIconCustom lists">
+    <category name="Lists" categorystyle="list_category" iconclass="blocklyTreeIconCustom lists">
       <label text="Lists" web-icon="" web-class="blocklyFlyoutHeading"></label>
-=======
-    <category name="Lists" categorystyle="list_category">
->>>>>>> de39d5f2
       <block type="lists_create_with">
         <mutation items="0" type="math_number"></mutation>
       </block>
@@ -1078,12 +1051,8 @@
       <block type="lists_sort"></block>
       <block type="lists_reverse"></block>
     </category>
-<<<<<<< HEAD
-    <category name="Colour" colour="20" iconclass="blocklyTreeIconCustom colour">
+    <category name="Colour" categorystyle="colour_category" iconclass="blocklyTreeIconCustom colour">
       <label text="Colour" web-icon="" web-class="blocklyFlyoutHeading"></label>
-=======
-    <category name="Colour" categorystyle="colour_category">
->>>>>>> de39d5f2
       <block type="colour_picker"></block>
       <block type="colour_random"></block>
       <block type="colour_rgb">
@@ -1122,13 +1091,8 @@
       </block>
     </category>
     <sep></sep>
-<<<<<<< HEAD
-    <category name="Variables" colour="330" custom="VARIABLE" iconclass="blocklyTreeIconCustom variables"></category>
-    <category name="Functions" colour="290" custom="PROCEDURE" iconclass="blocklyTreeIconCustom functions"></category>
-=======
-    <category name="Variables" categorystyle="variable_category" custom="VARIABLE"></category>
-    <category name="Functions" categorystyle="procedure_category" custom="PROCEDURE"></category>
->>>>>>> de39d5f2
+    <category name="Variables" categorystyle="variable_category" custom="VARIABLE" iconclass="blocklyTreeIconCustom variables"></category>
+    <category name="Functions" categorystyle="procedure_category" custom="PROCEDURE" iconclass="blocklyTreeIconCustom functions"></category>
   </xml>
 
   <!-- toolbox-categories-typed-variables has a category menu and an
@@ -1576,7 +1540,6 @@
         </statement>
       </block>
     </category>
-<<<<<<< HEAD
     <category name="Argument Reporters">
       <block type="event_with_draggable_params_all">
         <value name="HANDLER_DRAG_PARAM_myStr">
@@ -1680,7 +1643,7 @@
       <label text="Others"></label>
       <block type="example_angle"></block>
       <block type="example_date"></block>
-=======
+    </category>
     <category name="Fields" expanded="true">
       <category name="Defaults">
         <button text="add blocks to workspace" callbackKey="addAllBlocksToWorkspace"></button>
@@ -1816,7 +1779,6 @@
         <sep gap="12"></sep>
         <block type="test_validators_variable_1s_null"></block>
       </category>
->>>>>>> de39d5f2
     </category>
     <category name="Mutators">
       <label text="logic_compare"></label>
