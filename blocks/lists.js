--- conflicted
+++ resolved
@@ -190,66 +190,17 @@
    * @param {!Blockly.Block} containerBlock Root block in mutator.
    * @this {Blockly.Block}
    */
-<<<<<<< HEAD
   // pxtblockly: Removing the cogwheel for array with
   // compose: function(containerBlock) {
   //   var itemBlock = containerBlock.getInputTargetBlock('STACK');
   //   // Count number of inputs.
   //   var connections = [];
-  //   while (itemBlock) {
+  //   while (itemBlock && !itemBlock.isInsertionMarker()) {
   //     connections.push(itemBlock.valueConnection_);
   //     itemBlock = itemBlock.nextConnection &&
   //         itemBlock.nextConnection.targetBlock();
   //   }
-  //   // Disconnect any children that don't belong.
-  //   for (var i = 0; i < this.itemCount_; i++) {
-  //     var connection = this.getInput('ADD' + i).connection.targetConnection;
-  //     if (connection && connections.indexOf(connection) == -1) {
-  //       connection.disconnect();
-  //     }
-  //   }
-  //   this.itemCount_ = connections.length;
-  //   this.updateShape_();
-  //   // Reconnect any child blocks.
-  //   for (var i = 0; i < this.itemCount_; i++) {
-  //     Blockly.Mutator.reconnect(connections[i], this, 'ADD' + i);
-  //   }
   // },
-  /**
-   * Store pointers to any connected child blocks.
-   * @param {!Blockly.Block} containerBlock Root block in mutator.
-   * @this Blockly.Block
-   */
-  // saveConnections: function(containerBlock) {
-  //   var itemBlock = containerBlock.getInputTargetBlock('STACK');
-  //   var i = 0;
-  //   while (itemBlock) {
-  //     var input = this.getInput('ADD' + i);
-  //     itemBlock.valueConnection_ = input && input.connection.targetConnection;
-  //     i++;
-  //     itemBlock = itemBlock.nextConnection &&
-  //         itemBlock.nextConnection.targetBlock();
-  //   }
-  // },
-  /**
-   * Store pointers to any connected child blocks.
-   */
-  storeConnections_: function() {
-    this.valueConnections_ = [];
-    for (var i = 0; i < this.itemCount_; i++) {
-      this.valueConnections_.push(this.getInput('ADD' + i).connection.targetConnection);
-=======
-  compose: function(containerBlock) {
-    var itemBlock = containerBlock.getInputTargetBlock('STACK');
-    // Count number of inputs.
-    var connections = [];
-    while (itemBlock && !itemBlock.isInsertionMarker()) {
-      connections.push(itemBlock.valueConnection_);
-      itemBlock = itemBlock.nextConnection &&
-          itemBlock.nextConnection.targetBlock();
->>>>>>> a9f9086e
-    }
-  },
   restoreConnections_: function() {
     for (var i = 0; i < this.itemCount_; i++) {
       Blockly.Mutator.reconnect(this.valueConnections_[i], this, 'ADD' + i);
@@ -411,15 +362,13 @@
     // Add new inputs.
     for (i = 0; i < this.itemCount_; i++) {
       if (!this.getInput('ADD' + i)) {
-<<<<<<< HEAD
         this.appendValueInput('ADD' + i);
-=======
-        var input = this.appendValueInput('ADD' + i)
-            .setAlign(Blockly.ALIGN_RIGHT);
-        if (i == 0) {
-          input.appendField(Blockly.Msg['LISTS_CREATE_WITH_INPUT_WITH']);
-        }
->>>>>>> a9f9086e
+        // pxt-blockly: Unused
+        // var input = this.appendValueInput('ADD' + i)
+        //     .setAlign(Blockly.ALIGN_RIGHT);
+        // if (i == 0) {
+        //   input.appendField(Blockly.Msg['LISTS_CREATE_WITH_INPUT_WITH']);
+        // }
       }
     }
     // Remove deleted inputs.
