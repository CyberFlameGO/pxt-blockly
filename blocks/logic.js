/**
 * @license
 * Visual Blocks Editor
 *
 * Copyright 2012 Google Inc.
 * https://developers.google.com/blockly/
 *
 * Licensed under the Apache License, Version 2.0 (the "License");
 * you may not use this file except in compliance with the License.
 * You may obtain a copy of the License at
 *
 *   http://www.apache.org/licenses/LICENSE-2.0
 *
 * Unless required by applicable law or agreed to in writing, software
 * distributed under the License is distributed on an "AS IS" BASIS,
 * WITHOUT WARRANTIES OR CONDITIONS OF ANY KIND, either express or implied.
 * See the License for the specific language governing permissions and
 * limitations under the License.
 */

/**
 * @fileoverview Logic blocks for Blockly.
 *
 * This file is scraped to extract a .json file of block definitions. The array
 * passed to defineBlocksWithJsonArray(..) must be strict JSON: double quotes
 * only, no outside references, no functions, no trailing commas, etc. The one
 * exception is end-of-line comments, which the scraper will remove.
 * @author q.neutron@gmail.com (Quynh Neutron)
 */
'use strict';

goog.provide('Blockly.Blocks.logic');  // Deprecated
goog.provide('Blockly.Constants.Logic');

goog.require('Blockly.Blocks');
goog.require('Blockly');

goog.require('Blockly.PXTBlockly.Extensions');

/**
 * Unused constant for the common HSV hue for all blocks in this category.
 * @deprecated Use Blockly.Msg['LOGIC_HUE']. (2018 April 5)
 */
Blockly.Constants.Logic.HUE = 210;

Blockly.Blocks['controls_if'] = {
  /**
   * Block for if/elseif/else condition.
   * @this Blockly.Block
   */
  init: function() {
    Blockly.Extensions.apply('inline-svgs', this, false);
    this.elseifCount_ = 0;
    this.elseCount_ = 0;
    this.setHelpUrl(Blockly.Msg.CONTROLS_IF_HELPURL);
    this.appendValueInput('IF0')
        .setCheck('Boolean')
        .appendField(Blockly.Msg.CONTROLS_IF_MSG_IF);
    this.appendDummyInput('THEN0')
        .appendField(Blockly.Msg.CONTROLS_IF_MSG_THEN);
    this.appendStatementInput('DO0');
    this.updateShape_();
    this.setInputsInline(true);
    this.setColour(Blockly.Msg.LOGIC_HUE);
    this.setPreviousStatement(true);
    this.setNextStatement(true);
    Blockly.Constants.Logic.CONTROLS_IF_TOOLTIP_EXTENSION.call(this);
  },
  /**
   * Create XML to represent the number of else-if and else inputs.
   * @return {Element} XML storage element.
   * @this Blockly.Block
   */
  mutationToDom: function() {
    if (!this.elseifCount_ && !this.elseCount_) {
      return null;
    }
    var container = document.createElement('mutation');
    if (this.elseifCount_) {
      container.setAttribute('elseif', this.elseifCount_);
    }
    if (this.elseCount_) {
      container.setAttribute('else', 1);
    }
    return container;
  },
  /**
   * Parse XML to restore the else-if and else inputs.
   * @param {!Element} xmlElement XML storage element.
   * @this Blockly.Block
   */
  domToMutation: function(xmlElement) {
    if (!xmlElement) return;
    this.elseifCount_ = parseInt(xmlElement.getAttribute('elseif'), 10) || 0;
    this.elseCount_ = parseInt(xmlElement.getAttribute('else'), 10) || 0;
    this.rebuildShape_();
  },
  /**
   * Store pointers to any connected child blocks.
   */
  storeConnections_: function(arg) {
    if (!arg) arg = 0;
    this.valueConnections_ = [null];
    this.statementConnections_ = [null];
    this.elseStatementConnection_ = null;
    for (var i = 1; i <= this.elseifCount_; i++) {
      if (arg != i) {
        this.valueConnections_.push(this.getInput('IF' + i).connection.targetConnection);
        this.statementConnections_.push(this.getInput('DO' + i).connection.targetConnection);
      }
    }
    if (this.getInput('ELSE')) this.elseStatementConnection_ = this.getInput('ELSE').connection.targetConnection;
  },
  /**
   * Restore pointers to any connected child blocks.
   */
  restoreConnections_: function() {
    for (var i = 1; i <= this.elseifCount_; i++) {
      Blockly.Mutator.reconnect(this.valueConnections_[i], this, 'IF' + i);
      Blockly.Mutator.reconnect(this.statementConnections_[i], this, 'DO' + i);
    }
    if (this.getInput('ELSE')) Blockly.Mutator.reconnect(this.elseStatementConnection_, this, 'ELSE');
  },
  addElse_: function() {
    this.storeConnections_();
    var update = function() {
      this.elseCount_++;
    };
    this.update_(update);
    this.restoreConnections_();
  },
  removeElse_: function() {
    this.storeConnections_();
    var update = function() {
      this.elseCount_--;
    };
    this.update_(update);
    this.restoreConnections_();
  },
  addElseIf_: function() {
    this.storeConnections_();
    var update = function() {
      this.elseifCount_++;
    };
    this.update_(update);
    this.restoreConnections_();
  },
  removeElseIf_: function(arg) {
    this.storeConnections_(arg);
    var update = function() {
      this.elseifCount_--;
    };
    this.update_(update);
    this.restoreConnections_();
  },
  update_: function(update) {
    Blockly.Events.setGroup(true);
    var block = this;
    var oldMutationDom = block.mutationToDom();
    var oldMutation = oldMutationDom && Blockly.Xml.domToText(oldMutationDom);
    // Switch off rendering while the source block is rebuilt.
    var savedRendered = block.rendered;
    block.rendered = false;
    // Update the mutation
    if (update) update.call(this);
    // Allow the source block to rebuild itself.
    this.updateShape_();
    // Restore rendering and show the changes.
    block.rendered = savedRendered;
    // Mutation may have added some elements that need initializing.
    block.initSvg();
    // Ensure that any bump is part of this mutation's event group.
    var group = Blockly.Events.getGroup();
    var newMutationDom = block.mutationToDom();
    var newMutation = newMutationDom && Blockly.Xml.domToText(newMutationDom);
    if (oldMutation != newMutation) {
      Blockly.Events.fire(new Blockly.Events.BlockChange(
          block, 'mutation', null, oldMutation, newMutation));
      setTimeout(function() {
        Blockly.Events.setGroup(group);
        block.bumpNeighbours_();
        Blockly.Events.setGroup(false);
      }, Blockly.BUMP_DELAY);
    }
    if (block.rendered) {
      block.render();
    }
    Blockly.Events.setGroup(false);
  },
  /**
   * Modify this block to have the correct number of inputs.
   * @this Blockly.Block
   * @private
   */
  updateShape_: function() {
    var that = this;
    // Delete everything.
    if (this.getInput('ELSE')) {
      this.removeInput('ELSE');
      this.removeInput('ELSETITLE');
      this.removeInput('ELSEBUTTONS');
    }
    var i = 1;
    while (this.getInput('IF' + i)) {
      this.removeInput('IF' + i);
      this.removeInput('IFTITLE' + i);
      this.removeInput('IFBUTTONS' + i);
      this.removeInput('DO' + i);
      i++;
    }
    // Rebuild block.
    for (var i = 1; i <= this.elseifCount_; i++) {
      var removeElseIf = function(arg) {
        return function() {
          that.removeElseIf_(arg);
        };
      }(i);
      this.appendValueInput('IF' + i)
          .setCheck('Boolean')
          .appendField(Blockly.Msg.CONTROLS_IF_MSG_ELSEIF);
      this.appendDummyInput('IFTITLE' + i)
          .appendField(Blockly.Msg.CONTROLS_IF_MSG_THEN);
      this.appendDummyInput('IFBUTTONS' + i)
          .appendField(
              new Blockly.FieldImage(this.REMOVE_IMAGE_DATAURI, 24, 24, false, "*", removeElseIf))
          .setAlign(Blockly.ALIGN_RIGHT);
      this.appendStatementInput('DO' + i);
    }
    if (this.elseCount_) {
      this.appendDummyInput('ELSETITLE')
          .appendField(Blockly.Msg.CONTROLS_IF_MSG_ELSE);
      this.appendDummyInput('ELSEBUTTONS')
          .setAlign(Blockly.ALIGN_RIGHT)
          .appendField(
              new Blockly.FieldImage(this.REMOVE_IMAGE_DATAURI, 24, 24, false, "*", that.removeElse_.bind(that)));
      this.appendStatementInput('ELSE');
    }
    if (this.getInput('ADDBUTTON')) this.removeInput('ADDBUTTON');
    var that = this;
    var addElseIf = function() {
      return function() {
        if (that.elseCount_ == 0) {
          that.addElse_();
        } else {
          if (!that.elseifCount_) that.elseifCount_ = 0;
          that.addElseIf_();
        }
      };
    }();
    this.appendDummyInput('ADDBUTTON')
        .appendField(
            new Blockly.FieldImage(this.ADD_IMAGE_DATAURI, 24, 24, false, "*", addElseIf));
  },
  /**
   * Reconstructs the block with all child blocks attached.
   */
  rebuildShape_: function() {
    var valueConnections = [null];
    var statementConnections = [null];
    var elseStatementConnection = null;

    if (this.getInput('ELSE')) {
      elseStatementConnection = this.getInput('ELSE').connection.targetConnection;
    }
    var i = 1;
    while (this.getInput('IF' + i)) {
      var inputIf = this.getInput('IF' + i);
      var inputDo = this.getInput('DO' + i);
      valueConnections.push(inputIf.connection.targetConnection);
      statementConnections.push(inputDo.connection.targetConnection);
      i++;
    }
    this.updateShape_();
    this.reconnectChildBlocks_(valueConnections, statementConnections,
        elseStatementConnection);
  },
  /**
   * Reconnects child blocks.
   * @param {!Array<?Blockly.RenderedConnection>} valueConnections List of value
   * connectsions for if input.
   * @param {!Array<?Blockly.RenderedConnection>} statementConnections List of
   * statement connections for do input.
   * @param {?Blockly.RenderedConnection} elseStatementConnection Statement
   * connection for else input.
   */
  reconnectChildBlocks_: function(valueConnections, statementConnections,
      elseStatementConnection) {
    for (var i = 1; i <= this.elseifCount_; i++) {
      Blockly.Mutator.reconnect(valueConnections[i], this, 'IF' + i);
      Blockly.Mutator.reconnect(statementConnections[i], this, 'DO' + i);
    }
    Blockly.Mutator.reconnect(elseStatementConnection, this, 'ELSE');
  }
};

Blockly.defineBlocksWithJsonArray([  // BEGIN JSON EXTRACT
  // Block for boolean data type: true and false.
  {
    "type": "logic_boolean",
    "message0": "%1",
    "args0": [
      {
        "type": "field_dropdown",
        "name": "BOOL",
        "options": [
          ["%{BKY_LOGIC_BOOLEAN_TRUE}", "TRUE"],
          ["%{BKY_LOGIC_BOOLEAN_FALSE}", "FALSE"]
        ]
      }
    ],
    "output": "Boolean",
<<<<<<< HEAD
    "colour": "%{BKY_LOGIC_HUE}",
    "outputShape": Blockly.OUTPUT_SHAPE_HEXAGONAL,
=======
    "style": "logic_blocks",
>>>>>>> de39d5f2
    "tooltip": "%{BKY_LOGIC_BOOLEAN_TOOLTIP}",
    "helpUrl": "%{BKY_LOGIC_BOOLEAN_HELPURL}"
  },
  // Block for if/elseif/else condition.
  /*
  pxtblockly: define controls_if using JS syntax
  {
    "type": "controls_if",
    "message0": "%{BKY_CONTROLS_IF_MSG_IF} %1",
    "args0": [
      {
        "type": "input_value",
        "name": "IF0",
        "check": "Boolean"
      }
    ],
    "message1": "%{BKY_CONTROLS_IF_MSG_THEN} %1",
    "args1": [
      {
        "type": "input_statement",
        "name": "DO0"
      }
    ],
    "previousStatement": null,
    "nextStatement": null,
    "style": "logic_blocks",
    "helpUrl": "%{BKY_CONTROLS_IF_HELPURL}",
    "mutator": "controls_if_mutator",
    "extensions": ["controls_if_tooltip"]
  },*/
  // If/else block that does not use a mutator.
  {
    "type": "controls_ifelse",
    "message0": "%{BKY_CONTROLS_IF_MSG_IF} %1 %{BKY_CONTROLS_IF_MSG_THEN}",
    "args0": [
      {
        "type": "input_value",
        "name": "IF0",
        "check": "Boolean"
      }
    ],
    "message1": "%1",
    "args1": [
      {
        "type": "input_statement",
        "name": "DO0"
      }
    ],
    "message2": "%{BKY_CONTROLS_IF_MSG_ELSE}",
    "message3": "%1",
    "args3": [
      {
        "type": "input_statement",
        "name": "ELSE"
      }
    ],
    "previousStatement": null,
    "nextStatement": null,
    "style": "logic_blocks",
    "tooltip": "%{BKYCONTROLS_IF_TOOLTIP_2}",
    "helpUrl": "%{BKY_CONTROLS_IF_HELPURL}",
    "extensions": ["controls_if_tooltip"]
  },
  // Block for comparison operator.
  {
    "type": "logic_compare",
    "message0": "%1 %2 %3",
    "args0": [
      {
        "type": "input_value",
        "name": "A"
      },
      {
        "type": "field_dropdown",
        "name": "OP",
        "options": [
          ["=", "EQ"],
          ["\u2260", "NEQ"],
          ["\u200F<", "LT"],
          ["\u200F\u2264", "LTE"],
          ["\u200F>", "GT"],
          ["\u200F\u2265", "GTE"]
        ]
      },
      {
        "type": "input_value",
        "name": "B"
      }
    ],
    "inputsInline": true,
    "output": "Boolean",
<<<<<<< HEAD
    "colour": "%{BKY_LOGIC_HUE}",
    "outputShape": Blockly.OUTPUT_SHAPE_HEXAGONAL,
=======
    "style": "logic_blocks",
>>>>>>> de39d5f2
    "helpUrl": "%{BKY_LOGIC_COMPARE_HELPURL}",
    "extensions": ["logic_compare", "logic_op_tooltip"]
  },
  // Block for logical operations: 'and', 'or'.
  {
    "type": "logic_operation",
    "message0": "%1 %2 %3",
    "args0": [
      {
        "type": "input_value",
        "name": "A",
        "check": "Boolean"
      },
      {
        "type": "field_dropdown",
        "name": "OP",
        "options": [
          ["%{BKY_LOGIC_OPERATION_AND}", "AND"],
          ["%{BKY_LOGIC_OPERATION_OR}", "OR"]
        ]
      },
      {
        "type": "input_value",
        "name": "B",
        "check": "Boolean"
      }
    ],
    "inputsInline": true,
    "output": "Boolean",
<<<<<<< HEAD
    "colour": "%{BKY_LOGIC_HUE}",
    "outputShape": Blockly.OUTPUT_SHAPE_HEXAGONAL,
=======
    "style": "logic_blocks",
>>>>>>> de39d5f2
    "helpUrl": "%{BKY_LOGIC_OPERATION_HELPURL}",
    "extensions": ["logic_op_tooltip"]
  },
  // Block for negation.
  {
    "type": "logic_negate",
    "message0": "%{BKY_LOGIC_NEGATE_TITLE}",
    "args0": [
      {
        "type": "input_value",
        "name": "BOOL",
        "check": "Boolean"
      }
    ],
    "output": "Boolean",
<<<<<<< HEAD
    "colour": "%{BKY_LOGIC_HUE}",
    "outputShape": Blockly.OUTPUT_SHAPE_HEXAGONAL,
=======
    "style": "logic_blocks",
>>>>>>> de39d5f2
    "tooltip": "%{BKY_LOGIC_NEGATE_TOOLTIP}",
    "helpUrl": "%{BKY_LOGIC_NEGATE_HELPURL}"
  },
  // Block for null data type.
  {
    "type": "logic_null",
    "message0": "%{BKY_LOGIC_NULL}",
    "output": null,
    "style": "logic_blocks",
    "tooltip": "%{BKY_LOGIC_NULL_TOOLTIP}",
    "helpUrl": "%{BKY_LOGIC_NULL_HELPURL}"
  },
  // Block for ternary operator.
  {
    "type": "logic_ternary",
    "message0": "%{BKY_LOGIC_TERNARY_CONDITION} %1",
    "args0": [
      {
        "type": "input_value",
        "name": "IF",
        "check": "Boolean"
      }
    ],
    "message1": "%{BKY_LOGIC_TERNARY_IF_TRUE} %1",
    "args1": [
      {
        "type": "input_value",
        "name": "THEN"
      }
    ],
    "message2": "%{BKY_LOGIC_TERNARY_IF_FALSE} %1",
    "args2": [
      {
        "type": "input_value",
        "name": "ELSE"
      }
    ],
    "output": null,
    "style": "logic_blocks",
    "tooltip": "%{BKY_LOGIC_TERNARY_TOOLTIP}",
    "helpUrl": "%{BKY_LOGIC_TERNARY_HELPURL}",
    "extensions": ["logic_ternary"]
  }
]);  // END JSON EXTRACT (Do not delete this comment.)

Blockly.defineBlocksWithJsonArray([ // Mutator blocks. Do not extract.
  // Block representing the if statement in the controls_if mutator.
  {
    "type": "controls_if_if",
    "message0": "%{BKY_CONTROLS_IF_IF_TITLE_IF}",
    "nextStatement": null,
    "enableContextMenu": false,
    "style": "logic_blocks",
    "tooltip": "%{BKY_CONTROLS_IF_IF_TOOLTIP}"
  },
  // Block representing the else-if statement in the controls_if mutator.
  {
    "type": "controls_if_elseif",
    "message0": "%{BKY_CONTROLS_IF_ELSEIF_TITLE_ELSEIF}",
    "previousStatement": null,
    "nextStatement": null,
    "enableContextMenu": false,
    "style": "logic_blocks",
    "tooltip": "%{BKY_CONTROLS_IF_ELSEIF_TOOLTIP}"
  },
  // Block representing the else statement in the controls_if mutator.
  {
    "type": "controls_if_else",
    "message0": "%{BKY_CONTROLS_IF_ELSE_TITLE_ELSE}",
    "previousStatement": null,
    "enableContextMenu": false,
    "style": "logic_blocks",
    "tooltip": "%{BKY_CONTROLS_IF_ELSE_TOOLTIP}"
  }
]);

/**
 * Tooltip text, keyed by block OP value. Used by logic_compare and
 * logic_operation blocks.
 * @see {Blockly.Extensions#buildTooltipForDropdown}
 * @package
 * @readonly
 */
Blockly.Constants.Logic.TOOLTIPS_BY_OP = {
  // logic_compare
  'EQ': '%{BKY_LOGIC_COMPARE_TOOLTIP_EQ}',
  'NEQ': '%{BKY_LOGIC_COMPARE_TOOLTIP_NEQ}',
  'LT': '%{BKY_LOGIC_COMPARE_TOOLTIP_LT}',
  'LTE': '%{BKY_LOGIC_COMPARE_TOOLTIP_LTE}',
  'GT': '%{BKY_LOGIC_COMPARE_TOOLTIP_GT}',
  'GTE': '%{BKY_LOGIC_COMPARE_TOOLTIP_GTE}',

  // logic_operation
  'AND': '%{BKY_LOGIC_OPERATION_TOOLTIP_AND}',
  'OR': '%{BKY_LOGIC_OPERATION_TOOLTIP_OR}'
};

Blockly.Extensions.register('logic_op_tooltip',
    Blockly.Extensions.buildTooltipForDropdown(
        'OP', Blockly.Constants.Logic.TOOLTIPS_BY_OP));

/**
 * Mutator methods added to controls_if blocks.
 * @mixin
 * @augments Blockly.Block
 * @package
 * @readonly
 */
Blockly.Constants.Logic.CONTROLS_IF_MUTATOR_MIXIN = {
  elseifCount_: 0,
  elseCount_: 0,

  /**
   * Don't automatically add STATEMENT_PREFIX and STATEMENT_SUFFIX to generated
   * code.  These will be handled manually in this block's generators.
   */
  suppressPrefixSuffix: true,

  /**
   * Create XML to represent the number of else-if and else inputs.
   * @return {Element} XML storage element.
   * @this Blockly.Block
   */
  mutationToDom: function() {
    if (!this.elseifCount_ && !this.elseCount_) {
      return null;
    }
    var container = Blockly.utils.xml.createElement('mutation');
    if (this.elseifCount_) {
      container.setAttribute('elseif', this.elseifCount_);
    }
    if (this.elseCount_) {
      container.setAttribute('else', 1);
    }
    return container;
  },
  /**
   * Parse XML to restore the else-if and else inputs.
   * @param {!Element} xmlElement XML storage element.
   * @this Blockly.Block
   */
  domToMutation: function(xmlElement) {
    this.elseifCount_ = parseInt(xmlElement.getAttribute('elseif'), 10) || 0;
    this.elseCount_ = parseInt(xmlElement.getAttribute('else'), 10) || 0;
    this.rebuildShape_();
  },
  /**
   * Populate the mutator's dialog with this block's components.
   * @param {!Blockly.Workspace} workspace Mutator's workspace.
   * @return {!Blockly.Block} Root block in mutator.
   * @this Blockly.Block
   */
  decompose: function(workspace) {
    var containerBlock = workspace.newBlock('controls_if_if');
    containerBlock.initSvg();
    var connection = containerBlock.nextConnection;
    for (var i = 1; i <= this.elseifCount_; i++) {
      var elseifBlock = workspace.newBlock('controls_if_elseif');
      elseifBlock.initSvg();
      connection.connect(elseifBlock.previousConnection);
      connection = elseifBlock.nextConnection;
    }
    if (this.elseCount_) {
      var elseBlock = workspace.newBlock('controls_if_else');
      elseBlock.initSvg();
      connection.connect(elseBlock.previousConnection);
    }
    return containerBlock;
  },
  /**
   * Reconfigure this block based on the mutator dialog's components.
   * @param {!Blockly.Block} containerBlock Root block in mutator.
   * @this Blockly.Block
   */
  compose: function(containerBlock) {
    var clauseBlock = containerBlock.nextConnection.targetBlock();
    // Count number of inputs.
    this.elseifCount_ = 0;
    this.elseCount_ = 0;
    var valueConnections = [null];
    var statementConnections = [null];
    var elseStatementConnection = null;
    while (clauseBlock) {
      switch (clauseBlock.type) {
        case 'controls_if_elseif':
          this.elseifCount_++;
          valueConnections.push(clauseBlock.valueConnection_);
          statementConnections.push(clauseBlock.statementConnection_);
          break;
        case 'controls_if_else':
          this.elseCount_++;
          elseStatementConnection = clauseBlock.statementConnection_;
          break;
        default:
          throw TypeError('Unknown block type: ' + clauseBlock.type);
      }
      clauseBlock = clauseBlock.nextConnection &&
          clauseBlock.nextConnection.targetBlock();
    }
    this.updateShape_();
    // Reconnect any child blocks.
    this.reconnectChildBlocks_(valueConnections, statementConnections,
        elseStatementConnection);
  },
  /**
   * Store pointers to any connected child blocks.
   * @param {!Blockly.Block} containerBlock Root block in mutator.
   * @this Blockly.Block
   */
  saveConnections: function(containerBlock) {
    var clauseBlock = containerBlock.nextConnection.targetBlock();
    var i = 1;
    while (clauseBlock) {
      switch (clauseBlock.type) {
        case 'controls_if_elseif':
          var inputIf = this.getInput('IF' + i);
          var inputDo = this.getInput('DO' + i);
          clauseBlock.valueConnection_ =
              inputIf && inputIf.connection.targetConnection;
          clauseBlock.statementConnection_ =
              inputDo && inputDo.connection.targetConnection;
          i++;
          break;
        case 'controls_if_else':
          var inputDo = this.getInput('ELSE');
          clauseBlock.statementConnection_ =
              inputDo && inputDo.connection.targetConnection;
          break;
        default:
          throw TypeError('Unknown block type: ' + clauseBlock.type);
      }
      clauseBlock = clauseBlock.nextConnection &&
          clauseBlock.nextConnection.targetBlock();
    }
  },
  /**
   * Reconstructs the block with all child blocks attached.
   */
  rebuildShape_: function() {
    var valueConnections = [null];
    var statementConnections = [null];
    var elseStatementConnection = null;

    if (this.getInput('ELSE')) {
      elseStatementConnection = this.getInput('ELSE').connection.targetConnection;
    }
    var i = 1;
    while (this.getInput('IF' + i)) {
      var inputIf = this.getInput('IF' + i);
      var inputDo = this.getInput('DO' + i);
      valueConnections.push(inputIf.connection.targetConnection);
      statementConnections.push(inputDo.connection.targetConnection);
      i++;
    }
    this.updateShape_();
    this.reconnectChildBlocks_(valueConnections, statementConnections,
        elseStatementConnection);
  },
  /**
   * Modify this block to have the correct number of inputs.
   * @this Blockly.Block
   * @private
   */
  updateShape_: function() {
    // Delete everything.
    if (this.getInput('ELSE')) {
      this.removeInput('ELSE');
    }
    var i = 1;
    while (this.getInput('IF' + i)) {
      this.removeInput('IF' + i);
      this.removeInput('DO' + i);
      i++;
    }
    // Rebuild block.
    for (i = 1; i <= this.elseifCount_; i++) {
      this.appendValueInput('IF' + i)
          .setCheck('Boolean')
          .appendField(Blockly.Msg['CONTROLS_IF_MSG_ELSEIF']);
      this.appendStatementInput('DO' + i)
          .appendField(Blockly.Msg['CONTROLS_IF_MSG_THEN']);
    }
    if (this.elseCount_) {
      this.appendStatementInput('ELSE')
          .appendField(Blockly.Msg['CONTROLS_IF_MSG_ELSE']);
    }
  },
  /**
   * Reconnects child blocks.
   * @param {!Array<?Blockly.RenderedConnection>} valueConnections List of value
   * connectsions for if input.
   * @param {!Array<?Blockly.RenderedConnection>} statementConnections List of
   * statement connections for do input.
   * @param {?Blockly.RenderedConnection} elseStatementConnection Statement
   * connection for else input.
   */
  reconnectChildBlocks_: function(valueConnections, statementConnections,
      elseStatementConnection) {
    for (var i = 1; i <= this.elseifCount_; i++) {
      Blockly.Mutator.reconnect(valueConnections[i], this, 'IF' + i);
      Blockly.Mutator.reconnect(statementConnections[i], this, 'DO' + i);
    }
    Blockly.Mutator.reconnect(elseStatementConnection, this, 'ELSE');
  }
};

/**
 * "controls_if" extension function. Adds mutator, shape updating methods, and
 * dynamic tooltip to "controls_if" blocks.
 * @this Blockly.Block
 * @package
 */
Blockly.Constants.Logic.CONTROLS_IF_TOOLTIP_EXTENSION = function() {

  this.setTooltip(function() {
    if (!this.elseifCount_ && !this.elseCount_) {
      return Blockly.Msg['CONTROLS_IF_TOOLTIP_1'];
    } else if (!this.elseifCount_ && this.elseCount_) {
      return Blockly.Msg['CONTROLS_IF_TOOLTIP_2'];
    } else if (this.elseifCount_ && !this.elseCount_) {
      return Blockly.Msg['CONTROLS_IF_TOOLTIP_3'];
    } else if (this.elseifCount_ && this.elseCount_) {
      return Blockly.Msg['CONTROLS_IF_TOOLTIP_4'];
    }
    return '';
  }.bind(this));
};

Blockly.Extensions.register('controls_if_tooltip',
    Blockly.Constants.Logic.CONTROLS_IF_TOOLTIP_EXTENSION);

/**
 * Adds dynamic type validation for the left and right sides of a logic_compare
 * block.
 * @mixin
 * @augments Blockly.Block
 * @package
 * @readonly
 */
Blockly.Constants.Logic.LOGIC_COMPARE_ONCHANGE_MIXIN = {
  /**
   * Called whenever anything on the workspace changes.
   * Prevent mismatched types from being compared.
   * @param {!Blockly.Events.Abstract} e Change event.
   * @this Blockly.Block
   */
  onchange: function(e) {
    if (!this.prevBlocks_) {
      this.prevBlocks_ = [null, null];
    }

    var blockA = this.getInputTargetBlock('A');
    var blockB = this.getInputTargetBlock('B');
    // Disconnect blocks that existed prior to this change if they don't match.
    if (blockA && blockB &&
        !blockA.outputConnection.checkType_(blockB.outputConnection)) {
      // Mismatch between two inputs.  Revert the block connections,
      // bumping away the newly connected block(s).
      Blockly.Events.setGroup(e.group);
      var prevA = this.prevBlocks_[0];
      if (prevA !== blockA) {
        blockA.unplug();
        if (prevA && !prevA.isShadow()) {
          // The shadow block is automatically replaced during unplug().
          this.getInput('A').connection.connect(prevA.outputConnection);
        }
      }
      var prevB = this.prevBlocks_[1];
      if (prevB !== blockB) {
        blockB.unplug();
        if (prevB && !prevB.isShadow()) {
          // The shadow block is automatically replaced during unplug().
          this.getInput('B').connection.connect(prevB.outputConnection);
        }
      }
      this.bumpNeighbours_();
      Blockly.Events.setGroup(false);
    }
    this.prevBlocks_[0] = this.getInputTargetBlock('A');
    this.prevBlocks_[1] = this.getInputTargetBlock('B');
  }
};

/**
 * "logic_compare" extension function. Adds type left and right side type
 * checking to "logic_compare" blocks.
 * @this Blockly.Block
 * @package
 * @readonly
 */
Blockly.Constants.Logic.LOGIC_COMPARE_EXTENSION = function() {
  // Add onchange handler to ensure types are compatible.
  this.mixin(Blockly.Constants.Logic.LOGIC_COMPARE_ONCHANGE_MIXIN);
};

Blockly.Extensions.register('logic_compare',
    Blockly.Constants.Logic.LOGIC_COMPARE_EXTENSION);

/**
 * Adds type coordination between inputs and output.
 * @mixin
 * @augments Blockly.Block
 * @package
 * @readonly
 */
Blockly.Constants.Logic.LOGIC_TERNARY_ONCHANGE_MIXIN = {
  prevParentConnection_: null,

  /**
   * Called whenever anything on the workspace changes.
   * Prevent mismatched types.
   * @param {!Blockly.Events.Abstract} e Change event.
   * @this Blockly.Block
   */
  onchange: function(e) {
    var blockA = this.getInputTargetBlock('THEN');
    var blockB = this.getInputTargetBlock('ELSE');
    var parentConnection = this.outputConnection.targetConnection;
    // Disconnect blocks that existed prior to this change if they don't match.
    if ((blockA || blockB) && parentConnection) {
      for (var i = 0; i < 2; i++) {
        var block = (i == 1) ? blockA : blockB;
        if (block && !block.outputConnection.checkType_(parentConnection)) {
          // Ensure that any disconnections are grouped with the causing event.
          Blockly.Events.setGroup(e.group);
          if (parentConnection === this.prevParentConnection_) {
            this.unplug();
            parentConnection.getSourceBlock().bumpNeighbours_();
          } else {
            block.unplug();
            block.bumpNeighbours_();
          }
          Blockly.Events.setGroup(false);
        }
      }
    }
    this.prevParentConnection_ = parentConnection;
  }
};

Blockly.Extensions.registerMixin('logic_ternary',
    Blockly.Constants.Logic.LOGIC_TERNARY_ONCHANGE_MIXIN);<|MERGE_RESOLUTION|>--- conflicted
+++ resolved
@@ -309,12 +309,8 @@
       }
     ],
     "output": "Boolean",
-<<<<<<< HEAD
-    "colour": "%{BKY_LOGIC_HUE}",
     "outputShape": Blockly.OUTPUT_SHAPE_HEXAGONAL,
-=======
-    "style": "logic_blocks",
->>>>>>> de39d5f2
+    "style": "logic_blocks",
     "tooltip": "%{BKY_LOGIC_BOOLEAN_TOOLTIP}",
     "helpUrl": "%{BKY_LOGIC_BOOLEAN_HELPURL}"
   },
@@ -406,12 +402,8 @@
     ],
     "inputsInline": true,
     "output": "Boolean",
-<<<<<<< HEAD
-    "colour": "%{BKY_LOGIC_HUE}",
     "outputShape": Blockly.OUTPUT_SHAPE_HEXAGONAL,
-=======
-    "style": "logic_blocks",
->>>>>>> de39d5f2
+    "style": "logic_blocks",
     "helpUrl": "%{BKY_LOGIC_COMPARE_HELPURL}",
     "extensions": ["logic_compare", "logic_op_tooltip"]
   },
@@ -441,12 +433,8 @@
     ],
     "inputsInline": true,
     "output": "Boolean",
-<<<<<<< HEAD
-    "colour": "%{BKY_LOGIC_HUE}",
     "outputShape": Blockly.OUTPUT_SHAPE_HEXAGONAL,
-=======
-    "style": "logic_blocks",
->>>>>>> de39d5f2
+    "style": "logic_blocks",
     "helpUrl": "%{BKY_LOGIC_OPERATION_HELPURL}",
     "extensions": ["logic_op_tooltip"]
   },
@@ -462,12 +450,8 @@
       }
     ],
     "output": "Boolean",
-<<<<<<< HEAD
-    "colour": "%{BKY_LOGIC_HUE}",
     "outputShape": Blockly.OUTPUT_SHAPE_HEXAGONAL,
-=======
-    "style": "logic_blocks",
->>>>>>> de39d5f2
+    "style": "logic_blocks",
     "tooltip": "%{BKY_LOGIC_NEGATE_TOOLTIP}",
     "helpUrl": "%{BKY_LOGIC_NEGATE_HELPURL}"
   },
