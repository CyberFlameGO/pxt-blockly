/**
 * @license
 * Copyright 2012 Google LLC
 *
 * Licensed under the Apache License, Version 2.0 (the "License");
 * you may not use this file except in compliance with the License.
 * You may obtain a copy of the License at
 *
 *   http://www.apache.org/licenses/LICENSE-2.0
 *
 * Unless required by applicable law or agreed to in writing, software
 * distributed under the License is distributed on an "AS IS" BASIS,
 * WITHOUT WARRANTIES OR CONDITIONS OF ANY KIND, either express or implied.
 * See the License for the specific language governing permissions and
 * limitations under the License.
 */

/**
 * @fileoverview Text blocks for Blockly.
 * @author fraser@google.com (Neil Fraser)
 */
'use strict';

goog.provide('Blockly.Blocks.texts');  // Deprecated
goog.provide('Blockly.Constants.Text');

goog.require('Blockly');
goog.require('Blockly.Blocks');
goog.require('Blockly.FieldDropdown');
goog.require('Blockly.FieldImage');
goog.require('Blockly.FieldMultilineInput');
goog.require('Blockly.FieldTextInput');
goog.require('Blockly.FieldVariable');
goog.require('Blockly.Mutator');

goog.require('Blockly.PXTBlockly.Extensions');

/**
 * Unused constant for the common HSV hue for all blocks in this category.
 * @deprecated Use Blockly.Msg['TEXTS_HUE']. (2018 April 5)
 */
Blockly.Constants.Text.HUE = 160;

Blockly.defineBlocksWithJsonArray([  // BEGIN JSON EXTRACT
  // Block for text value
  {
    "type": "text",
    "message0": "%1",
    "args0": [{
      "type": "field_string",
      "name": "TEXT",
      "text": ""
    }],
    "output": "String",
    "outputShape": Blockly.OUTPUT_SHAPE_ROUND,
    "style": "field_blocks",
    "helpUrl": "%{BKY_TEXT_TEXT_HELPURL}",
    "tooltip": "%{BKY_TEXT_TEXT_TOOLTIP}",
    "extensions": [
      //"text_quotes",
      "parent_tooltip_when_inline"
    ]
  },
  {
    "type": "text_multiline",
    "message0": "%1 %2",
    "args0": [{
      "type": "field_image",
      "src": 'data:image/png;base64,iVBORw0KGgoAAAANSUhEUgAAAAwAAAARCAYAAADpP' +
             'U2iAAAABGdBTUEAALGPC/xhBQAAAAlwSFlzAAAdhgAAHYYBXaITgQAAABh0RVh0' +
             'U29mdHdhcmUAcGFpbnQubmV0IDQuMS42/U4J6AAAAP1JREFUOE+Vks0KQUEYhjm' +
             'RIja4ABtZ2dm5A3t3Ia6AUm7CylYuQRaUhZSlLZJiQbFAyRnPN33y01HOW08z88' +
             '73zpwzM4F3GWOCruvGIE4/rLaV+Nq1hVGMBqzhqlxgCys4wJA65xnogMHsQ5luj' +
             'nYHTejBBCK2mE4abjCgMGhNxHgDFWjDSG07kdfVa2pZMf4ZyMAdWmpZMfYOsLiD' +
             'MYMjlMB+K613QISRhTnITnsYg5yUd0DETmEoMlkFOeIT/A58iyK5E18BuTBfgYX' +
             'fwNJv4P9/oEBerLylOnRhygmGdPpTTBZAPkde61lbQe4moWUvYUZYLfUNftIY4z' +
             'wA5X2Z9AYnQrEAAAAASUVORK5CYII=',
      "width": 12,
      "height": 17,
      "alt": '\u00B6'
    },{
      "type": "field_multilinetext",
      "name": "TEXT",
      "text": ""
    }],
    "output": "String",
    "style": "text_blocks",
    "helpUrl": "%{BKY_TEXT_TEXT_HELPURL}",
    "tooltip": "%{BKY_TEXT_TEXT_TOOLTIP}",
    "extensions": [
      "parent_tooltip_when_inline"
    ]
  },
  {
    "type": "text_join",
    "message0": "",
    "output": "String",
    "outputShape": Blockly.OUTPUT_SHAPE_ROUND,
    "style": "text_blocks",
    "helpUrl": "%{BKY_TEXT_JOIN_HELPURL}",
    "tooltip": "%{BKY_TEXT_JOIN_TOOLTIP}",
    "mutator": "text_join_mutator"

  },
  {
    "type": "text_create_join_container",
    "message0": "%{BKY_TEXT_CREATE_JOIN_TITLE_JOIN} %1 %2",
    "args0": [{
      "type": "input_dummy"
    },
    {
      "type": "input_statement",
      "name": "STACK"
    }],
    "style": "text_blocks",
    "tooltip": "%{BKY_TEXT_CREATE_JOIN_TOOLTIP}",
    "enableContextMenu": false
  },
  {
    "type": "text_create_join_item",
    "message0": "%{BKY_TEXT_CREATE_JOIN_ITEM_TITLE_ITEM}",
    "previousStatement": null,
    "nextStatement": null,
    "style": "text_blocks",
    "tooltip": "%{BKY_TEXT_CREATE_JOIN_ITEM_TOOLTIP}",
    "enableContextMenu": false
  },
  {
    "type": "text_append",
    "message0": "%{BKY_TEXT_APPEND_TITLE}",
    "args0": [{
      "type": "field_variable",
      "name": "VAR",
      "variable": "%{BKY_TEXT_APPEND_VARIABLE}"
    },
    {
      "type": "input_value",
      "name": "TEXT"
    }],
    "previousStatement": null,
    "nextStatement": null,
    "style": "text_blocks",
    "extensions": [
      "text_append_tooltip"
    ]
  },
  {
    "type": "text_length",
    "message0": "%{BKY_TEXT_LENGTH_TITLE}",
    "args0": [
      {
        "type": "input_value",
        "name": "VALUE",
        "check": ['String', 'Array']
      }
    ],
    "output": 'Number',
    "outputShape": Blockly.OUTPUT_SHAPE_ROUND,
    "style": "text_blocks",
    "tooltip": "%{BKY_TEXT_LENGTH_TOOLTIP}",
    "helpUrl": "%{BKY_TEXT_LENGTH_HELPURL}"
  },
  {
    "type": "text_isEmpty",
    "message0": "%{BKY_TEXT_ISEMPTY_TITLE}",
    "args0": [
      {
        "type": "input_value",
        "name": "VALUE",
        "check": ['String', 'Array']
      }
    ],
    "output": 'Boolean',
    "outputShape": Blockly.OUTPUT_SHAPE_HEXAGONAL,
    "style": "text_blocks",
    "tooltip": "%{BKY_TEXT_ISEMPTY_TOOLTIP}",
    "helpUrl": "%{BKY_TEXT_ISEMPTY_HELPURL}"
  },
  {
    "type": "text_indexOf",
    "message0": "%{BKY_TEXT_INDEXOF_TITLE}",
    "args0": [
      {
        "type": "input_value",
        "name": "VALUE",
        "check": "String"
      },
      {
        "type": "field_dropdown",
        "name": "END",
        "options": [
          [
            "%{BKY_TEXT_INDEXOF_OPERATOR_FIRST}",
            "FIRST"
          ],
          [
            "%{BKY_TEXT_INDEXOF_OPERATOR_LAST}",
            "LAST"
          ]
        ]
      },
      {
        "type": "input_value",
        "name": "FIND",
        "check": "String"
      }
    ],
    "output": "Number",
    "outputShape": Blockly.OUTPUT_SHAPE_ROUND,
    "style": "text_blocks",
    "helpUrl": "%{BKY_TEXT_INDEXOF_HELPURL}",
    "inputsInline": true,
    "extensions": [
      "text_indexOf_tooltip"
    ]
  },
  {
    "type": "text_charAt",
    "message0": "%{BKY_TEXT_CHARAT_TITLE}", // "in text %1 %2"
    "args0": [
      {
        "type":"input_value",
        "name": "VALUE",
        "check": "String"
      },
      {
        "type": "field_dropdown",
        "name": "WHERE",
        "options": [
          ["%{BKY_TEXT_CHARAT_FROM_START}", "FROM_START"],
          ["%{BKY_TEXT_CHARAT_FROM_END}", "FROM_END"],
          ["%{BKY_TEXT_CHARAT_FIRST}", "FIRST"],
          ["%{BKY_TEXT_CHARAT_LAST}", "LAST"],
          ["%{BKY_TEXT_CHARAT_RANDOM}", "RANDOM"]
        ]
      }
    ],
    "output": "String",
    "outputShape": Blockly.OUTPUT_SHAPE_ROUND,
    "style": "text_blocks",
    "helpUrl": "%{BKY_TEXT_CHARAT_HELPURL}",
    "inputsInline": true,
    "mutator": "text_charAt_mutator"
  }
]);  // END JSON EXTRACT (Do not delete this comment.)

Blockly.Blocks['text_getSubstring'] = {
  /**
   * Block for getting substring.
   * @this {Blockly.Block}
   */
  init: function() {
    this['WHERE_OPTIONS_1'] = [
      [Blockly.Msg['TEXT_GET_SUBSTRING_START_FROM_START'], 'FROM_START'],
      [Blockly.Msg['TEXT_GET_SUBSTRING_START_FROM_END'], 'FROM_END'],
      [Blockly.Msg['TEXT_GET_SUBSTRING_START_FIRST'], 'FIRST']
    ];
    this['WHERE_OPTIONS_2'] = [
      [Blockly.Msg['TEXT_GET_SUBSTRING_END_FROM_START'], 'FROM_START'],
      [Blockly.Msg['TEXT_GET_SUBSTRING_END_FROM_END'], 'FROM_END'],
      [Blockly.Msg['TEXT_GET_SUBSTRING_END_LAST'], 'LAST']
    ];
    this.setHelpUrl(Blockly.Msg['TEXT_GET_SUBSTRING_HELPURL']);
    this.setStyle('text_blocks');
    this.appendValueInput('STRING')
        .setCheck('String')
        .appendField(Blockly.Msg['TEXT_GET_SUBSTRING_INPUT_IN_TEXT']);
    this.appendDummyInput('AT1');
    this.appendDummyInput('AT2');
    if (Blockly.Msg['TEXT_GET_SUBSTRING_TAIL']) {
      this.appendDummyInput('TAIL')
          .appendField(Blockly.Msg['TEXT_GET_SUBSTRING_TAIL']);
    }
    this.setInputsInline(true);
    this.setOutput(true, 'String');
    this.setOutputShape(Blockly.OUTPUT_SHAPE_ROUND);
    this.updateAt_(1, true);
    this.updateAt_(2, true);
    this.setTooltip(Blockly.Msg['TEXT_GET_SUBSTRING_TOOLTIP']);
  },
  /**
   * Create XML to represent whether there are 'AT' inputs.
   * @return {!Element} XML storage element.
   * @this {Blockly.Block}
   */
  mutationToDom: function() {
    var container = Blockly.utils.xml.createElement('mutation');
    var isAt1 = this.getInput('AT1').type == Blockly.INPUT_VALUE;
    container.setAttribute('at1', isAt1);
    var isAt2 = this.getInput('AT2').type == Blockly.INPUT_VALUE;
    container.setAttribute('at2', isAt2);
    return container;
  },
  /**
   * Parse XML to restore the 'AT' inputs.
   * @param {!Element} xmlElement XML storage element.
   * @this {Blockly.Block}
   */
  domToMutation: function(xmlElement) {
    var isAt1 = (xmlElement.getAttribute('at1') == 'true');
    var isAt2 = (xmlElement.getAttribute('at2') == 'true');
    this.updateAt_(1, isAt1);
    this.updateAt_(2, isAt2);
  },
  /**
   * Create or delete an input for a numeric index.
   * This block has two such inputs, independant of each other.
   * @param {number} n Specify first or second input (1 or 2).
   * @param {boolean} isAt True if the input should exist.
   * @private
   * @this {Blockly.Block}
   */
  updateAt_: function(n, isAt) {
    // Create or delete an input for the numeric index.
    // Destroy old 'AT' and 'ORDINAL' inputs.
    this.removeInput('AT' + n);
    this.removeInput('ORDINAL' + n, true);
    // Create either a value 'AT' input or a dummy input.
    if (isAt) {
      this.appendValueInput('AT' + n).setCheck('Number');
      if (Blockly.Msg['ORDINAL_NUMBER_SUFFIX']) {
        this.appendDummyInput('ORDINAL' + n)
            .appendField(Blockly.Msg['ORDINAL_NUMBER_SUFFIX']);
      }
    } else {
      this.appendDummyInput('AT' + n);
    }
    // Move tail, if present, to end of block.
    if (n == 2 && Blockly.Msg['TEXT_GET_SUBSTRING_TAIL']) {
      this.removeInput('TAIL', true);
      this.appendDummyInput('TAIL')
          .appendField(Blockly.Msg['TEXT_GET_SUBSTRING_TAIL']);
    }
    var menu = new Blockly.FieldDropdown(this['WHERE_OPTIONS_' + n],
        function(value) {
          var newAt = (value == 'FROM_START') || (value == 'FROM_END');
          // The 'isAt' variable is available due to this function being a
          // closure.
          if (newAt != isAt) {
            var block = this.getSourceBlock();
            block.updateAt_(n, newAt);
            // This menu has been destroyed and replaced.
            // Update the replacement.
            block.setFieldValue(value, 'WHERE' + n);
            return null;
          }
          return undefined;
        });

    this.getInput('AT' + n)
        .appendField(menu, 'WHERE' + n);
    if (n == 1) {
      this.moveInputBefore('AT1', 'AT2');
      if (this.getInput('ORDINAL1')) {
        this.moveInputBefore('ORDINAL1', 'AT2');
      }
    }
  }
};

Blockly.Blocks['text_changeCase'] = {
  /**
   * Block for changing capitalization.
   * @this {Blockly.Block}
   */
  init: function() {
    var OPERATORS = [
      [Blockly.Msg['TEXT_CHANGECASE_OPERATOR_UPPERCASE'], 'UPPERCASE'],
      [Blockly.Msg['TEXT_CHANGECASE_OPERATOR_LOWERCASE'], 'LOWERCASE'],
      [Blockly.Msg['TEXT_CHANGECASE_OPERATOR_TITLECASE'], 'TITLECASE']
    ];
    this.setHelpUrl(Blockly.Msg['TEXT_CHANGECASE_HELPURL']);
    this.setStyle('text_blocks');
    this.appendValueInput('TEXT')
        .setCheck('String')
        .appendField(new Blockly.FieldDropdown(OPERATORS), 'CASE');
    this.setOutput(true, 'String');
    this.setOutputShape(Blockly.OUTPUT_SHAPE_ROUND);
    this.setTooltip(Blockly.Msg['TEXT_CHANGECASE_TOOLTIP']);
  }
};

Blockly.Blocks['text_trim'] = {
  /**
   * Block for trimming spaces.
   * @this {Blockly.Block}
   */
  init: function() {
    var OPERATORS = [
      [Blockly.Msg['TEXT_TRIM_OPERATOR_BOTH'], 'BOTH'],
      [Blockly.Msg['TEXT_TRIM_OPERATOR_LEFT'], 'LEFT'],
      [Blockly.Msg['TEXT_TRIM_OPERATOR_RIGHT'], 'RIGHT']
    ];
    this.setHelpUrl(Blockly.Msg['TEXT_TRIM_HELPURL']);
    this.setStyle('text_blocks');
    this.appendValueInput('TEXT')
        .setCheck('String')
        .appendField(new Blockly.FieldDropdown(OPERATORS), 'MODE');
    this.setOutput(true, 'String');
    this.setOutputShape(Blockly.OUTPUT_SHAPE_ROUND);
    this.setTooltip(Blockly.Msg['TEXT_TRIM_TOOLTIP']);
  }
};

Blockly.Blocks['text_print'] = {
  /**
   * Block for print statement.
   * @this {Blockly.Block}
   */
  init: function() {
    this.jsonInit({
      "message0": Blockly.Msg['TEXT_PRINT_TITLE'],
      "args0": [
        {
          "type": "input_value",
          "name": "TEXT"
        }
      ],
      "previousStatement": null,
      "nextStatement": null,
      "style": "text_blocks",
      "tooltip": Blockly.Msg['TEXT_PRINT_TOOLTIP'],
      "helpUrl": Blockly.Msg['TEXT_PRINT_HELPURL']
    });
  }
};

Blockly.Blocks['text_prompt_ext'] = {
  /**
   * Block for prompt function (external message).
   * @this {Blockly.Block}
   */
  init: function() {
    var TYPES = [
      [Blockly.Msg['TEXT_PROMPT_TYPE_TEXT'], 'TEXT'],
      [Blockly.Msg['TEXT_PROMPT_TYPE_NUMBER'], 'NUMBER']
    ];
    this.setHelpUrl(Blockly.Msg['TEXT_PROMPT_HELPURL']);
    this.setStyle('text_blocks');
    // Assign 'this' to a variable for use in the closures below.
    var thisBlock = this;
    var dropdown = new Blockly.FieldDropdown(TYPES, function(newOp) {
      thisBlock.updateType_(newOp);
    });
    this.appendValueInput('TEXT')
        .appendField(dropdown, 'TYPE');
    this.setOutput(true, 'String');
    this.setOutputShape(Blockly.OUTPUT_SHAPE_ROUND);
    this.setTooltip(function() {
      return (thisBlock.getFieldValue('TYPE') == 'TEXT') ?
          Blockly.Msg['TEXT_PROMPT_TOOLTIP_TEXT'] :
          Blockly.Msg['TEXT_PROMPT_TOOLTIP_NUMBER'];
    });
  },
  /**
   * Modify this block to have the correct output type.
   * @param {string} newOp Either 'TEXT' or 'NUMBER'.
   * @private
   * @this {Blockly.Block}
   */
  updateType_: function(newOp) {
    this.outputConnection.setCheck(newOp == 'NUMBER' ? 'Number' : 'String');
  },
  /**
   * Create XML to represent the output type.
   * @return {!Element} XML storage element.
   * @this {Blockly.Block}
   */
  mutationToDom: function() {
    var container = Blockly.utils.xml.createElement('mutation');
    container.setAttribute('type', this.getFieldValue('TYPE'));
    return container;
  },
  /**
   * Parse XML to restore the output type.
   * @param {!Element} xmlElement XML storage element.
   * @this {Blockly.Block}
   */
  domToMutation: function(xmlElement) {
    this.updateType_(xmlElement.getAttribute('type'));
  }
};

Blockly.Blocks['text_prompt'] = {
  /**
   * Block for prompt function (internal message).
   * The 'text_prompt_ext' block is preferred as it is more flexible.
   * @this {Blockly.Block}
   */
  init: function() {
    this.mixin(Blockly.Constants.Text.QUOTE_IMAGE_MIXIN);
    var TYPES = [
      [Blockly.Msg['TEXT_PROMPT_TYPE_TEXT'], 'TEXT'],
      [Blockly.Msg['TEXT_PROMPT_TYPE_NUMBER'], 'NUMBER']
    ];

    // Assign 'this' to a variable for use in the closures below.
    var thisBlock = this;
    this.setHelpUrl(Blockly.Msg['TEXT_PROMPT_HELPURL']);
    this.setStyle('text_blocks');
    var dropdown = new Blockly.FieldDropdown(TYPES, function(newOp) {
      thisBlock.updateType_(newOp);
    });
    this.appendDummyInput()
        .appendField(dropdown, 'TYPE')
        .appendField(this.newQuote_(true))
        .appendField(new Blockly.FieldTextInput(''), 'TEXT')
        .appendField(this.newQuote_(false));
    this.setOutput(true, 'String');
    this.setOutputShape(Blockly.OUTPUT_SHAPE_ROUND);
    this.setTooltip(function() {
      return (thisBlock.getFieldValue('TYPE') == 'TEXT') ?
          Blockly.Msg['TEXT_PROMPT_TOOLTIP_TEXT'] :
          Blockly.Msg['TEXT_PROMPT_TOOLTIP_NUMBER'];
    });
  },
  updateType_: Blockly.Blocks['text_prompt_ext'].updateType_,
  mutationToDom: Blockly.Blocks['text_prompt_ext'].mutationToDom,
  domToMutation: Blockly.Blocks['text_prompt_ext'].domToMutation
};

Blockly.Blocks['text_count'] = {
  /**
   * Block for counting how many times one string appears within another string.
   * @this {Blockly.Block}
   */
  init: function() {
    this.jsonInit({
      "message0": Blockly.Msg['TEXT_COUNT_MESSAGE0'],
      "args0": [
        {
          "type": "input_value",
          "name": "SUB",
          "check": "String"
        },
        {
          "type": "input_value",
          "name": "TEXT",
          "check": "String"
        }
      ],
      "output": "Number",
      "outputShape": Blockly.OUTPUT_SHAPE_ROUND,
      "inputsInline": true,
      "style": "text_blocks",
      "tooltip": Blockly.Msg['TEXT_COUNT_TOOLTIP'],
      "helpUrl": Blockly.Msg['TEXT_COUNT_HELPURL']
    });
  }
};

Blockly.Blocks['text_replace'] = {
  /**
   * Block for replacing one string with another in the text.
   * @this {Blockly.Block}
   */
  init: function() {
    this.jsonInit({
      "message0": Blockly.Msg['TEXT_REPLACE_MESSAGE0'],
      "args0": [
        {
          "type": "input_value",
          "name": "FROM",
          "check": "String"
        },
        {
          "type": "input_value",
          "name": "TO",
          "check": "String"
        },
        {
          "type": "input_value",
          "name": "TEXT",
          "check": "String"
        }
      ],
      "output": "String",
      "outputShape": Blockly.OUTPUT_SHAPE_ROUND,
      "inputsInline": true,
      "style": "text_blocks",
      "tooltip": Blockly.Msg['TEXT_REPLACE_TOOLTIP'],
      "helpUrl": Blockly.Msg['TEXT_REPLACE_HELPURL']
    });
  }
};

Blockly.Blocks['text_reverse'] = {
  /**
   * Block for reversing a string.
   * @this {Blockly.Block}
   */
  init: function() {
    this.jsonInit({
      "message0": Blockly.Msg['TEXT_REVERSE_MESSAGE0'],
      "args0": [
        {
          "type": "input_value",
          "name": "TEXT",
          "check": "String"
        }
      ],
      "output": "String",
      "outputShape": Blockly.OUTPUT_SHAPE_ROUND,
      "inputsInline": true,
      "style": "text_blocks",
      "tooltip": Blockly.Msg['TEXT_REVERSE_TOOLTIP'],
      "helpUrl": Blockly.Msg['TEXT_REVERSE_HELPURL']
    });
  }
};

/**
 *
 * @mixin
 * @package
 * @readonly
 */
Blockly.Constants.Text.QUOTE_IMAGE_MIXIN = {
  /**
   * Image data URI of an LTR opening double quote (same as RTL closing double quote).
   * @readonly
   */
  QUOTE_IMAGE_LEFT_DATAURI:
    'data:image/png;base64,iVBORw0KGgoAAAANSUhEUgAAAAwAAAAKCAQAAAAqJXdxAAAA' +
    'n0lEQVQI1z3OMa5BURSF4f/cQhAKjUQhuQmFNwGJEUi0RKN5rU7FHKhpjEH3TEMtkdBSCY' +
    '1EIv8r7nFX9e29V7EBAOvu7RPjwmWGH/VuF8CyN9/OAdvqIXYLvtRaNjx9mMTDyo+NjAN1' +
    'HNcl9ZQ5oQMM3dgDUqDo1l8DzvwmtZN7mnD+PkmLa+4mhrxVA9fRowBWmVBhFy5gYEjKMf' +
    'z9AylsaRRgGzvZAAAAAElFTkSuQmCC',
  /**
   * Image data URI of an LTR closing double quote (same as RTL opening double quote).
   * @readonly
   */
  QUOTE_IMAGE_RIGHT_DATAURI:
    'data:image/png;base64,iVBORw0KGgoAAAANSUhEUgAAAAwAAAAKCAQAAAAqJXdxAAAA' +
    'qUlEQVQI1z3KvUpCcRiA8ef9E4JNHhI0aFEacm1o0BsI0Slx8wa8gLauoDnoBhq7DcfWhg' +
    'gONDmJJgqCPA7neJ7p934EOOKOnM8Q7PDElo/4x4lFb2DmuUjcUzS3URnGib9qaPNbuXvB' +
    'O3sGPHJDRG6fGVdMSeWDP2q99FQdFrz26Gu5Tq7dFMzUvbXy8KXeAj57cOklgA+u1B5Aos' +
    'lLtGIHQMaCVnwDnADZIFIrXsoXrgAAAABJRU5ErkJggg==',
  /**
   * Pixel width of QUOTE_IMAGE_LEFT_DATAURI and QUOTE_IMAGE_RIGHT_DATAURI.
   * @readonly
   */
  QUOTE_IMAGE_WIDTH: 12,
  /**
   * Pixel height of QUOTE_IMAGE_LEFT_DATAURI and QUOTE_IMAGE_RIGHT_DATAURI.
   * @readonly
   */
  QUOTE_IMAGE_HEIGHT: 12,

  /**
   * Inserts appropriate quote images before and after the named field.
   * @param {string} fieldName The name of the field to wrap with quotes.
   * @this {Blockly.Block}
   */
  quoteField_: function(fieldName) {
    for (var i = 0, input; (input = this.inputList[i]); i++) {
      for (var j = 0, field; (field = input.fieldRow[j]); j++) {
        if (fieldName == field.name) {
          input.insertFieldAt(j, this.newQuote_(true));
          input.insertFieldAt(j + 2, this.newQuote_(false));
          return;
        }
      }
    }
    console.warn('field named "' + fieldName + '" not found in ' + this.toDevString());
  },

  /**
   * A helper function that generates a FieldImage of an opening or
   * closing double quote. The selected quote will be adapted for RTL blocks.
   * @param {boolean} open If the image should be open quote (“ in LTR).
   *                       Otherwise, a closing quote is used (” in LTR).
   * @return {!Blockly.FieldImage} The new field.
   * @this {Blockly.Block}
   */
  newQuote_: function(open) {
    var isLeft = this.RTL ? !open : open;
    var dataUri = isLeft ?
      this.QUOTE_IMAGE_LEFT_DATAURI :
      this.QUOTE_IMAGE_RIGHT_DATAURI;
    return new Blockly.FieldImage(
        dataUri,
        this.QUOTE_IMAGE_WIDTH,
        this.QUOTE_IMAGE_HEIGHT,
        isLeft ? '\u201C' : '\u201D');
  }
};

/**
 * Wraps TEXT field with images of double quote characters.
 * @this {Blockly.Block}
 */
Blockly.Constants.Text.TEXT_QUOTES_EXTENSION = function() {
  this.mixin(Blockly.Constants.Text.QUOTE_IMAGE_MIXIN);
  this.quoteField_('TEXT');
};

/**
 * Mixin for mutator functions in the 'text_join_mutator' extension.
 * @mixin
 * @augments Blockly.Block
 * @package
 */
Blockly.Constants.Text.TEXT_JOIN_MUTATOR_MIXIN = {
  /**
   * Create XML to represent number of text inputs.
   * @return {!Element} XML storage element.
   * @this {Blockly.Block}
   */
  mutationToDom: function() {
    var container = Blockly.utils.xml.createElement('mutation');
    container.setAttribute('items', this.itemCount_);
    return container;
  },
  /**
   * Parse XML to restore the text inputs.
   * @param {!Element} xmlElement XML storage element.
   * @this {Blockly.Block}
   */
  domToMutation: function(xmlElement) {
    this.itemCount_ = parseInt(xmlElement.getAttribute('items'), 10);
    this.updateShape_();
  },
<<<<<<< HEAD
  // /**
  //  * Populate the mutator's dialog with this block's components.
  //  * @param {!Blockly.Workspace} workspace Mutator's workspace.
  //  * @return {!Blockly.Block} Root block in mutator.
  //  * @this Blockly.Block
  //  */
  // decompose: function(workspace) {
  //   var containerBlock = workspace.newBlock('text_create_join_container');
  //   containerBlock.initSvg();
  //   var connection = containerBlock.getInput('STACK').connection;
  //   for (var i = 0; i < this.itemCount_; i++) {
  //     var itemBlock = workspace.newBlock('text_create_join_item');
  //     itemBlock.initSvg();
  //     connection.connect(itemBlock.previousConnection);
  //     connection = itemBlock.nextConnection;
  //   }
  //   return containerBlock;
  // },
  // /**
  //  * Reconfigure this block based on the mutator dialog's components.
  //  * @param {!Blockly.Block} containerBlock Root block in mutator.
  //  * @this Blockly.Block
  //  */
  // compose: function(containerBlock) {
  //   var itemBlock = containerBlock.getInputTargetBlock('STACK');
  //   // Count number of inputs.
  //   var connections = [];
  //   while (itemBlock) {
  //     connections.push(itemBlock.valueConnection_);
  //     itemBlock = itemBlock.nextConnection &&
  //         itemBlock.nextConnection.targetBlock();
  //   }
  //   // Disconnect any children that don't belong.
  //   for (var i = 0; i < this.itemCount_; i++) {
  //     var connection = this.getInput('ADD' + i).connection.targetConnection;
  //     if (connection && connections.indexOf(connection) == -1) {
  //       connection.disconnect();
  //     }
  //   }
  //   this.itemCount_ = connections.length;
  //   this.updateShape_();
  //   // Reconnect any child blocks.
  //   for (var i = 0; i < this.itemCount_; i++) {
  //     Blockly.Mutator.reconnect(connections[i], this, 'ADD' + i);
  //   }
  // },
=======
  /**
   * Populate the mutator's dialog with this block's components.
   * @param {!Blockly.Workspace} workspace Mutator's workspace.
   * @return {!Blockly.Block} Root block in mutator.
   * @this {Blockly.Block}
   */
  decompose: function(workspace) {
    var containerBlock = workspace.newBlock('text_create_join_container');
    containerBlock.initSvg();
    var connection = containerBlock.getInput('STACK').connection;
    for (var i = 0; i < this.itemCount_; i++) {
      var itemBlock = workspace.newBlock('text_create_join_item');
      itemBlock.initSvg();
      connection.connect(itemBlock.previousConnection);
      connection = itemBlock.nextConnection;
    }
    return containerBlock;
  },
  /**
   * Reconfigure this block based on the mutator dialog's components.
   * @param {!Blockly.Block} containerBlock Root block in mutator.
   * @this {Blockly.Block}
   */
  compose: function(containerBlock) {
    var itemBlock = containerBlock.getInputTargetBlock('STACK');
    // Count number of inputs.
    var connections = [];
    while (itemBlock) {
      connections.push(itemBlock.valueConnection_);
      itemBlock = itemBlock.nextConnection &&
          itemBlock.nextConnection.targetBlock();
    }
    // Disconnect any children that don't belong.
    for (var i = 0; i < this.itemCount_; i++) {
      var connection = this.getInput('ADD' + i).connection.targetConnection;
      if (connection && connections.indexOf(connection) == -1) {
        connection.disconnect();
      }
    }
    this.itemCount_ = connections.length;
    this.updateShape_();
    // Reconnect any child blocks.
    for (var i = 0; i < this.itemCount_; i++) {
      Blockly.Mutator.reconnect(connections[i], this, 'ADD' + i);
    }
  },
>>>>>>> 1a2fb6dd
  /**
   * Store pointers to any connected child blocks.
   * @param {!Blockly.Block} containerBlock Root block in mutator.
   * @this {Blockly.Block}
   */
  saveConnections: function(containerBlock) {
    var itemBlock = containerBlock.getInputTargetBlock('STACK');
    var i = 0;
    while (itemBlock) {
      var input = this.getInput('ADD' + i);
      itemBlock.valueConnection_ = input && input.connection.targetConnection;
      i++;
      itemBlock = itemBlock.nextConnection &&
          itemBlock.nextConnection.targetBlock();
    }
  },
  storeValueConnections_: function() {
    this.valueConnections_ = [];
    for (var i = 0; i < this.itemCount_; i++) {
      this.valueConnections_.push(this.getInput('ADD' + i).connection.targetConnection);
    }
  },
  restoreValueConnections_: function() {
    for (var i = 0; i < this.itemCount_; i++) {
      Blockly.Mutator.reconnect(this.valueConnections_[i], this, 'ADD' + i);
    }
  },
  addItem_: function() {
    this.storeValueConnections_();
    var update = function() {
      this.itemCount_++;
    };
    this.update_(update);
    this.restoreValueConnections_();
    // Add shadow block
    if (this.itemCount_ > 1) {
      // Find shadow type
      var firstInput = this.getInput('ADD' + 0);
      if (firstInput && firstInput.connection.targetConnection) {
        // Create a new shadow DOM with the same type as the first input
        // but with an empty default value
        var newInput = this.getInput('ADD' + (this.itemCount_ - 1));
        var shadowInputDom = firstInput.connection.getShadowDom();
        if (shadowInputDom) {
          var shadowDom = Blockly.utils.xml.createElement('shadow');
          var shadowInputType = shadowInputDom.getAttribute('type');
          shadowDom.setAttribute('type', shadowInputType);
          if (shadowDom) {
            shadowDom.setAttribute('id', Blockly.utils.genUid());
            newInput.connection.setShadowDom(shadowDom);
            newInput.connection.respawnShadow_();
          }
        }
      }
    }
  },
  removeItem_: function() {
    this.storeValueConnections_();
    var update = function() {
      this.itemCount_--;
    };
    this.update_(update);
    this.restoreValueConnections_();
  },
  update_: function(update) {
    Blockly.Events.setGroup(true);
    var block = this;
    var oldMutationDom = block.mutationToDom();
    var oldMutation = oldMutationDom && Blockly.Xml.domToText(oldMutationDom);
    // Switch off rendering while the source block is rebuilt.
    var savedRendered = block.rendered;
    block.rendered = false;
    // Update the mutation
    if (update) update.call(this);
    // Allow the source block to rebuild itself.
    this.updateShape_();
    // Restore rendering and show the changes.
    block.rendered = savedRendered;
    // Mutation may have added some elements that need initializing.
    block.initSvg();
    // Ensure that any bump is part of this mutation's event group.
    var group = Blockly.Events.getGroup();
    var newMutationDom = block.mutationToDom();
    var newMutation = newMutationDom && Blockly.Xml.domToText(newMutationDom);
    if (oldMutation != newMutation) {
      Blockly.Events.fire(new Blockly.Events.BlockChange(
          block, 'mutation', null, oldMutation, newMutation));
      setTimeout(function() {
        Blockly.Events.setGroup(group);
        block.bumpNeighbours_();
        Blockly.Events.setGroup(false);
      }, Blockly.BUMP_DELAY);
    }
    if (block.rendered) {
      block.render();
    }
    Blockly.Events.setGroup(false);
  },
  /**
   * Modify this block to have the correct number of inputs.
   * @private
   * @this {Blockly.Block}
   */
  updateShape_: function() {
    var that = this;
    var add = function() {
      that.addItem_();
    };
    var remove = function() {
      that.removeItem_();
    };
    // pxt-blockly: our join block can't be empty
    if (this.getInput('EMPTY')) {
      this.removeInput('EMPTY');
    }
    if (!this.getInput('TITLE')) {
      this.appendDummyInput('TITLE')
            .appendField(Blockly.Msg['TEXT_JOIN_TITLE_CREATEWITH']);
    }
    // Add new inputs.
    for (var i = 0; i < this.itemCount_; i++) {
      if (!this.getInput('ADD' + i)) {
        var input = this.appendValueInput('ADD' + i);
        // pxt-blockly: pxt-blockly/pull/112
        input.setAlign(Blockly.ALIGN_LEFT);
      }
    }
    // Remove deleted inputs.
    while (this.getInput('ADD' + i)) {
      this.removeInput('ADD' + i);
      i++;
    }

    // pxt-blockly: Use +/- buttons for mutation
    if (this.getInput('BUTTONS')) this.removeInput('BUTTONS');
    var buttons = this.appendDummyInput('BUTTONS');
    if (this.itemCount_ > 1) {
      buttons.appendField(new Blockly.FieldImage(this.REMOVE_IMAGE_DATAURI, 24, 24, "*", remove, false));
    }
    buttons.appendField(new Blockly.FieldImage(this.ADD_IMAGE_DATAURI, 24, 24, "*", add, false));

    // Switch to vertical list when there are too many items
    var horizontalLayout = this.itemCount_ <= 4;
    this.setInputsInline(horizontalLayout);
    this.setOutputShape(horizontalLayout ?
      Blockly.OUTPUT_SHAPE_ROUND : Blockly.OUTPUT_SHAPE_SQUARE);
  }
};

/**
 * Performs final setup of a text_join block.
 * @this {Blockly.Block}
 */
Blockly.Constants.Text.TEXT_JOIN_EXTENSION = function() {
  // Add the quote mixin for the itemCount_ = 0 case.
  this.mixin(Blockly.Constants.Text.QUOTE_IMAGE_MIXIN);
  // Initialize the mutator values.
  Blockly.Extensions.apply('inline-svgs', this, false);
  this.itemCount_ = 2;
  this.updateShape_();
  // Configure the mutator ui
  //this.setMutator(new Blockly.Mutator(['text_create_join_item']));
};

// Update the tooltip of 'text_append' block to reference the variable.
Blockly.Extensions.register('text_append_tooltip',
    Blockly.Extensions.buildTooltipWithFieldText(
        '%{BKY_TEXT_APPEND_TOOLTIP}', 'VAR'));

/**
 * Update the tooltip of 'text_append' block to reference the variable.
 * @this {Blockly.Block}
 */
Blockly.Constants.Text.TEXT_INDEXOF_TOOLTIP_EXTENSION = function() {
  // Assign 'this' to a variable for use in the tooltip closure below.
  var thisBlock = this;
  this.setTooltip(function() {
    return Blockly.Msg['TEXT_INDEXOF_TOOLTIP'].replace('%1',
        thisBlock.workspace.options.oneBasedIndex ? '0' : '-1');
  });
};

/**
 * Mixin for mutator functions in the 'text_charAt_mutator' extension.
 * @mixin
 * @augments Blockly.Block
 * @package
 */
Blockly.Constants.Text.TEXT_CHARAT_MUTATOR_MIXIN = {
  /**
   * Create XML to represent whether there is an 'AT' input.
   * @return {!Element} XML storage element.
   * @this {Blockly.Block}
   */
  mutationToDom: function() {
    var container = Blockly.utils.xml.createElement('mutation');
    container.setAttribute('at', !!this.isAt_);
    return container;
  },
  /**
   * Parse XML to restore the 'AT' input.
   * @param {!Element} xmlElement XML storage element.
   * @this {Blockly.Block}
   */
  domToMutation: function(xmlElement) {
    // Note: Until January 2013 this block did not have mutations,
    // so 'at' defaults to true.
    var isAt = (xmlElement.getAttribute('at') != 'false');
    this.updateAt_(isAt);
  },
  /**
   * Create or delete an input for the numeric index.
   * @param {boolean} isAt True if the input should exist.
   * @private
   * @this {Blockly.Block}
   */
  updateAt_: function(isAt) {
    // Destroy old 'AT' and 'ORDINAL' inputs.
    this.removeInput('AT', true);
    this.removeInput('ORDINAL', true);
    // Create either a value 'AT' input or a dummy input.
    if (isAt) {
      this.appendValueInput('AT').setCheck('Number');
      if (Blockly.Msg['ORDINAL_NUMBER_SUFFIX']) {
        this.appendDummyInput('ORDINAL')
            .appendField(Blockly.Msg['ORDINAL_NUMBER_SUFFIX']);
      }
    }
    if (Blockly.Msg['TEXT_CHARAT_TAIL']) {
      this.removeInput('TAIL', true);
      this.appendDummyInput('TAIL')
          .appendField(Blockly.Msg['TEXT_CHARAT_TAIL']);
    }

    this.isAt_ = isAt;
  }
};

/**
 * Does the initial mutator update of text_charAt and adds the tooltip
 * @this {Blockly.Block}
 */
Blockly.Constants.Text.TEXT_CHARAT_EXTENSION = function() {
  var dropdown = this.getField('WHERE');
  dropdown.setValidator(function(value) {
    var newAt = (value == 'FROM_START') || (value == 'FROM_END');
    if (newAt != this.isAt_) {
      var block = this.getSourceBlock();
      block.updateAt_(newAt);
    }
  });
  this.updateAt_(true);
  // Assign 'this' to a variable for use in the tooltip closure below.
  var thisBlock = this;
  this.setTooltip(function() {
    var where = thisBlock.getFieldValue('WHERE');
    var tooltip = Blockly.Msg['TEXT_CHARAT_TOOLTIP'];
    if (where == 'FROM_START' || where == 'FROM_END') {
      var msg = (where == 'FROM_START') ?
          Blockly.Msg['LISTS_INDEX_FROM_START_TOOLTIP'] :
          Blockly.Msg['LISTS_INDEX_FROM_END_TOOLTIP'];
      if (msg) {
        tooltip += '  ' + msg.replace('%1',
            thisBlock.workspace.options.oneBasedIndex ? '#1' : '#0');
      }
    }
    return tooltip;
  });
};

Blockly.Extensions.register('text_indexOf_tooltip',
    Blockly.Constants.Text.TEXT_INDEXOF_TOOLTIP_EXTENSION);

Blockly.Extensions.register('text_quotes',
    Blockly.Constants.Text.TEXT_QUOTES_EXTENSION);

Blockly.Extensions.registerMutator('text_join_mutator',
    Blockly.Constants.Text.TEXT_JOIN_MUTATOR_MIXIN,
    Blockly.Constants.Text.TEXT_JOIN_EXTENSION);

Blockly.Extensions.registerMutator('text_charAt_mutator',
    Blockly.Constants.Text.TEXT_CHARAT_MUTATOR_MIXIN,
    Blockly.Constants.Text.TEXT_CHARAT_EXTENSION);<|MERGE_RESOLUTION|>--- conflicted
+++ resolved
@@ -721,12 +721,11 @@
     this.itemCount_ = parseInt(xmlElement.getAttribute('items'), 10);
     this.updateShape_();
   },
-<<<<<<< HEAD
   // /**
   //  * Populate the mutator's dialog with this block's components.
   //  * @param {!Blockly.Workspace} workspace Mutator's workspace.
   //  * @return {!Blockly.Block} Root block in mutator.
-  //  * @this Blockly.Block
+  //  * @this {Blockly.Block}
   //  */
   // decompose: function(workspace) {
   //   var containerBlock = workspace.newBlock('text_create_join_container');
@@ -743,7 +742,7 @@
   // /**
   //  * Reconfigure this block based on the mutator dialog's components.
   //  * @param {!Blockly.Block} containerBlock Root block in mutator.
-  //  * @this Blockly.Block
+  //  * @this {Blockly.Block}
   //  */
   // compose: function(containerBlock) {
   //   var itemBlock = containerBlock.getInputTargetBlock('STACK');
@@ -768,54 +767,6 @@
   //     Blockly.Mutator.reconnect(connections[i], this, 'ADD' + i);
   //   }
   // },
-=======
-  /**
-   * Populate the mutator's dialog with this block's components.
-   * @param {!Blockly.Workspace} workspace Mutator's workspace.
-   * @return {!Blockly.Block} Root block in mutator.
-   * @this {Blockly.Block}
-   */
-  decompose: function(workspace) {
-    var containerBlock = workspace.newBlock('text_create_join_container');
-    containerBlock.initSvg();
-    var connection = containerBlock.getInput('STACK').connection;
-    for (var i = 0; i < this.itemCount_; i++) {
-      var itemBlock = workspace.newBlock('text_create_join_item');
-      itemBlock.initSvg();
-      connection.connect(itemBlock.previousConnection);
-      connection = itemBlock.nextConnection;
-    }
-    return containerBlock;
-  },
-  /**
-   * Reconfigure this block based on the mutator dialog's components.
-   * @param {!Blockly.Block} containerBlock Root block in mutator.
-   * @this {Blockly.Block}
-   */
-  compose: function(containerBlock) {
-    var itemBlock = containerBlock.getInputTargetBlock('STACK');
-    // Count number of inputs.
-    var connections = [];
-    while (itemBlock) {
-      connections.push(itemBlock.valueConnection_);
-      itemBlock = itemBlock.nextConnection &&
-          itemBlock.nextConnection.targetBlock();
-    }
-    // Disconnect any children that don't belong.
-    for (var i = 0; i < this.itemCount_; i++) {
-      var connection = this.getInput('ADD' + i).connection.targetConnection;
-      if (connection && connections.indexOf(connection) == -1) {
-        connection.disconnect();
-      }
-    }
-    this.itemCount_ = connections.length;
-    this.updateShape_();
-    // Reconnect any child blocks.
-    for (var i = 0; i < this.itemCount_; i++) {
-      Blockly.Mutator.reconnect(connections[i], this, 'ADD' + i);
-    }
-  },
->>>>>>> 1a2fb6dd
   /**
    * Store pointers to any connected child blocks.
    * @param {!Blockly.Block} containerBlock Root block in mutator.
