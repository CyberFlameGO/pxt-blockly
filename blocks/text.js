/**
 * @license
 * Visual Blocks Editor
 *
 * Copyright 2012 Google Inc.
 * https://developers.google.com/blockly/
 *
 * Licensed under the Apache License, Version 2.0 (the "License");
 * you may not use this file except in compliance with the License.
 * You may obtain a copy of the License at
 *
 *   http://www.apache.org/licenses/LICENSE-2.0
 *
 * Unless required by applicable law or agreed to in writing, software
 * distributed under the License is distributed on an "AS IS" BASIS,
 * WITHOUT WARRANTIES OR CONDITIONS OF ANY KIND, either express or implied.
 * See the License for the specific language governing permissions and
 * limitations under the License.
 */

/**
 * @fileoverview Text blocks for Blockly.
 * @author fraser@google.com (Neil Fraser)
 */
'use strict';

goog.provide('Blockly.Blocks.texts');  // Deprecated
goog.provide('Blockly.Constants.Text');

goog.require('Blockly.Blocks');
goog.require('Blockly');

goog.require('Blockly.PXTBlockly.Extensions');

/**
 * Unused constant for the common HSV hue for all blocks in this category.
 * @deprecated Use Blockly.Msg['TEXTS_HUE']. (2018 April 5)
 */
Blockly.Constants.Text.HUE = 160;

Blockly.defineBlocksWithJsonArray([  // BEGIN JSON EXTRACT
  // Block for text value
  {
    "type": "text",
    "message0": "%1",
    "args0": [{
      "type": "field_string",
      "name": "TEXT",
      "text": ""
    }],
    "output": "String",
<<<<<<< HEAD
    "outputShape": Blockly.OUTPUT_SHAPE_ROUND,
    "colour": Blockly.Colours.textField,
    "colourSecondary": Blockly.Colours.textField,
    "colourTertiary": "%{BKY_TEXTS_HUE}",
=======
    "style": "text_blocks",
>>>>>>> de39d5f2
    "helpUrl": "%{BKY_TEXT_TEXT_HELPURL}",
    "tooltip": "%{BKY_TEXT_TEXT_TOOLTIP}",
    "extensions": [
      //"text_quotes",
      "parent_tooltip_when_inline"
    ]
  },
  {
    "type": "text_join",
    "message0": "",
    "output": "String",
<<<<<<< HEAD
    "outputShape": Blockly.OUTPUT_SHAPE_ROUND,
    "colour": "%{BKY_TEXTS_HUE}",
=======
    "style": "text_blocks",
>>>>>>> de39d5f2
    "helpUrl": "%{BKY_TEXT_JOIN_HELPURL}",
    "tooltip": "%{BKY_TEXT_JOIN_TOOLTIP}",
    "mutator": "text_join_mutator"

  },
  {
    "type": "text_create_join_container",
    "message0": "%{BKY_TEXT_CREATE_JOIN_TITLE_JOIN} %1 %2",
    "args0": [{
      "type": "input_dummy"
    },
    {
      "type": "input_statement",
      "name": "STACK"
    }],
    "style": "text_blocks",
    "tooltip": "%{BKY_TEXT_CREATE_JOIN_TOOLTIP}",
    "enableContextMenu": false
  },
  {
    "type": "text_create_join_item",
    "message0": "%{BKY_TEXT_CREATE_JOIN_ITEM_TITLE_ITEM}",
    "previousStatement": null,
    "nextStatement": null,
    "style": "text_blocks",
    "tooltip": "%{BKY_TEXT_CREATE_JOIN_ITEM_TOOLTIP}",
    "enableContextMenu": false
  },
  {
    "type": "text_append",
    "message0": "%{BKY_TEXT_APPEND_TITLE}",
    "args0": [{
      "type": "field_variable",
      "name": "VAR",
      "variable": "%{BKY_TEXT_APPEND_VARIABLE}"
    },
    {
      "type": "input_value",
      "name": "TEXT"
    }],
    "previousStatement": null,
    "nextStatement": null,
    "style": "text_blocks",
    "extensions": [
      "text_append_tooltip"
    ]
  },
  {
    "type": "text_length",
    "message0": "%{BKY_TEXT_LENGTH_TITLE}",
    "args0": [
      {
        "type": "input_value",
        "name": "VALUE",
        "check": ['String', 'Array']
      }
    ],
    "output": 'Number',
<<<<<<< HEAD
    "outputShape": Blockly.OUTPUT_SHAPE_ROUND,
    "colour": "%{BKY_TEXTS_HUE}",
=======
    "style": "text_blocks",
>>>>>>> de39d5f2
    "tooltip": "%{BKY_TEXT_LENGTH_TOOLTIP}",
    "helpUrl": "%{BKY_TEXT_LENGTH_HELPURL}"
  },
  {
    "type": "text_isEmpty",
    "message0": "%{BKY_TEXT_ISEMPTY_TITLE}",
    "args0": [
      {
        "type": "input_value",
        "name": "VALUE",
        "check": ['String', 'Array']
      }
    ],
    "output": 'Boolean',
<<<<<<< HEAD
    "outputShape": Blockly.OUTPUT_SHAPE_HEXAGONAL,
    "colour": "%{BKY_TEXTS_HUE}",
=======
    "style": "text_blocks",
>>>>>>> de39d5f2
    "tooltip": "%{BKY_TEXT_ISEMPTY_TOOLTIP}",
    "helpUrl": "%{BKY_TEXT_ISEMPTY_HELPURL}"
  },
  {
    "type": "text_indexOf",
    "message0": "%{BKY_TEXT_INDEXOF_TITLE}",
    "args0": [
      {
        "type": "input_value",
        "name": "VALUE",
        "check": "String"
      },
      {
        "type": "field_dropdown",
        "name": "END",
        "options": [
          [
            "%{BKY_TEXT_INDEXOF_OPERATOR_FIRST}",
            "FIRST"
          ],
          [
            "%{BKY_TEXT_INDEXOF_OPERATOR_LAST}",
            "LAST"
          ]
        ]
      },
      {
        "type": "input_value",
        "name": "FIND",
        "check": "String"
      }
    ],
    "output": "Number",
<<<<<<< HEAD
    "outputShape": Blockly.OUTPUT_SHAPE_ROUND,
    "colour": "%{BKY_TEXTS_HUE}",
=======
    "style": "text_blocks",
>>>>>>> de39d5f2
    "helpUrl": "%{BKY_TEXT_INDEXOF_HELPURL}",
    "inputsInline": true,
    "extensions": [
      "text_indexOf_tooltip"
    ]
  },
  {
    "type": "text_charAt",
    "message0": "%{BKY_TEXT_CHARAT_TITLE}", // "in text %1 %2"
    "args0": [
      {
        "type":"input_value",
        "name": "VALUE",
        "check": "String"
      },
      {
        "type": "field_dropdown",
        "name": "WHERE",
        "options": [
          ["%{BKY_TEXT_CHARAT_FROM_START}", "FROM_START"],
          ["%{BKY_TEXT_CHARAT_FROM_END}", "FROM_END"],
          ["%{BKY_TEXT_CHARAT_FIRST}", "FIRST"],
          ["%{BKY_TEXT_CHARAT_LAST}", "LAST"],
          ["%{BKY_TEXT_CHARAT_RANDOM}", "RANDOM"]
        ]
      }
    ],
    "output": "String",
<<<<<<< HEAD
    "outputShape": Blockly.OUTPUT_SHAPE_ROUND,
    "colour": "%{BKY_TEXTS_HUE}",
=======
    "style": "text_blocks",
>>>>>>> de39d5f2
    "helpUrl": "%{BKY_TEXT_CHARAT_HELPURL}",
    "inputsInline": true,
    "mutator": "text_charAt_mutator"
  }
]);  // END JSON EXTRACT (Do not delete this comment.)

Blockly.Blocks['text_getSubstring'] = {
  /**
   * Block for getting substring.
   * @this Blockly.Block
   */
  init: function() {
    this['WHERE_OPTIONS_1'] = [
      [Blockly.Msg['TEXT_GET_SUBSTRING_START_FROM_START'], 'FROM_START'],
      [Blockly.Msg['TEXT_GET_SUBSTRING_START_FROM_END'], 'FROM_END'],
      [Blockly.Msg['TEXT_GET_SUBSTRING_START_FIRST'], 'FIRST']
    ];
    this['WHERE_OPTIONS_2'] = [
      [Blockly.Msg['TEXT_GET_SUBSTRING_END_FROM_START'], 'FROM_START'],
      [Blockly.Msg['TEXT_GET_SUBSTRING_END_FROM_END'], 'FROM_END'],
      [Blockly.Msg['TEXT_GET_SUBSTRING_END_LAST'], 'LAST']
    ];
    this.setHelpUrl(Blockly.Msg['TEXT_GET_SUBSTRING_HELPURL']);
    this.setStyle('text_blocks');
    this.appendValueInput('STRING')
        .setCheck('String')
        .appendField(Blockly.Msg['TEXT_GET_SUBSTRING_INPUT_IN_TEXT']);
    this.appendDummyInput('AT1');
    this.appendDummyInput('AT2');
    if (Blockly.Msg['TEXT_GET_SUBSTRING_TAIL']) {
      this.appendDummyInput('TAIL')
          .appendField(Blockly.Msg['TEXT_GET_SUBSTRING_TAIL']);
    }
    this.setInputsInline(true);
    this.setOutput(true, 'String');
    this.setOutputShape(Blockly.OUTPUT_SHAPE_ROUND);
    this.updateAt_(1, true);
    this.updateAt_(2, true);
    this.setTooltip(Blockly.Msg['TEXT_GET_SUBSTRING_TOOLTIP']);
  },
  /**
   * Create XML to represent whether there are 'AT' inputs.
   * @return {!Element} XML storage element.
   * @this Blockly.Block
   */
  mutationToDom: function() {
    var container = Blockly.utils.xml.createElement('mutation');
    var isAt1 = this.getInput('AT1').type == Blockly.INPUT_VALUE;
    container.setAttribute('at1', isAt1);
    var isAt2 = this.getInput('AT2').type == Blockly.INPUT_VALUE;
    container.setAttribute('at2', isAt2);
    return container;
  },
  /**
   * Parse XML to restore the 'AT' inputs.
   * @param {!Element} xmlElement XML storage element.
   * @this Blockly.Block
   */
  domToMutation: function(xmlElement) {
    var isAt1 = (xmlElement.getAttribute('at1') == 'true');
    var isAt2 = (xmlElement.getAttribute('at2') == 'true');
    this.updateAt_(1, isAt1);
    this.updateAt_(2, isAt2);
  },
  /**
   * Create or delete an input for a numeric index.
   * This block has two such inputs, independant of each other.
   * @param {number} n Specify first or second input (1 or 2).
   * @param {boolean} isAt True if the input should exist.
   * @private
   * @this Blockly.Block
   */
  updateAt_: function(n, isAt) {
    // Create or delete an input for the numeric index.
    // Destroy old 'AT' and 'ORDINAL' inputs.
    this.removeInput('AT' + n);
    this.removeInput('ORDINAL' + n, true);
    // Create either a value 'AT' input or a dummy input.
    if (isAt) {
      this.appendValueInput('AT' + n).setCheck('Number');
      if (Blockly.Msg['ORDINAL_NUMBER_SUFFIX']) {
        this.appendDummyInput('ORDINAL' + n)
            .appendField(Blockly.Msg['ORDINAL_NUMBER_SUFFIX']);
      }
    } else {
      this.appendDummyInput('AT' + n);
    }
    // Move tail, if present, to end of block.
    if (n == 2 && Blockly.Msg['TEXT_GET_SUBSTRING_TAIL']) {
      this.removeInput('TAIL', true);
      this.appendDummyInput('TAIL')
          .appendField(Blockly.Msg['TEXT_GET_SUBSTRING_TAIL']);
    }
    var menu = new Blockly.FieldDropdown(this['WHERE_OPTIONS_' + n],
        function(value) {
          var newAt = (value == 'FROM_START') || (value == 'FROM_END');
          // The 'isAt' variable is available due to this function being a
          // closure.
          if (newAt != isAt) {
            var block = this.getSourceBlock();
            block.updateAt_(n, newAt);
            // This menu has been destroyed and replaced.
            // Update the replacement.
            block.setFieldValue(value, 'WHERE' + n);
            return null;
          }
          return undefined;
        });

    this.getInput('AT' + n)
        .appendField(menu, 'WHERE' + n);
    if (n == 1) {
      this.moveInputBefore('AT1', 'AT2');
      if (this.getInput('ORDINAL1')) {
        this.moveInputBefore('ORDINAL1', 'AT2');
      }
    }
  }
};

Blockly.Blocks['text_changeCase'] = {
  /**
   * Block for changing capitalization.
   * @this Blockly.Block
   */
  init: function() {
    var OPERATORS = [
      [Blockly.Msg['TEXT_CHANGECASE_OPERATOR_UPPERCASE'], 'UPPERCASE'],
      [Blockly.Msg['TEXT_CHANGECASE_OPERATOR_LOWERCASE'], 'LOWERCASE'],
      [Blockly.Msg['TEXT_CHANGECASE_OPERATOR_TITLECASE'], 'TITLECASE']
    ];
    this.setHelpUrl(Blockly.Msg['TEXT_CHANGECASE_HELPURL']);
    this.setStyle('text_blocks');
    this.appendValueInput('TEXT')
        .setCheck('String')
        .appendField(new Blockly.FieldDropdown(OPERATORS), 'CASE');
    this.setOutput(true, 'String');
<<<<<<< HEAD
    this.setOutputShape(Blockly.OUTPUT_SHAPE_ROUND);
    this.setTooltip(Blockly.Msg.TEXT_CHANGECASE_TOOLTIP);
=======
    this.setTooltip(Blockly.Msg['TEXT_CHANGECASE_TOOLTIP']);
>>>>>>> de39d5f2
  }
};

Blockly.Blocks['text_trim'] = {
  /**
   * Block for trimming spaces.
   * @this Blockly.Block
   */
  init: function() {
    var OPERATORS = [
      [Blockly.Msg['TEXT_TRIM_OPERATOR_BOTH'], 'BOTH'],
      [Blockly.Msg['TEXT_TRIM_OPERATOR_LEFT'], 'LEFT'],
      [Blockly.Msg['TEXT_TRIM_OPERATOR_RIGHT'], 'RIGHT']
    ];
    this.setHelpUrl(Blockly.Msg['TEXT_TRIM_HELPURL']);
    this.setStyle('text_blocks');
    this.appendValueInput('TEXT')
        .setCheck('String')
        .appendField(new Blockly.FieldDropdown(OPERATORS), 'MODE');
    this.setOutput(true, 'String');
<<<<<<< HEAD
    this.setOutputShape(Blockly.OUTPUT_SHAPE_ROUND);
    this.setTooltip(Blockly.Msg.TEXT_TRIM_TOOLTIP);
=======
    this.setTooltip(Blockly.Msg['TEXT_TRIM_TOOLTIP']);
>>>>>>> de39d5f2
  }
};

Blockly.Blocks['text_print'] = {
  /**
   * Block for print statement.
   * @this Blockly.Block
   */
  init: function() {
    this.jsonInit({
      "message0": Blockly.Msg['TEXT_PRINT_TITLE'],
      "args0": [
        {
          "type": "input_value",
          "name": "TEXT"
        }
      ],
      "previousStatement": null,
      "nextStatement": null,
      "style": "text_blocks",
      "tooltip": Blockly.Msg['TEXT_PRINT_TOOLTIP'],
      "helpUrl": Blockly.Msg['TEXT_PRINT_HELPURL']
    });
  }
};

Blockly.Blocks['text_prompt_ext'] = {
  /**
   * Block for prompt function (external message).
   * @this Blockly.Block
   */
  init: function() {
    var TYPES = [
      [Blockly.Msg['TEXT_PROMPT_TYPE_TEXT'], 'TEXT'],
      [Blockly.Msg['TEXT_PROMPT_TYPE_NUMBER'], 'NUMBER']
    ];
    this.setHelpUrl(Blockly.Msg['TEXT_PROMPT_HELPURL']);
    this.setStyle('text_blocks');
    // Assign 'this' to a variable for use in the closures below.
    var thisBlock = this;
    var dropdown = new Blockly.FieldDropdown(TYPES, function(newOp) {
      thisBlock.updateType_(newOp);
    });
    this.appendValueInput('TEXT')
        .appendField(dropdown, 'TYPE');
    this.setOutput(true, 'String');
    this.setOutputShape(Blockly.OUTPUT_SHAPE_ROUND);
    this.setTooltip(function() {
      return (thisBlock.getFieldValue('TYPE') == 'TEXT') ?
          Blockly.Msg['TEXT_PROMPT_TOOLTIP_TEXT'] :
          Blockly.Msg['TEXT_PROMPT_TOOLTIP_NUMBER'];
    });
  },
  /**
   * Modify this block to have the correct output type.
   * @param {string} newOp Either 'TEXT' or 'NUMBER'.
   * @private
   * @this Blockly.Block
   */
  updateType_: function(newOp) {
    this.outputConnection.setCheck(newOp == 'NUMBER' ? 'Number' : 'String');
  },
  /**
   * Create XML to represent the output type.
   * @return {!Element} XML storage element.
   * @this Blockly.Block
   */
  mutationToDom: function() {
    var container = Blockly.utils.xml.createElement('mutation');
    container.setAttribute('type', this.getFieldValue('TYPE'));
    return container;
  },
  /**
   * Parse XML to restore the output type.
   * @param {!Element} xmlElement XML storage element.
   * @this Blockly.Block
   */
  domToMutation: function(xmlElement) {
    this.updateType_(xmlElement.getAttribute('type'));
  }
};

Blockly.Blocks['text_prompt'] = {
  /**
   * Block for prompt function (internal message).
   * The 'text_prompt_ext' block is preferred as it is more flexible.
   * @this Blockly.Block
   */
  init: function() {
    this.mixin(Blockly.Constants.Text.QUOTE_IMAGE_MIXIN);
    var TYPES = [
      [Blockly.Msg['TEXT_PROMPT_TYPE_TEXT'], 'TEXT'],
      [Blockly.Msg['TEXT_PROMPT_TYPE_NUMBER'], 'NUMBER']
    ];

    // Assign 'this' to a variable for use in the closures below.
    var thisBlock = this;
    this.setHelpUrl(Blockly.Msg['TEXT_PROMPT_HELPURL']);
    this.setStyle('text_blocks');
    var dropdown = new Blockly.FieldDropdown(TYPES, function(newOp) {
      thisBlock.updateType_(newOp);
    });
    this.appendDummyInput()
        .appendField(dropdown, 'TYPE')
        .appendField(this.newQuote_(true))
        .appendField(new Blockly.FieldTextInput(''), 'TEXT')
        .appendField(this.newQuote_(false));
    this.setOutput(true, 'String');
    this.setOutputShape(Blockly.OUTPUT_SHAPE_ROUND);
    this.setTooltip(function() {
      return (thisBlock.getFieldValue('TYPE') == 'TEXT') ?
          Blockly.Msg['TEXT_PROMPT_TOOLTIP_TEXT'] :
          Blockly.Msg['TEXT_PROMPT_TOOLTIP_NUMBER'];
    });
  },
  updateType_: Blockly.Blocks['text_prompt_ext'].updateType_,
  mutationToDom: Blockly.Blocks['text_prompt_ext'].mutationToDom,
  domToMutation: Blockly.Blocks['text_prompt_ext'].domToMutation
};

Blockly.Blocks['text_count'] = {
  /**
   * Block for counting how many times one string appears within another string.
   * @this Blockly.Block
   */
  init: function() {
    this.jsonInit({
      "message0": Blockly.Msg['TEXT_COUNT_MESSAGE0'],
      "args0": [
        {
          "type": "input_value",
          "name": "SUB",
          "check": "String"
        },
        {
          "type": "input_value",
          "name": "TEXT",
          "check": "String"
        }
      ],
      "output": "Number",
      "outputShape": Blockly.OUTPUT_SHAPE_ROUND,
      "inputsInline": true,
      "style": "text_blocks",
      "tooltip": Blockly.Msg['TEXT_COUNT_TOOLTIP'],
      "helpUrl": Blockly.Msg['TEXT_COUNT_HELPURL']
    });
  }
};

Blockly.Blocks['text_replace'] = {
  /**
   * Block for replacing one string with another in the text.
   * @this Blockly.Block
   */
  init: function() {
    this.jsonInit({
      "message0": Blockly.Msg['TEXT_REPLACE_MESSAGE0'],
      "args0": [
        {
          "type": "input_value",
          "name": "FROM",
          "check": "String"
        },
        {
          "type": "input_value",
          "name": "TO",
          "check": "String"
        },
        {
          "type": "input_value",
          "name": "TEXT",
          "check": "String"
        }
      ],
      "output": "String",
      "outputShape": Blockly.OUTPUT_SHAPE_ROUND,
      "inputsInline": true,
      "style": "text_blocks",
      "tooltip": Blockly.Msg['TEXT_REPLACE_TOOLTIP'],
      "helpUrl": Blockly.Msg['TEXT_REPLACE_HELPURL']
    });
  }
};

Blockly.Blocks['text_reverse'] = {
  /**
   * Block for reversing a string.
   * @this Blockly.Block
   */
  init: function() {
    this.jsonInit({
      "message0": Blockly.Msg['TEXT_REVERSE_MESSAGE0'],
      "args0": [
        {
          "type": "input_value",
          "name": "TEXT",
          "check": "String"
        }
      ],
      "output": "String",
      "outputShape": Blockly.OUTPUT_SHAPE_ROUND,
      "inputsInline": true,
      "style": "text_blocks",
      "tooltip": Blockly.Msg['TEXT_REVERSE_TOOLTIP'],
      "helpUrl": Blockly.Msg['TEXT_REVERSE_HELPURL']
    });
  }
};

/**
 *
 * @mixin
 * @package
 * @readonly
 */
Blockly.Constants.Text.QUOTE_IMAGE_MIXIN = {
  /**
   * Image data URI of an LTR opening double quote (same as RTL closing double quote).
   * @readonly
   */
  QUOTE_IMAGE_LEFT_DATAURI:
    'data:image/png;base64,iVBORw0KGgoAAAANSUhEUgAAAAwAAAAKCAQAAAAqJXdxAAAA' +
    'n0lEQVQI1z3OMa5BURSF4f/cQhAKjUQhuQmFNwGJEUi0RKN5rU7FHKhpjEH3TEMtkdBSCY' +
    '1EIv8r7nFX9e29V7EBAOvu7RPjwmWGH/VuF8CyN9/OAdvqIXYLvtRaNjx9mMTDyo+NjAN1' +
    'HNcl9ZQ5oQMM3dgDUqDo1l8DzvwmtZN7mnD+PkmLa+4mhrxVA9fRowBWmVBhFy5gYEjKMf' +
    'z9AylsaRRgGzvZAAAAAElFTkSuQmCC',
  /**
   * Image data URI of an LTR closing double quote (same as RTL opening double quote).
   * @readonly
   */
  QUOTE_IMAGE_RIGHT_DATAURI:
    'data:image/png;base64,iVBORw0KGgoAAAANSUhEUgAAAAwAAAAKCAQAAAAqJXdxAAAA' +
    'qUlEQVQI1z3KvUpCcRiA8ef9E4JNHhI0aFEacm1o0BsI0Slx8wa8gLauoDnoBhq7DcfWhg' +
    'gONDmJJgqCPA7neJ7p934EOOKOnM8Q7PDElo/4x4lFb2DmuUjcUzS3URnGib9qaPNbuXvB' +
    'O3sGPHJDRG6fGVdMSeWDP2q99FQdFrz26Gu5Tq7dFMzUvbXy8KXeAj57cOklgA+u1B5Aos' +
    'lLtGIHQMaCVnwDnADZIFIrXsoXrgAAAABJRU5ErkJggg==',
  /**
   * Pixel width of QUOTE_IMAGE_LEFT_DATAURI and QUOTE_IMAGE_RIGHT_DATAURI.
   * @readonly
   */
  QUOTE_IMAGE_WIDTH: 12,
  /**
   * Pixel height of QUOTE_IMAGE_LEFT_DATAURI and QUOTE_IMAGE_RIGHT_DATAURI.
   * @readonly
   */
  QUOTE_IMAGE_HEIGHT: 12,

  /**
   * Inserts appropriate quote images before and after the named field.
   * @param {string} fieldName The name of the field to wrap with quotes.
   * @this Blockly.Block
   */
  quoteField_: function(fieldName) {
    for (var i = 0, input; input = this.inputList[i]; i++) {
      for (var j = 0, field; field = input.fieldRow[j]; j++) {
        if (fieldName == field.name) {
          input.insertFieldAt(j, this.newQuote_(true));
          input.insertFieldAt(j + 2, this.newQuote_(false));
          return;
        }
      }
    }
    console.warn('field named "' + fieldName + '" not found in ' + this.toDevString());
  },

  /**
   * A helper function that generates a FieldImage of an opening or
   * closing double quote. The selected quote will be adapted for RTL blocks.
   * @param {boolean} open If the image should be open quote (“ in LTR).
   *                       Otherwise, a closing quote is used (” in LTR).
   * @return {!Blockly.FieldImage} The new field.
   * @this Blockly.Block
   */
  newQuote_: function(open) {
    var isLeft = this.RTL ? !open : open;
    var dataUri = isLeft ?
      this.QUOTE_IMAGE_LEFT_DATAURI :
      this.QUOTE_IMAGE_RIGHT_DATAURI;
    return new Blockly.FieldImage(
        dataUri,
        this.QUOTE_IMAGE_WIDTH,
        this.QUOTE_IMAGE_HEIGHT,
        isLeft ? '\u201C' : '\u201D');
  }
};

/**
 * Wraps TEXT field with images of double quote characters.
 * @this Blockly.Block
 */
Blockly.Constants.Text.TEXT_QUOTES_EXTENSION = function() {
  this.mixin(Blockly.Constants.Text.QUOTE_IMAGE_MIXIN);
  this.quoteField_('TEXT');
};

/**
 * Mixin for mutator functions in the 'text_join_mutator' extension.
 * @mixin
 * @augments Blockly.Block
 * @package
 */
Blockly.Constants.Text.TEXT_JOIN_MUTATOR_MIXIN = {
  /**
   * Create XML to represent number of text inputs.
   * @return {!Element} XML storage element.
   * @this Blockly.Block
   */
  mutationToDom: function() {
    var container = Blockly.utils.xml.createElement('mutation');
    container.setAttribute('items', this.itemCount_);
    return container;
  },
  /**
   * Parse XML to restore the text inputs.
   * @param {!Element} xmlElement XML storage element.
   * @this Blockly.Block
   */
  domToMutation: function(xmlElement) {
    this.itemCount_ = parseInt(xmlElement.getAttribute('items'), 10);
    this.updateShape_();
  },
  // /**
  //  * Populate the mutator's dialog with this block's components.
  //  * @param {!Blockly.Workspace} workspace Mutator's workspace.
  //  * @return {!Blockly.Block} Root block in mutator.
  //  * @this Blockly.Block
  //  */
  // decompose: function(workspace) {
  //   var containerBlock = workspace.newBlock('text_create_join_container');
  //   containerBlock.initSvg();
  //   var connection = containerBlock.getInput('STACK').connection;
  //   for (var i = 0; i < this.itemCount_; i++) {
  //     var itemBlock = workspace.newBlock('text_create_join_item');
  //     itemBlock.initSvg();
  //     connection.connect(itemBlock.previousConnection);
  //     connection = itemBlock.nextConnection;
  //   }
  //   return containerBlock;
  // },
  // /**
  //  * Reconfigure this block based on the mutator dialog's components.
  //  * @param {!Blockly.Block} containerBlock Root block in mutator.
  //  * @this Blockly.Block
  //  */
  // compose: function(containerBlock) {
  //   var itemBlock = containerBlock.getInputTargetBlock('STACK');
  //   // Count number of inputs.
  //   var connections = [];
  //   while (itemBlock) {
  //     connections.push(itemBlock.valueConnection_);
  //     itemBlock = itemBlock.nextConnection &&
  //         itemBlock.nextConnection.targetBlock();
  //   }
  //   // Disconnect any children that don't belong.
  //   for (var i = 0; i < this.itemCount_; i++) {
  //     var connection = this.getInput('ADD' + i).connection.targetConnection;
  //     if (connection && connections.indexOf(connection) == -1) {
  //       connection.disconnect();
  //     }
  //   }
  //   this.itemCount_ = connections.length;
  //   this.updateShape_();
  //   // Reconnect any child blocks.
  //   for (var i = 0; i < this.itemCount_; i++) {
  //     Blockly.Mutator.reconnect(connections[i], this, 'ADD' + i);
  //   }
  // },
  /**
   * Store pointers to any connected child blocks.
   * @param {!Blockly.Block} containerBlock Root block in mutator.
   * @this Blockly.Block
   */
  saveConnections: function(containerBlock) {
    var itemBlock = containerBlock.getInputTargetBlock('STACK');
    var i = 0;
    while (itemBlock) {
      var input = this.getInput('ADD' + i);
      itemBlock.valueConnection_ = input && input.connection.targetConnection;
      i++;
      itemBlock = itemBlock.nextConnection &&
          itemBlock.nextConnection.targetBlock();
    }
  },
  storeValueConnections_: function() {
    this.valueConnections_ = [];
    for (var i = 0; i < this.itemCount_; i++) {
      this.valueConnections_.push(this.getInput('ADD' + i).connection.targetConnection);
    }
  },
  restoreValueConnections_: function() {
    for (var i = 0; i < this.itemCount_; i++) {
      Blockly.Mutator.reconnect(this.valueConnections_[i], this, 'ADD' + i);
    }
  },
  addItem_: function() {
    this.storeValueConnections_();
    var update = function() {
      this.itemCount_++;
    };
    this.update_(update);
    this.restoreValueConnections_();
    // Add shadow block
    if (this.itemCount_ > 1) {
      // Find shadow type
      var firstInput = this.getInput('ADD' + 0);
      if (firstInput && firstInput.connection.targetConnection) {
        // Create a new shadow DOM with the same type as the first input
        // but with an empty default value
        var newInput = this.getInput('ADD' + (this.itemCount_ - 1));
        var shadowInputDom = firstInput.connection.getShadowDom();
        if (shadowInputDom) {
          var shadowDom = document.createElement('shadow');
          var shadowInputType = shadowInputDom.getAttribute('type');
          shadowDom.setAttribute('type', shadowInputType);
          if (shadowDom) {
            shadowDom.setAttribute('id', Blockly.utils.genUid());
            newInput.connection.setShadowDom(shadowDom);
            newInput.connection.respawnShadow_();
          }
        }
      }
    }
  },
  removeItem_: function() {
    this.storeValueConnections_();
    var update = function() {
      this.itemCount_--;
    };
    this.update_(update);
    this.restoreValueConnections_();
  },
  update_: function(update) {
    Blockly.Events.setGroup(true);
    var block = this;
    var oldMutationDom = block.mutationToDom();
    var oldMutation = oldMutationDom && Blockly.Xml.domToText(oldMutationDom);
    // Switch off rendering while the source block is rebuilt.
    var savedRendered = block.rendered;
    block.rendered = false;
    // Update the mutation
    if (update) update.call(this);
    // Allow the source block to rebuild itself.
    this.updateShape_();
    // Restore rendering and show the changes.
    block.rendered = savedRendered;
    // Mutation may have added some elements that need initializing.
    block.initSvg();
    // Ensure that any bump is part of this mutation's event group.
    var group = Blockly.Events.getGroup();
    var newMutationDom = block.mutationToDom();
    var newMutation = newMutationDom && Blockly.Xml.domToText(newMutationDom);
    if (oldMutation != newMutation) {
      Blockly.Events.fire(new Blockly.Events.BlockChange(
          block, 'mutation', null, oldMutation, newMutation));
      setTimeout(function() {
        Blockly.Events.setGroup(group);
        block.bumpNeighbours_();
        Blockly.Events.setGroup(false);
      }, Blockly.BUMP_DELAY);
    }
    if (block.rendered) {
      block.render();
    }
    Blockly.Events.setGroup(false);
  },
  /**
   * Modify this block to have the correct number of inputs.
   * @private
   * @this Blockly.Block
   */
  updateShape_: function() {
    var that = this;
    var add = function() {
      that.addItem_();
    };
    var remove = function() {
      that.removeItem_();
    };
    // pxt-blockly: our join block can't be empty
    if (this.getInput('EMPTY')) {
      this.removeInput('EMPTY');
    }
    if (!this.getInput('TITLE')) {
      this.appendDummyInput('TITLE')
            .appendField(Blockly.Msg.TEXT_JOIN_TITLE_CREATEWITH);
    }
    // Add new inputs.
    for (var i = 0; i < this.itemCount_; i++) {
      if (!this.getInput('ADD' + i)) {
        var input = this.appendValueInput('ADD' + i);
<<<<<<< HEAD
        input.setAlign(Blockly.ALIGN_LEFT);
=======
        if (i == 0) {
          input.appendField(Blockly.Msg['TEXT_JOIN_TITLE_CREATEWITH']);
        }
>>>>>>> de39d5f2
      }
    }
    // Remove deleted inputs.
    while (this.getInput('ADD' + i)) {
      this.removeInput('ADD' + i);
      i++;
    }

    // pxt-blockly: Use +/- buttons for mutation
    if (this.getInput('BUTTONS')) this.removeInput('BUTTONS');
    var buttons = this.appendDummyInput('BUTTONS');
    if (this.itemCount_ > 1) {
      buttons.appendField(new Blockly.FieldImage(this.REMOVE_IMAGE_DATAURI, 24, 24, false, "*", remove));
    }
    buttons.appendField(new Blockly.FieldImage(this.ADD_IMAGE_DATAURI, 24, 24, false, "*", add));

    // Switch to vertical list when there are too many items
    var horizontalLayout = this.itemCount_ <= 4;
    this.setInputsInline(horizontalLayout);
    this.setOutputShape(horizontalLayout ?
      Blockly.OUTPUT_SHAPE_ROUND : Blockly.OUTPUT_SHAPE_SQUARE);
  }
};

/**
 * Performs final setup of a text_join block.
 * @this Blockly.Block
 */
Blockly.Constants.Text.TEXT_JOIN_EXTENSION = function() {
  // Add the quote mixin for the itemCount_ = 0 case.
  this.mixin(Blockly.Constants.Text.QUOTE_IMAGE_MIXIN);
  // Initialize the mutator values.
  Blockly.Extensions.apply('inline-svgs', this, false);
  this.itemCount_ = 2;
  this.updateShape_();
  // Configure the mutator ui
  //this.setMutator(new Blockly.Mutator(['text_create_join_item']));
};

// Update the tooltip of 'text_append' block to reference the variable.
Blockly.Extensions.register('text_append_tooltip',
    Blockly.Extensions.buildTooltipWithFieldText(
        '%{BKY_TEXT_APPEND_TOOLTIP}', 'VAR'));

/**
 * Update the tooltip of 'text_append' block to reference the variable.
 * @this Blockly.Block
 */
Blockly.Constants.Text.TEXT_INDEXOF_TOOLTIP_EXTENSION = function() {
  // Assign 'this' to a variable for use in the tooltip closure below.
  var thisBlock = this;
  this.setTooltip(function() {
    return Blockly.Msg['TEXT_INDEXOF_TOOLTIP'].replace('%1',
        thisBlock.workspace.options.oneBasedIndex ? '0' : '-1');
  });
};

/**
 * Mixin for mutator functions in the 'text_charAt_mutator' extension.
 * @mixin
 * @augments Blockly.Block
 * @package
 */
Blockly.Constants.Text.TEXT_CHARAT_MUTATOR_MIXIN = {
  /**
   * Create XML to represent whether there is an 'AT' input.
   * @return {!Element} XML storage element.
   * @this Blockly.Block
   */
  mutationToDom: function() {
    var container = Blockly.utils.xml.createElement('mutation');
    container.setAttribute('at', !!this.isAt_);
    return container;
  },
  /**
   * Parse XML to restore the 'AT' input.
   * @param {!Element} xmlElement XML storage element.
   * @this Blockly.Block
   */
  domToMutation: function(xmlElement) {
    // Note: Until January 2013 this block did not have mutations,
    // so 'at' defaults to true.
    var isAt = (xmlElement.getAttribute('at') != 'false');
    this.updateAt_(isAt);
  },
  /**
   * Create or delete an input for the numeric index.
   * @param {boolean} isAt True if the input should exist.
   * @private
   * @this Blockly.Block
   */
  updateAt_: function(isAt) {
    // Destroy old 'AT' and 'ORDINAL' inputs.
    this.removeInput('AT', true);
    this.removeInput('ORDINAL', true);
    // Create either a value 'AT' input or a dummy input.
    if (isAt) {
      this.appendValueInput('AT').setCheck('Number');
      if (Blockly.Msg['ORDINAL_NUMBER_SUFFIX']) {
        this.appendDummyInput('ORDINAL')
            .appendField(Blockly.Msg['ORDINAL_NUMBER_SUFFIX']);
      }
    }
    if (Blockly.Msg['TEXT_CHARAT_TAIL']) {
      this.removeInput('TAIL', true);
      this.appendDummyInput('TAIL')
          .appendField(Blockly.Msg['TEXT_CHARAT_TAIL']);
    }

    this.isAt_ = isAt;
  }
};

/**
 * Does the initial mutator update of text_charAt and adds the tooltip
 * @this Blockly.Block
 */
Blockly.Constants.Text.TEXT_CHARAT_EXTENSION = function() {
  var dropdown = this.getField('WHERE');
  dropdown.setValidator(function(value) {
    var newAt = (value == 'FROM_START') || (value == 'FROM_END');
    if (newAt != this.isAt_) {
      var block = this.getSourceBlock();
      block.updateAt_(newAt);
    }
  });
  this.updateAt_(true);
  // Assign 'this' to a variable for use in the tooltip closure below.
  var thisBlock = this;
  this.setTooltip(function() {
    var where = thisBlock.getFieldValue('WHERE');
    var tooltip = Blockly.Msg['TEXT_CHARAT_TOOLTIP'];
    if (where == 'FROM_START' || where == 'FROM_END') {
      var msg = (where == 'FROM_START') ?
          Blockly.Msg['LISTS_INDEX_FROM_START_TOOLTIP'] :
          Blockly.Msg['LISTS_INDEX_FROM_END_TOOLTIP'];
      if (msg) {
        tooltip += '  ' + msg.replace('%1',
            thisBlock.workspace.options.oneBasedIndex ? '#1' : '#0');
      }
    }
    return tooltip;
  });
};

Blockly.Extensions.register('text_indexOf_tooltip',
    Blockly.Constants.Text.TEXT_INDEXOF_TOOLTIP_EXTENSION);

Blockly.Extensions.register('text_quotes',
    Blockly.Constants.Text.TEXT_QUOTES_EXTENSION);

Blockly.Extensions.registerMutator('text_join_mutator',
    Blockly.Constants.Text.TEXT_JOIN_MUTATOR_MIXIN,
    Blockly.Constants.Text.TEXT_JOIN_EXTENSION);

Blockly.Extensions.registerMutator('text_charAt_mutator',
    Blockly.Constants.Text.TEXT_CHARAT_MUTATOR_MIXIN,
    Blockly.Constants.Text.TEXT_CHARAT_EXTENSION);<|MERGE_RESOLUTION|>--- conflicted
+++ resolved
@@ -49,14 +49,9 @@
       "text": ""
     }],
     "output": "String",
-<<<<<<< HEAD
     "outputShape": Blockly.OUTPUT_SHAPE_ROUND,
-    "colour": Blockly.Colours.textField,
-    "colourSecondary": Blockly.Colours.textField,
-    "colourTertiary": "%{BKY_TEXTS_HUE}",
-=======
+    // TODO shakao verify colourSecondary/tertiary not needed
     "style": "text_blocks",
->>>>>>> de39d5f2
     "helpUrl": "%{BKY_TEXT_TEXT_HELPURL}",
     "tooltip": "%{BKY_TEXT_TEXT_TOOLTIP}",
     "extensions": [
@@ -68,12 +63,8 @@
     "type": "text_join",
     "message0": "",
     "output": "String",
-<<<<<<< HEAD
     "outputShape": Blockly.OUTPUT_SHAPE_ROUND,
-    "colour": "%{BKY_TEXTS_HUE}",
-=======
     "style": "text_blocks",
->>>>>>> de39d5f2
     "helpUrl": "%{BKY_TEXT_JOIN_HELPURL}",
     "tooltip": "%{BKY_TEXT_JOIN_TOOLTIP}",
     "mutator": "text_join_mutator"
@@ -132,12 +123,8 @@
       }
     ],
     "output": 'Number',
-<<<<<<< HEAD
     "outputShape": Blockly.OUTPUT_SHAPE_ROUND,
-    "colour": "%{BKY_TEXTS_HUE}",
-=======
     "style": "text_blocks",
->>>>>>> de39d5f2
     "tooltip": "%{BKY_TEXT_LENGTH_TOOLTIP}",
     "helpUrl": "%{BKY_TEXT_LENGTH_HELPURL}"
   },
@@ -152,12 +139,8 @@
       }
     ],
     "output": 'Boolean',
-<<<<<<< HEAD
     "outputShape": Blockly.OUTPUT_SHAPE_HEXAGONAL,
-    "colour": "%{BKY_TEXTS_HUE}",
-=======
     "style": "text_blocks",
->>>>>>> de39d5f2
     "tooltip": "%{BKY_TEXT_ISEMPTY_TOOLTIP}",
     "helpUrl": "%{BKY_TEXT_ISEMPTY_HELPURL}"
   },
@@ -191,12 +174,8 @@
       }
     ],
     "output": "Number",
-<<<<<<< HEAD
     "outputShape": Blockly.OUTPUT_SHAPE_ROUND,
-    "colour": "%{BKY_TEXTS_HUE}",
-=======
     "style": "text_blocks",
->>>>>>> de39d5f2
     "helpUrl": "%{BKY_TEXT_INDEXOF_HELPURL}",
     "inputsInline": true,
     "extensions": [
@@ -225,12 +204,8 @@
       }
     ],
     "output": "String",
-<<<<<<< HEAD
     "outputShape": Blockly.OUTPUT_SHAPE_ROUND,
-    "colour": "%{BKY_TEXTS_HUE}",
-=======
     "style": "text_blocks",
->>>>>>> de39d5f2
     "helpUrl": "%{BKY_TEXT_CHARAT_HELPURL}",
     "inputsInline": true,
     "mutator": "text_charAt_mutator"
@@ -368,12 +343,8 @@
         .setCheck('String')
         .appendField(new Blockly.FieldDropdown(OPERATORS), 'CASE');
     this.setOutput(true, 'String');
-<<<<<<< HEAD
     this.setOutputShape(Blockly.OUTPUT_SHAPE_ROUND);
-    this.setTooltip(Blockly.Msg.TEXT_CHANGECASE_TOOLTIP);
-=======
     this.setTooltip(Blockly.Msg['TEXT_CHANGECASE_TOOLTIP']);
->>>>>>> de39d5f2
   }
 };
 
@@ -394,12 +365,8 @@
         .setCheck('String')
         .appendField(new Blockly.FieldDropdown(OPERATORS), 'MODE');
     this.setOutput(true, 'String');
-<<<<<<< HEAD
     this.setOutputShape(Blockly.OUTPUT_SHAPE_ROUND);
-    this.setTooltip(Blockly.Msg.TEXT_TRIM_TOOLTIP);
-=======
     this.setTooltip(Blockly.Msg['TEXT_TRIM_TOOLTIP']);
->>>>>>> de39d5f2
   }
 };
 
@@ -885,19 +852,14 @@
     }
     if (!this.getInput('TITLE')) {
       this.appendDummyInput('TITLE')
-            .appendField(Blockly.Msg.TEXT_JOIN_TITLE_CREATEWITH);
+            .appendField(Blockly.Msg['TEXT_JOIN_TITLE_CREATEWITH']);
     }
     // Add new inputs.
     for (var i = 0; i < this.itemCount_; i++) {
       if (!this.getInput('ADD' + i)) {
         var input = this.appendValueInput('ADD' + i);
-<<<<<<< HEAD
+        // pxt-blockly: pxt-blockly/pull/112
         input.setAlign(Blockly.ALIGN_LEFT);
-=======
-        if (i == 0) {
-          input.appendField(Blockly.Msg['TEXT_JOIN_TITLE_CREATEWITH']);
-        }
->>>>>>> de39d5f2
       }
     }
     // Remove deleted inputs.
