--- conflicted
+++ resolved
@@ -710,7 +710,6 @@
     this.itemCount_ = parseInt(xmlElement.getAttribute('items'), 10);
     this.updateShape_();
   },
-<<<<<<< HEAD
   // /**
   //  * Populate the mutator's dialog with this block's components.
   //  * @param {!Blockly.Workspace} workspace Mutator's workspace.
@@ -738,7 +737,7 @@
   //   var itemBlock = containerBlock.getInputTargetBlock('STACK');
   //   // Count number of inputs.
   //   var connections = [];
-  //   while (itemBlock) {
+  //   while (itemBlock && !itemBlock.isInsertionMarker()) {
   //     connections.push(itemBlock.valueConnection_);
   //     itemBlock = itemBlock.nextConnection &&
   //         itemBlock.nextConnection.targetBlock();
@@ -757,54 +756,6 @@
   //     Blockly.Mutator.reconnect(connections[i], this, 'ADD' + i);
   //   }
   // },
-=======
-  /**
-   * Populate the mutator's dialog with this block's components.
-   * @param {!Blockly.Workspace} workspace Mutator's workspace.
-   * @return {!Blockly.Block} Root block in mutator.
-   * @this {Blockly.Block}
-   */
-  decompose: function(workspace) {
-    var containerBlock = workspace.newBlock('text_create_join_container');
-    containerBlock.initSvg();
-    var connection = containerBlock.getInput('STACK').connection;
-    for (var i = 0; i < this.itemCount_; i++) {
-      var itemBlock = workspace.newBlock('text_create_join_item');
-      itemBlock.initSvg();
-      connection.connect(itemBlock.previousConnection);
-      connection = itemBlock.nextConnection;
-    }
-    return containerBlock;
-  },
-  /**
-   * Reconfigure this block based on the mutator dialog's components.
-   * @param {!Blockly.Block} containerBlock Root block in mutator.
-   * @this {Blockly.Block}
-   */
-  compose: function(containerBlock) {
-    var itemBlock = containerBlock.getInputTargetBlock('STACK');
-    // Count number of inputs.
-    var connections = [];
-    while (itemBlock && !itemBlock.isInsertionMarker()) {
-      connections.push(itemBlock.valueConnection_);
-      itemBlock = itemBlock.nextConnection &&
-          itemBlock.nextConnection.targetBlock();
-    }
-    // Disconnect any children that don't belong.
-    for (var i = 0; i < this.itemCount_; i++) {
-      var connection = this.getInput('ADD' + i).connection.targetConnection;
-      if (connection && connections.indexOf(connection) == -1) {
-        connection.disconnect();
-      }
-    }
-    this.itemCount_ = connections.length;
-    this.updateShape_();
-    // Reconnect any child blocks.
-    for (var i = 0; i < this.itemCount_; i++) {
-      Blockly.Mutator.reconnect(connections[i], this, 'ADD' + i);
-    }
-  },
->>>>>>> a9f9086e
   /**
    * Store pointers to any connected child blocks.
    * @param {!Blockly.Block} containerBlock Root block in mutator.
@@ -927,17 +878,12 @@
     // Add new inputs.
     for (var i = 0; i < this.itemCount_; i++) {
       if (!this.getInput('ADD' + i)) {
-<<<<<<< HEAD
-        var input = this.appendValueInput('ADD' + i);
+        var input = this.appendValueInput('ADD' + i)
         // pxt-blockly: pxt-blockly/pull/112
-        input.setAlign(Blockly.ALIGN_LEFT);
-=======
-        var input = this.appendValueInput('ADD' + i)
-            .setAlign(Blockly.ALIGN_RIGHT);
-        if (i == 0) {
-          input.appendField(Blockly.Msg['TEXT_JOIN_TITLE_CREATEWITH']);
-        }
->>>>>>> a9f9086e
+            .setAlign(Blockly.ALIGN_LEFT);
+        // if (i == 0) {
+        //   input.appendField(Blockly.Msg['TEXT_JOIN_TITLE_CREATEWITH']);
+        // }
       }
     }
     // Remove deleted inputs.
