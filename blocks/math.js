--- conflicted
+++ resolved
@@ -1,6 +1,3 @@
-/**
- * This file has been modified by Microsoft on Feb/2017.
- */
 /**
  * @license
  * Visual Blocks Editor
@@ -63,101 +60,23 @@
     "tooltip": "%{BKY_MATH_NUMBER_TOOLTIP}",
     "extensions": ["parent_tooltip_when_inline"]
   },
-
-<<<<<<< HEAD
-Blockly.Blocks['math_number_minmax'] = {
-  /**
-   * Block for numeric value with a min and max.
-   * @this Blockly.Block
-   */
-  init: function() {
-    this.setHelpUrl(Blockly.Msg.MATH_NUMBER_HELPURL);
-    this.setColour(Blockly.Blocks.math.HUE);
-    this.appendDummyInput('slider')
-        .appendField(new Blockly.FieldSlider('0'), 'NUM');
-    this.setOutput(true, 'Number');
-    // Assign 'this' to a variable for use in the tooltip closure below.
-    var thisBlock = this;
-    // Number block is trivial.  Use tooltip of parent block if it exists.
-    this.setTooltip(function() {
-      var parent = thisBlock.getParent();
-      return (parent && parent.getInputsInline() && parent.tooltip) ||
-          Blockly.Msg.MATH_NUMBER_TOOLTIP;
-    });
-  }, /**
-   * Create XML to represent whether the 'divisorInput' should be present.
-   * @return {Element} XML storage element.
-   * @this Blockly.Block
-   */
-  mutationToDom: function() {
-    var container = document.createElement('mutation');
-    var min = container.setAttribute('min', this.getInput("slider").fieldRow[0].min_);
-    var max = container.setAttribute('max', this.getInput("slider").fieldRow[0].max_);
-    return container;
-  },
-  /**
-   * Parse XML to restore the 'divisorInput'.
-   * @param {!Element} xmlElement XML storage element.
-   * @this Blockly.Block
-   */
-  domToMutation: function(xmlElement) {
-    var min = (xmlElement.getAttribute('min'));
-    var max = (xmlElement.getAttribute('max'));
-    this.getInput("slider").fieldRow[0].setConstraints(min, max);
-  }
-};
-
-Blockly.Blocks['math_arithmetic'] = {
-  /**
-   * Block for basic arithmetic operator.
-   * @this Blockly.Block
-   */
-  init: function() {
-    this.jsonInit({
-      "message0": "%1 %2 %3",
-      "args0": [
-        {
-          "type": "input_value",
-          "name": "A",
-          "check": "Number"
-        },
-        {
-          "type": "field_dropdown",
-          "name": "OP",
-          "options":
-            [[Blockly.Msg.MATH_ADDITION_SYMBOL, 'ADD'],
-             [Blockly.Msg.MATH_SUBTRACTION_SYMBOL, 'MINUS'],
-             [Blockly.Msg.MATH_MULTIPLICATION_SYMBOL, 'MULTIPLY'],
-             [Blockly.Msg.MATH_DIVISION_SYMBOL, 'DIVIDE'],
-             [Blockly.Msg.MATH_POWER_SYMBOL, 'POWER']]
-        },
-        {
-          "type": "input_value",
-          "name": "B",
-          "check": "Number"
-        }
-      ],
-      "inputsInline": true,
-      "output": "Number",
-      "colour": Blockly.Blocks.math.HUE,
-      "helpUrl": Blockly.Msg.MATH_ARITHMETIC_HELPURL
-    });
-    // Assign 'this' to a variable for use in the tooltip closure below.
-    var thisBlock = this;
-    this.setTooltip(function() {
-      var mode = thisBlock.getFieldValue('OP');
-      var TOOLTIPS = {
-        'ADD': Blockly.Msg.MATH_ARITHMETIC_TOOLTIP_ADD,
-        'MINUS': Blockly.Msg.MATH_ARITHMETIC_TOOLTIP_MINUS,
-        'MULTIPLY': Blockly.Msg.MATH_ARITHMETIC_TOOLTIP_MULTIPLY,
-        'DIVIDE': Blockly.Msg.MATH_ARITHMETIC_TOOLTIP_DIVIDE,
-        'POWER': Blockly.Msg.MATH_ARITHMETIC_TOOLTIP_POWER
-      };
-      return TOOLTIPS[mode];
-    });
-  }
-};
-=======
+  // Block for numeric value with min and max.
+  {
+    "type": "math_number_minmax",
+    "message0": "%1",
+    "args0": [{
+      "type": "field_slider",
+      "name": "NUM",
+      "value": 0
+    }],
+    "output": "Number",
+    "colour": "%{BKY_MATH_HUE}",
+    "helpUrl": "%{BKY_MATH_NUMBER_HELPURL}",
+    "tooltip": "%{BKY_MATH_NUMBER_TOOLTIP}",
+    "mutator": "math_number_minmax_mutator",
+    "extensions": ["parent_tooltip_when_inline"]
+  },
+
   // Block for basic arithmetic operator.
   {
     "type": "math_arithmetic",
@@ -191,7 +110,6 @@
     "helpUrl": "%{BKY_MATH_ARITHMETIC_HELPURL}",
     "extensions": ["math_op_tooltip"]
   },
->>>>>>> 2eb2784b
 
   // Block for advanced math operators with single operand.
   {
@@ -661,4 +579,33 @@
 
 Blockly.Extensions.registerMutator('math_modes_of_list_mutator',
   Blockly.Constants.Math.LIST_MODES_MUTATOR_MIXIN,
-  Blockly.Constants.Math.LIST_MODES_MUTATOR_EXTENSION);+  Blockly.Constants.Math.LIST_MODES_MUTATOR_EXTENSION);
+
+
+// pxtblockly: Mutator for the math number minmax
+Blockly.Constants.Math.MATH_NUMBER_MINMAX_MIXIN = {
+  /**
+   * Create XML to represent whether the 'divisorInput' should be present.
+   * @return {Element} XML storage element.
+   * @this Blockly.Block
+   */
+  mutationToDom: function() {
+    var container = document.createElement('mutation');
+    var min = container.setAttribute('min', this.getInput("slider").fieldRow[0].min_);
+    var max = container.setAttribute('max', this.getInput("slider").fieldRow[0].max_);
+    return container;
+  },
+  /**
+   * Parse XML to restore the 'divisorInput'.
+   * @param {!Element} xmlElement XML storage element.
+   * @this Blockly.Block
+   */
+  domToMutation: function(xmlElement) {
+    var min = (xmlElement.getAttribute('min'));
+    var max = (xmlElement.getAttribute('max'));
+    this.getInput("slider").fieldRow[0].setConstraints(min, max);
+  }
+};
+
+Blockly.Extensions.registerMutator('math_number_minmax_mutator',
+  Blockly.Constants.Math.MATH_NUMBER_MINMAX_MIXIN);