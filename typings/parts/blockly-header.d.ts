/**
 * @license
<<<<<<< HEAD
 * PXT Blockly
 *
 * Copyright (c) Microsoft Corporation. All rights reserved.
 * https://github.com/Microsoft/pxt-blockly
=======
 * Copyright 2019 Google LLC
>>>>>>> 1a2fb6dd
 *
 * See LICENSE file for details.
 */

declare module Blockly {

    /**
     * Interfaces
     */ 

    interface Metrics {
        absoluteLeft: number;
        absoluteTop: number;
        contentHeight: number;
        contentLeft: number;
        contentTop: number;
        contentWidth: number;
        viewHeight: number;
        viewLeft: number;
        viewTop: number;
        viewWidth: number;
    }

    interface ImageJson {
        width: number;
        height: number;
        src: string;
    }

    namespace ContextMenu {
        interface MenuItem {
            enabled?: boolean;
            text?: string;
            callback?: () => void;
        }
    }
}<|MERGE_RESOLUTION|>--- conflicted
+++ resolved
@@ -1,13 +1,6 @@
 /**
  * @license
-<<<<<<< HEAD
- * PXT Blockly
- *
- * Copyright (c) Microsoft Corporation. All rights reserved.
- * https://github.com/Microsoft/pxt-blockly
-=======
  * Copyright 2019 Google LLC
->>>>>>> 1a2fb6dd
  *
  * See LICENSE file for details.
  */
