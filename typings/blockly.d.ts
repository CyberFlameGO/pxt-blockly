/**
 * @license
 * PXT Blockly
 *
 * Copyright (c) Microsoft Corporation. All rights reserved.
 * https://github.com/Microsoft/pxt-blockly
 *
 * See LICENSE file for details.
 */

declare namespace goog {
    function require(name: string): void;
    function provide(name: string): void;
    function isFunction(f: any): boolean;
    function isString(s: any): boolean;

    class Disposable {
        dispose(): void;
    }

    namespace string {
        let caseInsensitiveCompare: (a: string, b: string) => number;
    }

    namespace array {
        function remove(ar: string[], v: string): void;
    }

    namespace dom {
        function createDom(tagName: string, opt_attributes?: Object, ...var_args: Object[]): Element;
        function createDom(name: string, ns?: string, children?: any): HTMLElement;
        function removeChildren(el: Element): void;
        function removeNode(node: Node): void;
        function getViewportSize(): any;

        namespace classlist {
            function add(el: Element, className: string): void;
        }
    }

    namespace math {
        class Box {
            top: number;
            right: number;
            bottom: number;
            left: number;
            constructor(top: number, right: number, bottom: number, left: number);
        }
        class Coordinate {
            x: number;
            y: number;
            constructor(x: number, y: number);
            clone(): Coordinate;

            static difference(a: Coordinate, b: Coordinate): Coordinate;
            static sum(a: Coordinate, b: Coordinate): Coordinate;
            static magnitude(a: Coordinate): number;
        }
        class Size {
            width: number;
            height: number;
            constructor(width: number, height: number);
        }
        function clamp(n: number, min: number, max: number): number;
        function toRadians(n: number): number;
        function toDegrees(n: number): number;
    }

    namespace color {
        function darken(rgb: number[], factor: number): number[];
        function rgbArrayToHex(rgb: number[]): string;
        function hexToRgb(hex: string): number[];
        function hsvToHex(hue: number, sat: number, val: number): string;
    }

    namespace ui {
        class Control extends Component {
            getChildCount(): number;
            getContent(): string | Node | Array<Node>;
            getContentElement(): Element;
            setChecked(checked: boolean): void;
            setContent(content: string | Node | Array<Node>): void;
            setVisible(visible: boolean, opt_force?: boolean): boolean;
        }
        class Component {
            static EventType: {
                BEFORE_SHOW: string;
                SHOW: string;
                HIDE: string;
                DISABLE: string;
                ENABLE: string;
                HIGHLIGHT: string;
                UNHIGHLIGHT: string;
                ACTIVATE: string;
                DEACTIVATE: string;
                SELECT: string;
                UNSELECT: string;
                CHECK: string;
                UNCHECK: string;
                FOCUS: string;
                BLUR: string;
                OPEN: string;
                CLOSE: string;
                ENTER: string;
                LEAVE: string;
                ACTION: string;
                CHANGE: string;
            };
            getHandler<T>(): events.EventHandler<T>;
            getElement(): Element;
            render(opt_parentElement?: Element): void;
            setId(id: string): void;
            setRightToLeft(rightToLeft: boolean): void;
            addChild(child: Component, opt_render?: boolean): void;
            getChildAt(index: number): Component;
            removeChildren(opt_unrender: boolean): void;
        }
        class CustomButton extends Control {
            title: string;
        }
        class Container extends Component {
        }
        class Menu extends Container implements events.Listenable {
            listen: () => events.ListenableKey;
            setAllowAutoFocus(allow: boolean): void;
        }
        class MenuItem extends Control {
            constructor(content: (string | Node));
            setCheckable(checkable: boolean): void;
            setValue(value: any): void;
            getValue(): any;
            addClassName(className: string): void;
        }
        class Popup extends PopupBase {
            setPosition(position: positioning.ClientPosition): void;
        }
        class PopupBase extends events.EventTarget {
        }
        class Tooltip extends Popup {
            className: string;
            cursorPosition: math.Coordinate;
            constructor(opt_el?: Node | string, opt_str?: string);
            onShow(): void;
            setShowDelayMs(ms: number): void;
        }
        class Slider extends Component {
            setMoveToPointEnabled(val: boolean): void;
            setMinimum(min: number): void;
            setMaximum(max: number): void;
            setUnitIncrement(increments: number): void;
            setRightToLeft(rightToLeft: boolean): void;
            setValue(value: number): void;
            animatedSetValue(value: number): void;
            setOrientation(orientation: any): void;
            setVisible(visible: boolean): void;
        }
        class ColorPicker extends Component {
            static SIMPLE_GRID_COLORS: Array<string>;
            setSize(value: goog.math.Size | number): void;
            setColors(colurs: Array<string>): void;
            setSelectedColor(color: string): void;
        }
        class ColorPalette extends Control {
            constructor(opt_colors?: Array<string>);
            setSize(value: goog.math.Size | number): void;
        }
    }

    namespace style {
        let backgroundColor: number;
        function getBorderBox(element: Element): math.Box;
        function getMarginBox(element: Element): math.Box;
        function getPaddingBox(element: Element): math.Box;
        function getSize(element: Element): math.Size;
        function getViewportPageOffset(doc: Document): math.Coordinate;
        function scrollIntoContainerView(element: Element, opt_container?: Element, opt_center?: boolean): void;
        function setHeight(element: Element, height: number | string): void;
        function setWidth(element: Element, width: number | string): void;
        function getPageOffset(element: Element): math.Coordinate;
        function setStyle(element: Element, style: string, value: string): void;
    }

    namespace events {
        function listen(eventSource: Element | Listenable, eventType: EventType, listener: any, capturePhase?: boolean, handler?: Object): void;
        function unlistenByKey(key: any): void;
        interface ListenableKey {
            key: number;
        }
        interface Listenable {
            listen: () => ListenableKey;
        }
        type EventType = string;
        let EventType: {
            CLICK: EventType;
            RIGHTCLICK: EventType;
            DBLCLICK: EventType;
            MOUSEDOWN: EventType;
            MOUSEUP: EventType;
            MOUSEOVER: EventType;
            MOUSEOUT: EventType;
            MOUSEMOVE: EventType;
            MOUSEENTER: EventType;
            MOUSELEAVE: EventType;
            SELECTSTART: EventType;
            WHEEL: EventType;
            KEYPRESS: EventType;
            KEYDOWN: EventType;
            KEYUP: EventType;
            BLUR: EventType;
            FOCUS: EventType;
            DEACTIVATE: EventType;
            FOCUSIN: EventType;
            FOCUSOUT: EventType;
            CHANGE: EventType;
            SELECT: EventType;
            SUBMIT: EventType;
            INPUT: EventType;
            PROPERTYCHANGE: EventType;
            DRAGSTART: EventType;
            DRAG: EventType;
            DRAGENTER: EventType;
            DRAGOVER: EventType;
            DRAGLEAVE: EventType;
            DROP: EventType;
            DRAGEND: EventType;
            TOUCHSTART: EventType;
            TOUCHMOVE: EventType;
            TOUCHEND: EventType;
            TOUCHCANCEL: EventType;
            BEFOREUNLOAD: EventType;
            CONSOLEMESSAGE: EventType;
            CONTEXTMENU: EventType;
            DOMCONTENTLOADED: EventType;
            ERROR: EventType;
            HELP: EventType;
            LOAD: EventType;
            LOSECAPTURE: EventType;
            ORIENTATIONCHANGE: EventType;
            READYSTATECHANGE: EventType;
            RESIZE: EventType;
            SCROLL: EventType;
            UNLOAD: EventType;
            HASHCHANGE: EventType;
            PAGEHIDE: EventType;
            PAGESHOW: EventType;
            POPSTATE: EventType;
            COPY: EventType;
            PASTE: EventType;
            CUT: EventType;
            BEFORECOPY: EventType;
            BEFORECUT: EventType;
            BEFOREPASTE: EventType;
            ONLINE: EventType;
            OFFLINE: EventType;
            MESSAGE: EventType;
            CONNECT: EventType;
            ANIMATIONSTART: EventType;
            ANIMATIONEND: EventType;
            ANIMATIONITERATION: EventType;
            TRANSITIONEND: EventType;
            POINTERDOWN: EventType;
            POINTERUP: EventType;
            POINTERCANCEL: EventType;
            POINTERMOVE: EventType;
            POINTEROVER: EventType;
            POINTEROUT: EventType;
            POINTERENTER: EventType;
            POINTERLEAVE: EventType;
            GOTPOINTERCAPTURE: EventType;
            LOSTPOINTERCAPTURE: EventType;
            MSGESTURECHANGE: EventType;
            MSGESTUREEND: EventType;
            MSGESTUREHOLD: EventType;
            MSGESTURESTART: EventType;
            MSGESTURETAP: EventType;
            MSGOTPOINTERCAPTURE: EventType;
            MSINERTIASTART: EventType;
            MSLOSTPOINTERCAPTURE: EventType;
            MSPOINTERCANCEL: EventType;
            MSPOINTERDOWN: EventType;
            MSPOINTERENTER: EventType;
            MSPOINTERHOVER: EventType;
            MSPOINTERLEAVE: EventType;
            MSPOINTERMOVE: EventType;
            MSPOINTEROUT: EventType;
            MSPOINTEROVER: EventType;
            MSPOINTERUP: EventType;
            TEXT: EventType;
            TEXTINPUT: EventType;
            COMPOSITIONSTART: EventType;
            COMPOSITIONUPDATE: EventType;
            COMPOSITIONEND: EventType;
            EXIT: EventType;
            LOADABORT: EventType;
            LOADCOMMIT: EventType;
            LOADREDIRECT: EventType;
            LOADSTART: EventType;
            LOADSTOP: EventType;
            RESPONSIVE: EventType;
            SIZECHANGED: EventType;
            UNRESPONSIVE: EventType;
            VISIBILITYCHANGE: EventType;
            STORAGE: EventType;
            DOMSUBTREEMODIFIED: EventType;
            DOMNODEINSERTED: EventType;
            DOMNODEREMOVED: EventType;
            DOMNODEREMOVEDFROMDOCUMENT: EventType;
            DOMNODEINSERTEDINTODOCUMENT: EventType;
            DOMATTRMODIFIED: EventType;
            DOMCHARACTERDATAMODIFIED: EventType;
        };
        let KeyCodes: {
            A: number,
            ALT: number,
            APOSTROPHE: number,
            AT_SIGN: number,
            B: number,
            BACKSLASH: number,
            BACKSPACE: number,
            C: number,
            CAPS_LOCK: number,
            CLOSE_SQUARE_BRACKET: number,
            COMMA: number,
            CONTEXT_MENU: number,
            CTRL: number,
            D: number,
            DASH: number,
            DELETE: number,
            DOWN: number,
            E: number,
            EIGHT: number,
            END: number,
            ENTER: number,
            EQUALS: number,
            ESC: number,
            F: number,
            F1: number,
            F10: number,
            F11: number,
            F12: number,
            F2: number,
            F3: number,
            F4: number,
            F5: number,
            F6: number,
            F7: number,
            F8: number,
            F9: number,
            FF_DASH: number,
            FF_EQUALS: number,
            FF_SEMICOLON: number,
            FIRST_MEDIA_KEY: number,
            FIVE: number,
            FOUR: number,
            G: number,
            H: number,
            HOME: number,
            I: number,
            INSERT: number,
            J: number,
            K: number,
            L: number,
            LAST_MEDIA_KEY: number,
            LEFT: number,
            M: number,
            MAC_ENTER: number,
            MAC_FF_META: number,
            MAC_WK_CMD_LEFT: number,
            MAC_WK_CMD_RIGHT: number,
            META: number,
            N: number,
            NINE: number,
            NUMLOCK: number,
            NUM_CENTER: number,
            NUM_DIVISION: number,
            NUM_EIGHT: number,
            NUM_FIVE: number,
            NUM_FOUR: number,
            NUM_MINUS: number,
            NUM_MULTIPLY: number,
            NUM_NINE: number,
            NUM_ONE: number,
            NUM_PERIOD: number,
            NUM_PLUS: number,
            NUM_SEVEN: number,
            NUM_SIX: number,
            NUM_THREE: number,
            NUM_TWO: number,
            NUM_ZERO: number,
            O: number,
            ONE: number,
            OPEN_SQUARE_BRACKET: number,
            P: number,
            PAGE_DOWN: number,
            PAGE_UP: number,
            PAUSE: number,
            PERIOD: number,
            PHANTOM: number,
            PLUS_SIGN: number,
            PRINT_SCREEN: number,
            Q: number,
            QUESTION_MARK: number,
            R: number,
            RIGHT: number,
            S: number,
            SCROLL_LOCK: number,
            SEMICOLON: number,
            SEVEN: number,
            SHIFT: number,
            SINGLE_QUOTE: number,
            SIX: number,
            SLASH: number,
            SPACE: number,
            T: number,
            TAB: number,
            THREE: number,
            TILDE: number,
            TWO: number,
            U: number,
            UP: number,
            V: number,
            VK_NONAME: number,
            W: number,
            WIN_IME: number,
            WIN_KEY: number,
            WIN_KEY_FF_LINUX: number,
            WIN_KEY_RIGHT: number,
            X: number,
            Y: number,
            Z: number,
            ZERO: number
        }
        class EventTarget extends Disposable {
        }
        class EventHandler<T> {
            handleEvent(e: any): void;
            listen(src: Element | Listenable, type: string, opt_fn?: any): EventHandler<T>;
        }
    }
    namespace userAgent {
        /**
         * Whether the user agent is running on a mobile device.
         *
         * TODO(nnaze): Consider deprecating MOBILE when labs.userAgent
         *   is promoted as the gecko/webkit logic is likely inaccurate.
         *
         * @type {boolean}
         */
        var MOBILE: boolean;

        /**
         * Whether the user agent is running on Android.
         * @type {boolean}
         */
        var ANDROID: boolean;

        /**
         * Whether the user agent is running on an iPhone.
         * @type {boolean}
         */
        var IPHONE: boolean;

        /**
         * Whether the user agent is running on an iPad.
         * @type {boolean}
         */
        var IPAD: boolean;
    }
    namespace positioning {
        class ClientPosition {
            constructor(x: number, y: number);
        }
    }
}

declare namespace Blockly {
    let selected: any;
    function bindEvent_(node: any, eventName: string, target: any, fn: (e: any) => void): void;
    function bindEventWithChecks_(node: any, eventName: string, target: any, fn: (e: any) => void, nocapture?: boolean): any;
    function unbindEvent_(bindData: any): Function;
    function svgResize(workspace: Blockly.Workspace): void;
    function hueToRgb(hue: number): string;

    function registerButtonCallback(key: string, func: (button: Blockly.FlyoutButton) => void): void;

    function alert(message: string, opt_callback?: () => void): void;
    function confirm(message: string, callback: (response: boolean) => void): void;
    function prompt(message: string, defaultValue: string, callback: (response: string) => void): void;

    function hideChaff(): void;

    let ALIGN_LEFT: number;
    let ALIGN_RIGHT: number;
    let ALIGN_CENTRE: number;

    const OUTPUT_SHAPE_HEXAGONAL: number;
    const OUTPUT_SHAPE_ROUND: number;
    const OUTPUT_SHAPE_SQUARE: number;

    let VARIABLE_CATEGORY_NAME: string;
    let PROCEDURE_CATEGORY_NAME: string;

    namespace utils {
        function wrap(tip: string, limit: number): string;
        function genUid(): string;
        function mouseToSvg(e: Event, svg: Element): any;
        function isRightButton(e: Event): boolean;
        function createSvgElement(tag: string, options: any, fg?: any): any;
        function noEvent(e: Event): void;
        function addClass(element: Element, className: string): boolean;
        function removeClass(element: Element, className: string): boolean;
        function createSvgElement(tag: string, options: any, fg?: any): any;
        function getViewportBBox(): goog.math.Box;
    }

    class FieldImage extends Field {
        constructor(src: string, width: number, height: number, flip_rtl?: boolean, opt_alt?: string, opt_onClick?: Function);
    }

    interface BlockDefinition {
        codeCard?: any;
        init: () => void;
        getVars?: () => any[];
        renameVar?: (oldName: string, newName: string) => void;
        customContextMenu?: any;
        getProcedureCall?: () => string;
        renameProcedure?: (oldName: string, newName: string) => void;
        defType_?: string;
        onchange?: (event: any) => void;
        mutationToDom?: () => Element;
        domToMutation?: (xmlElement: Element) => void;
    }

    const Blocks: {
        [index: string]: BlockDefinition;
    }

    class Field {
        static NBSP: string;
        name: string;
        protected CURSOR: string;
        EDITABLE: boolean;
        box_: Element;
        sourceBlock_: Block;
        fieldGroup_: Element;
        textElement_: Element;
        arrowWidth_: number;
        maxDisplayLength: number;
        visible_: boolean;
        text_: string;
        size_: goog.math.Size;
        init(block?: Block): void;
        static superClass_: Field;
        constructor(text: string, opt_validator?: Function);
        callValidator<T>(text: T): T;
        getText(): string;
        setText(newText: any): void;
        updateEditable(): void;
        dispose(): void;
        render_(): void;
        showEditor_(): void;
        getAbsoluteXY_(): goog.math.Coordinate;
        getScaledBBox_(): {top: number, bottom: number, left: number, right: number};
        setValue(newValue: string | number): void;
        getValue(): string;
        isCurrentlyEditable(): boolean;
        setSourceBlock(block: Block): void;
        static getCachedWidth(textElement: Element): number;
        addArgType(argType: string): void;
        updateTextNode_(): void;
        getSize(): goog.math.Size;
        getSvgRoot(): Element;
        classValidator(text: string): string;
        forceRerender(): void;
    }

    class FieldVariable extends Field {
        constructor(d: any);
    }

    class FieldProcedure extends Field {
        constructor(d: any);
    }

    class FieldCheckbox extends Field {
        constructor(state: string, opt_validator?: Function);
        static CHECK_CHAR: string;
    }

    class FieldColour extends Field {
        constructor(colour: string, opt_validator?: Function);
        setColours(colours: string[]): void;
        setColumns(columns: number): void;
    }

    class FieldColourSlider extends Field {
        constructor(colour: string, opt_validator?: Function);
    }

    class FieldTextInput extends Field {
        text_: string;
        constructor(text: any, opt_validator?: Function, opt_restrictor?: Function);
        static numberValidator: any;
        static htmlInput_: HTMLInputElement;

        onHtmlInputChange_(e: any): void;
        validate_(): void;
        resizeEditor_(): void;
    }

    class FieldDropdown extends Field {
        selectedItem: goog.ui.MenuItem;
        box_: Element;
        arrow_: Element;
        arrowY_: number;
        imageElement_: Element;
        imageJson_: any;
        menuGenerator_: any;
        constructor(val: ({ src: string; alt: string; width: number; height: number; } | string)[][] | (() => ({ src: string; alt: string; width: number; height: number; } | string)[][]), opt_validator?: Function);

        static CHECKMARK_OVERHANG: number;
        protected value_: any;
        constructor(val: (string[] | Object)[]);
        protected getOptions(): (string[] | Object)[];
        onItemSelected(menu: goog.ui.Menu, menuItem: goog.ui.MenuItem): void;
        positionArrow(x: number): number;
        shouldShowRect_(): boolean;
        getAnchorDimensions_(): goog.math.Box;
    }

    class FieldNumber extends FieldTextInput {
        constructor(value: string | number, opt_min?: any, opt_max?: any, opt_precision?: any, opt_validator?: Function);
        setConstraints(min: any, max: any, precision?: any): void;
        position_(): void;
    }

    class FieldLabel extends Field {
        constructor(text: string, opt_class: string);
    }

    class FieldTextDropdown extends FieldTextInput {
        constructor(text: string, menuGenerator: ({ src: string; alt: string; width: number; height: number; } | string)[][], opt_validator?: Function, opt_restrictor?: any);
    }

    class FieldNumberDropdown extends FieldTextDropdown {
        constructor(value: string | number, menuGenerator: ({ src: string; alt: string; width: number; height: number; } | string)[][], opt_min?: any, opt_max?: any, opt_precision?: any, opt_validator?: Function);
    }

    class FieldAngle extends FieldTextInput {
        static HALF: number;
        static RADIUS: number;
        static OFFSET: number;
        static CENTER_RADIUS: number;
        static ARROW_WIDTH: number;
        static HANDLE_RADIUS: number;
        static CLOCKWISE: boolean;
        static ROUND: number;
        static WRAP: number;
        static ARROW_SVG_DATAURI: string;
        constructor(opt_value?: string, opt_validator?: Function);
    }

    class FieldSlider extends FieldNumber {
        min_: number;
        max_: number;
        step_: number;
        labelText_: string;
        slider_: goog.ui.Slider;
        constructor(value_: any, opt_min?: string, opt_max?: string, opt_precision?: string, opt_step?: string, opt_labelText?: string, opt_validator?: Function);
        updateDom_(): void;
        setBackground_(slider: Element): void;
    }

    class Block {
        static obtain(workspace: Workspace, prototypeName?: string): Block;

        // May allow downcasting (see below).
        type: string;
        id: string;
        isShadow_: boolean;
        isInFlyout: boolean;
        rendered: boolean;
        nextConnection: Connection;
        outputConnection: Connection;
        previousConnection: Connection;
        workspace: Workspace;

        RTL: boolean;

        // private
        xy_: goog.math.Coordinate;


        // Returns null if the field does not exist on the specified block.
        getFieldValue(field: string): string;
        getField(field: string): Blockly.Field;
        // Returns null if the input does not exist on the specified block, or
        // is disconnected.
        getInputTargetBlock(field: string): Block;
        getInputsInline(): boolean;
        // Returns null if no next block or is disconnected.
        getNextBlock(): Block;
        // Unplug this block from its superior block.  If this block is a statement, optionally reconnect the block underneath with the block on top.
        unplug(): void;

        moveBy(x: number, y: number): void;
        getHeightWidth(): { width: number; height: number; };
        getBoundingRectangle(): {
            topLeft: goog.math.Coordinate;
            bottomRight: goog.math.Coordinate;
        }

        getSurroundParent(): Block;

        svgGroup_: SVGElement;
        parentBlock_: Block;
        inputList: Input[];
        disabled: boolean;
        comment: string | Comment;

        appendDummyInput(opt_name?: string): Input;
        appendStatementInput(name: string): Input;
        appendValueInput(name: string): Input;
        getChildren(): Block[];
        getColour(): string;
        getColourSecondary(): string;
        getColourTertiary(): string;
        getDescendants(): Block[];
        initSvg(): void;
        removeInput(name: string, opt_quiet?: boolean): void;
        dispose(healGap: boolean): void;
        setCollapsed(collapsed: boolean): void;
        setColour(colour: number | string, secondaryColour?: string, tertiaryColour?: string): void;
        setOutputShape(shape: number): void;
        setCommentText(text: string): void;
        setConnectionsHidden(hidden: boolean): void;
        setDeletable(deletable: boolean): void;
        setDisabled(disabled: boolean): void;
        setEditable(editable: boolean): void;
        setDeletable(deletable: boolean): void;
        setFieldValue(newValue: string, name: string): void;
        setHelpUrl(url: string | Function): void;
        setInputsInline(newBoolean: boolean): void;
        setMovable(movable: boolean): void;
        setMutator(mutator: Mutator): void;
        setNextStatement(newBoolean: boolean, opt_check?: string | string[]): void;
        setOutput(newBoolean: boolean, opt_check?: string | string[]): void;
        setParent(newParent: Block): void;
        setPreviousStatement(newBoolean: boolean, opt_check?: string | string[]): void;
        setShadow(shadow: boolean): void;
        setTitleValue(newValue: string, name: string): void;
        setTooltip(newTip: string | (() => void)): void;
        // Passing null will delete current text
        setWarningText(text: string): void;
        setHighlightWarning(isHighlightingWarning: boolean): void;
        isEditable(): boolean;
        isInsertionMarker(): boolean;
        isShadow(): boolean;

        render(): void;
        bumpNeighbours_(): void;
        select(): void;
        getRelativeToSurfaceXY(): goog.math.Coordinate;
        getOutputShape(): number;
        getSvgRoot(): Element;
    }

    class WorkspaceComment {
        getContent(): string;

        getRelativeToSurfaceXY(): goog.math.Coordinate;
        moveBy(x: number, y: number): void;
        getHeightWidth(): { width: number; height: number; };
        getBoundingRectangle(): {
            topLeft: goog.math.Coordinate;
            bottomRight: goog.math.Coordinate;
        }
    }

    class Comment extends Icon {
        constructor(b: Block);

        dispose(): void;
        getBubbleSize(): { width: number, height: number };
        getText(): string;
        setBubbleSize(width: number, height: number): void;
        setText(text: string): void;
    }

    class Warning extends Icon {
    }

    class Icon {
        constructor(block: Block);

        collapseHidden: boolean;

        computeIconLocation(): void;
        createIcon(): void;
        dispose(): void;
        getIconLocation(): goog.math.Coordinate;
        isVisible(): boolean;
        setVisible(visible: boolean): void;
        renderIcon(cursorX: number): number;
        setIconLocation(xy: goog.math.Coordinate): void;
        updateColour(): void;
        updateEditable(): void;
    }

    // if type == controls_if
    class IfBlock extends Block {
        elseifCount_: number;
        elseCount_: number;
    }

    class Input {
        constructor(type: number, name: string, source: Block, target: Connection);
        name: string;
        connection: Connection;
        sourceBlock_: Block;
        fieldRow: Field[];

        appendField(field: Field | string, opt_name?: string): Input;
        appendTitle(field: any, opt_name?: string): Input;
        insertFieldAt(index: number, field: Field | string, opt_name?: string): void;
        dispose(): void;
        init(): void;
        isVisible(): boolean;
        removeField(name: string): void;
        setAlign(align: number): Input;
        setCheck(check: string | string[]): Input;
        setVisible(visible: boolean): Block;
    }

    class Connection {
        constructor(b: Block, type: number);
        check_: string[];
        targetConnection: Connection;
        sourceBlock_: Block;
        targetBlock(): Block;
        connect(otherConnection: Connection): void;
    }

    // if type is one of "procedures_def{,no}return", or "procedures_call{,no}return"
    class DefOrCallBlock extends Block {
        arguments_: string[];
    }

    interface BlocklyEvent {
        type: string;
        blockId?: string;
        workspaceId: string;
        recordUndo: boolean;
        element?: string;
        oldValue?: string;
        newValue?: string;
        name?: string;
        xml?: any;
        group?: string;
    }

    class FlyoutButton {
        getTargetWorkspace(): Blockly.Workspace;
    }

    class Mutator extends Icon {
        /**
         * @param quarkNames: list of sub_blocks for toolbox in mutator workspace
         */
        constructor(quarkNames: string[]);

        reconnect(connectionChild: Connection, block: Block, inputName: string): boolean;
        dispose(): void;
    }

    class ScrollbarPair {
        hScroll: Scrollbar;
        vScroll: Scrollbar;
        resize(): void;
    }

    class Scrollbar {
        svgHandle_: Element;
        ratio_: number;
        set(x: number): void;
    }

    class Workspace {
        scale: number;
        svgGroup_: any;
        scrollbar: ScrollbarPair;
        svgBlockCanvas_: SVGGElement;
        options: Blockly.Options;
        RTL: boolean;

        scrollX: number;
        scrollY: number;

        undoStack_: Blockly.Events.Abstract[];
        redoStack_: Blockly.Events.Abstract[];

        newBlock(prototypeName: string, opt_id?: string): Block;
        addTopBlock(block: Block): void;
        getAllBlocks(): Block[];
        render(): void;
        clear(): void;
        dispose(): void;
        getTopBlocks(ordered: boolean): Block[];
        getTopComments(ordered: boolean): WorkspaceComment[];
        getBlockById(id: string): Block;
        getAllBlocks(): Block[];
        traceOn(armed: boolean): void;
        addChangeListener(f: (e: BlocklyEvent) => void): callbackHandler;
        removeChangeListener(h: callbackHandler): void;
        updateToolbox(newTree: Element | string): void;
        getCanvas(): any;
        getParentSvg(): Element;
        zoom(x: number, y: number, type: number): void;
        zoomCenter(type: number): void;
        scrollCenter(): void;
        highlightBlock(id: string): void;
        centerOnBlock(id: string): void;
        glowBlock(id: string, state: boolean): void;
        glowStack(id: string, state: boolean): void;
        undo(redo?: boolean): void;
        redo(): void;
        clearUndo(): void;
        isDragging(): boolean;
        getMetrics(): {
            absoluteLeft: number;
            absoluteTop: number;
            contentHeight: number;
            contentLeft: number;
            contentTop: number;
            contentWidth: number;
            viewHeight: number;
            viewLeft: number;
            viewTop: number;
            viewWidth: number;
        }
        getVariable(name: string): number;
        getVariablesOfType(type: string): VariableModel[];
        getAudioManager(): WorkspaceAudio;

        registerButtonCallback(key: string, func: (button: Blockly.FlyoutButton) => void): void;
        registerToolboxCategoryCallback(a: string, b: Function): void;

        resizeContents(): void;
    }

    class WorkspaceAudio {
        play(audio: string): void;
    }

    class WorkspaceSvg {
        moveDrag(e: Event): goog.math.Coordinate;
        showContextMenu_(e: Event): void;
    }



    namespace Xml {
        function domToText(dom: Element): string;
        function domToPrettyText(dom: Element): string;
        function domToWorkspace(dom: Element, workspace: Workspace): string[];
        function textToDom(text: string): Element;
        function workspaceToDom(workspace: Workspace, noid?: boolean): Element;
    }

    interface Options {
        readOnly?: boolean;
        toolbox?: Element | string;
        hasCategories?: boolean;
        trashcan?: boolean;
        collapse?: boolean;
        comments?: boolean;
        disable?: boolean;
        scrollbars?: boolean;
        sound?: boolean;
        css?: boolean;
        media?: string;
        horizontalLayout?: boolean;
        toolboxPosition?: string;
        grid?: {
            spacing?: number;
            length?: number;
            colour?: string;
            snap?: boolean;
        };
        zoom?: {
            enabled?: boolean;
            controls?: boolean;
            wheel?: boolean;
            maxScale?: number;
            minScale?: number;
            scaleSpeed?: number;
            startScale?: number;
        };
        enableRealTime?: boolean;
        rtl?: boolean;
        // PXT specific:
        toolboxOptions?: ToolboxOptions;
    }

    class Options {
        constructor(options: Blockly.Options);
    }

    class utils {
    }

    interface ToolboxOptions {
        colour?: boolean;
        border?: boolean;
        inverted?: boolean;
        invertedMultiplier?: number;
        disabledOpacity?: number;
    }

    // tslint:disable-next-line
    interface callbackHandler { }

    function inject(elt: Element, options?: Options): Workspace;

    namespace Names {
        function equals(old: string, n: any): boolean;
    }

    namespace Variables {
        function generateVariableFieldXml_(variableModel: VariableModel): void;
        function allVariables(wp: Workspace): string[];
        let flyoutCategory: (wp: Workspace) => HTMLElement[];
        let flyoutCategoryBlocks: (wp: Workspace) => HTMLElement[];
        function createVariable(wp: Workspace, opt_callback?: ((e: any) => void)): void;
    }

    class VariableModel {
        name: string;
        type: string;
        static compareByName: any;
        constructor(wp: Workspace, name: string, type?: string, id?: string);
        getId(): string;
    }

    namespace Procedures {
        function allProcedures(wp: Workspace): [any, any][];
        function getDefinition(name: string, wp: Workspace): Block;
        let flyoutCategory: (wp: Workspace) => HTMLElement[];
        function isLegalName_(name: string, workspace: Workspace, opt_exclude?: Blockly.Block): boolean;
    }

    namespace ContextMenu {
        interface MenuItem {
            enabled?: boolean;
            text?: string;
            callback?: () => void;
        }

        function callbackFactory(block: Block, xml: HTMLElement): void;
        function show(e: any, menu: MenuItem[], rtl: boolean): void;
    }

    namespace Msg {
        const VARIABLES_DEFAULT_NAME: string;
        const VARIABLES_SET_CREATE_GET: string;
        const CONTROLS_FOR_INPUT_DO: string;
        const CONTROLS_FOR_TOOLTIP: string;
        const UNDO: string;
        const REDO: string;
        const COLLAPSE_ALL: string;
        const EXPAND_ALL: string;
        const DELETE_BLOCK: string;
        const DELETE_X_BLOCKS: string;
        const DELETE_ALL_BLOCKS: string;
    }

    namespace BlockSvg {
        let START_HAT: boolean;
        let SEP_SPACE_X: number;
        let MIN_BLOCK_Y: number;
        let FIELD_Y_OFFSET: number;
        let EDITABLE_FIELD_PADDING: number;
        let BOX_FIELD_PADDING: number;
    }

    namespace Events {
        const CREATE: string;
        const DELETE: string;
        const CHANGE: string;
        const MOVE: string;
        const UI: string;
        function setGroup(group: any): void;
        function fire(ev: Abstract): void;
        function disableOrphans(ev: Abstract): void;
        function isEnabled(): boolean;
        class Abstract {
            type: string;
        }
        class Change extends Abstract {
            constructor(block: Block, element: String, name: String, oldValue: String, newValue: String);
        }
        class BlockChange extends Abstract {
            constructor(block: Block, element: String, name: String, oldValue: String, newValue: String);
        }
<<<<<<< HEAD

=======
>>>>>>> 6b329e51
    }

    class Toolbox {
        workspace_: Blockly.Workspace;
        RTL: boolean;
        horizontalLayout_: boolean;
        toolboxPosition: number;
        hasColours_: boolean;
        tree_: Blockly.Toolbox.TreeNode;

        constructor(workspace: Blockly.Workspace);
    }

    namespace Toolbox {
        class TreeNode {
            isUserCollapsible_: boolean;

            getChildCount(): number;
            getParent(): TreeNode;
            getTree(): TreeControl;
            hasChildren(): boolean;
            getChildren(): Array<TreeNode>;
            isSelected(): boolean;
            onClick_(e: Event): void;
            select(): void;
            setExpanded(expanded: boolean): void;
            toggle(): void;
            updateRow(): void;
            onKeyDown(e: any): void;
        }

        class TreeControl {
            selectedItem_: TreeNode;

            getSelectedItem(): TreeNode;
            setSelectedItem(t: TreeNode): void;
        }
    }

    namespace WidgetDiv {
        let DIV: Element;
        function show(newOwner: any, rtl: boolean, dispose?: () => void): void;
        function hideIfOwner(oldOwner: any): void;
        function hide(): void;
        function position(anchorX: number, anchorY: number, windowSize: goog.math.Size,
            scrollOffset: goog.math.Coordinate, rtl: boolean): void;
        function positionWithAnchor(viewportBBox: goog.math.Box, anchorBBox: goog.math.Box, widgetSize: goog.math.Size, rtl: boolean): void;
    }

    namespace DropDownDiv {
        let content_: HTMLElement;
        function hide(): void;
        function hideIfOwner(owner: any): void;
        function hideWithoutAnimation(): void;
        function showPositionedByBlock(owner: any, block: Blockly.Block, opt_onHide?: Function, opt_secondaryYOffset?: number): void;
        function clearContent(): void;
        function getContentDiv(): HTMLElement;
        function setColour(backgroundColour: string, borderColour: string): void;
    }

    var Tooltip: any;

    interface Colours {
        textField: string;
        insertionMarker: string;
        insertionMarkerOpacity: string;
        numPadBackground: string;
        numPadBorder: string;
    }

    namespace Extensions {
        function register(name: string, initFn: Function): void;
        function apply(name: string, block: Blockly.Block, isMutator: boolean): void;
    }

    /* PXT Blockly */

    class PXTUtils {
        static fadeColour(hex: string, luminosity: number, lighten: boolean): string;
    }
}<|MERGE_RESOLUTION|>--- conflicted
+++ resolved
@@ -1102,10 +1102,6 @@
         class BlockChange extends Abstract {
             constructor(block: Block, element: String, name: String, oldValue: String, newValue: String);
         }
-<<<<<<< HEAD
-
-=======
->>>>>>> 6b329e51
     }
 
     class Toolbox {
