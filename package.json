--- conflicted
+++ resolved
@@ -1,19 +1,10 @@
 {
-<<<<<<< HEAD
   "name": "pxt-blockly",
   "version": "2.0.4",
   "description": "Blockly fork for Microsoft MakeCode",
   "author": "Microsoft",
   "license": "MIT",
   "homepage": "https://github.com/Microsoft/pxt-blockly#readme",
-=======
-  "name": "blockly",
-  "version": "2.20190722.1",
-  "description": "Blockly is a library for building visual programming editors.",
-  "keywords": [
-    "blockly"
-  ],
->>>>>>> de39d5f2
   "repository": {
     "type": "git",
     "url": "https://github.com/Microsoft/pxt-blockly.git"
@@ -26,7 +17,6 @@
     "pxt"
   ],
   "scripts": {
-<<<<<<< HEAD
     "build": "npm run prepare",
     "deploy": "gh-pages -t -d gh-pages -e $(git branch | grep \\* | cut -d ' ' -f2) -m \"Build for $(git log --pretty=format:%H -n1)\"",
     "prepare": "node_modules/.bin/gulp build && webpack",
@@ -35,22 +25,6 @@
     "test": "node tests/jsunit/test_runner.js",
     "watch": "node_modules/.bin/gulp watch",
     "publish": "node_modules/.bin/gulp publish"
-=======
-    "prepare": "gulp blockly_node_javascript_en",
-    "lint": "eslint .",
-    "test": "tests/run_all_tests.sh",
-    "package": "gulp package",
-    "release": "gulp release"
-  },
-  "main": "./index.js",
-  "umd": "./blockly.min.js",
-  "unpkg": "./blockly.min.js",
-  "types": "./blockly.d.ts",
-  "browser": {
-    "./node.js": "./browser.js",
-    "./core.js": "./core-browser.js",
-    "./blockly-node.js": "./blockly.js"
->>>>>>> de39d5f2
   },
   "files": [
     "README.md",
@@ -60,32 +34,17 @@
     "msg/**"
   ],
   "devDependencies": {
-<<<<<<< HEAD
+    "chai": "^4.2.0",
     "copy-webpack-plugin": "4.5.1",
-    "eslint": "^5.7.0",
+    "eslint": "^5.13.0",
     "gh-pages": "2.0.1",
-    "google-closure-compiler": "^20180805.0.0",
-    "google-closure-library": "^20180805.0.0",
-    "graceful-fs": "4.1.11",
-    "gulp": "^3.9.1",
-    "gulp-bump": "^2.7.0",
-    "gulp-git": "^2.9.0",
-    "semver": "^6.0.0",
-    "jshint": "^2.9.5",
-    "rimraf": "2.6.2",
-    "travis-after-all": "1.4.4",
-    "uglifyjs-webpack-plugin": "^1.3.0",
-    "webdriverio": "^4.13.2",
-    "webpack": "^4.22.0",
-    "webpack-cli": "^3.1.1",
-    "typescript-closure-tools": "0.0.7"
-=======
-    "chai": "^4.2.0",
-    "eslint": "^5.13.0",
     "google-closure-compiler": "^20190618.0.0",
     "google-closure-library": "^20190618.0.0",
+    "graceful-fs": "4.1.11",
     "gulp": "^4.0.2",
+    "gulp-bump": "^2.7.0",
     "gulp-concat": "^2.6.1",
+    "gulp-git": "^2.9.0",
     "gulp-insert": "^0.5.0",
     "gulp-series": "^1.0.2",
     "gulp-shell": "^0.7.1",
@@ -94,10 +53,14 @@
     "gulp-umd": "^2.0.0",
     "jshint": "^2.10.2",
     "mocha": "^6.1.4",
+    "semver": "^6.0.0",
     "webdriverio": "^5.11.5",
     "rimraf": "^2.6.3",
-    "typescript-closure-tools": "^0.0.7"
->>>>>>> de39d5f2
+    "travis-after-all": "1.4.4",
+    "typescript-closure-tools": "^0.0.7",
+    "uglifyjs-webpack-plugin": "^1.3.0",
+    "webpack": "^4.22.0",
+    "webpack-cli": "^3.1.1"
   },
   "jshintConfig": {
     "globalstrict": true,
@@ -114,12 +77,8 @@
     "unused": true
   },
   "dependencies": {
-<<<<<<< HEAD
-    "jsdom": "^12.0.0",
+    "jsdom": "^15.1.1",
     "exports-loader": "0.6.3",
     "imports-loader": "0.6.5"
-=======
-    "jsdom": "^15.1.1"
->>>>>>> de39d5f2
   }
 }