--- conflicted
+++ resolved
@@ -1,6 +1,5 @@
 # Blockly (Microsoft MakeCode fork)
 
-<<<<<<< HEAD
 This is a fork of [Blockly](https://github.com/google/blockly/), an open source visual programming environment.
 The fork is maintained by the Microsoft MakeCode team, and is used to power the blocks environment in [PXT](https://github.com/Microsoft/pxt).
 
@@ -8,7 +7,7 @@
 Major additions and changes in this fork:
 * [scratch-blocks](https://github.com/llk/scratch-blocks) rendering of the blocks [block_render_svg.js](https://github.com/Microsoft/pxt-blockly/blob/develop/core/block_render_svg.js)
 * Using insertion markers instead of dragged connections [insertion_marker_manager.js](https://github.com/Microsoft/pxt-blockly/blob/develop/core/insertion_marker_manager.js)
-* Inverted and coloured toolbox modes [toolbox.js](https://github.com/Microsoft/pxt-blockly/blob/develop/core/toolbox.js#L428) 
+* Inverted and coloured toolbox modes [toolbox.js](https://github.com/Microsoft/pxt-blockly/blob/develop/core/toolbox.js#L428)
 * Supports disabled categories [toolbox.js](https://github.com/Microsoft/pxt-blockly/blob/develop/core/toolbox.js#L360)
 * Supports icons in the toolbox
 * Adds a number slider field [field_slider.js](https://github.com/Microsoft/pxt-blockly/blob/develop/core/field_slider.js)
@@ -22,24 +21,9 @@
 
 * node, npm
 * python
-=======
-Google's Blockly is a library that adds a visual code editor to web and mobile apps. The Blockly editor uses interlocking, graphical blocks to represent code concepts like variables, logical expressions, loops, and more. It allows users to apply programming principles without having to worry about syntax or the intimidation of a blinking cursor on the command line.  All code is free and open source.
-
-![](https://developers.google.com/blockly/images/sample.png)
-
-## Getting Started with Blockly
-
-Blockly has many resources for learning how to use the library. Start at our [Google Developers Site](https://developers.google.com/blockly) to read the documentation on how to get started, configure Blockly, and integrate it into your application. The developers site also contains links to:
-
-* [Getting Started article](https://developers.google.com/blockly/guides/get-started/web)
-* [Getting Started codelab](https://blocklycodelabs.dev/codelabs/getting-started/index.html#0)
-* [More codelabs](https://blocklycodelabs.dev/)
-* [Demos and plugins](https://google.github.io/blockly-samples/)
->>>>>>> a9f9086e
 
 ## Development
 
-<<<<<<< HEAD
 ```
 git clone https://github.com/google/closure-library
 cd closure-library
@@ -65,44 +49,6 @@
 * run `pxt clean && pxt serve` in the **target** directory (eg pxt-arcade, or pxt-minecraft)
 
 This can be combined into one command (starting from the target directory):
-=======
-### Installing Blockly
-
-Blockly is [available on npm](https://www.npmjs.com/package/blockly).
-
-```bash
-npm install blockly
-```
-
-For more information on installing and using Blockly, see the [Getting Started article](https://developers.google.com/blockly/guides/get-started/web).
-
-### Getting Help
-* [Report a bug](https://developers.google.com/blockly/guides/modify/contribute/write_a_good_issue) or file a feature request on GitHub
-* Ask a question, or search others' questions, on our [developer forum](https://groups.google.com/forum/#!forum/blockly). You can also drop by to say hello and show us your prototypes; collectively we have a lot of experience and can offer hints which will save you time. We actively monitor the forums and typically respond to questions within 2 working days.
-
-### blockly-samples
-
-We have a number of resources such as example code, demos, and plugins in another repository called [blockly-samples](https://github.com/google/blockly-samples/). A plugin is a self-contained piece of code that adds functionality to Blockly. Plugins can add fields, define themes, create renderers, and much more. For more information, see the [Plugins documentation](https://developers.google.com/blockly/guides/plugins/overview).
-
-## Contributing to Blockly
-
-Want to make Blockly better? We welcome contributions to Blockly in the form of pull requests, bug reports, documentation, answers on the forum, and more! Check out our [Contributing Guidelines](https://developers.google.com/blockly/guides/modify/contributing) for more information. You might also want to look for issues tagged "[Help Wanted](https://github.com/google/blockly/labels/help%20wanted)" which are issues we think would be great for external contributors to help with.
-
-## Releases
-
-The next major release will be **September 30th, 2021**.
-
-We release by pushing the latest code to the master branch, followed by updating the npm package, our [docs](https://developers.google.com/blockly), and [demo pages](https://google.github.io/blockly-samples/). We typically release a new version of Blockly once a quarter (every 3 months). If there are breaking bugs, such as a crash when performing a standard action or a rendering issue that makes Blockly unusable, we will cherry-pick fixes to master between releases to fix them. The [releases page](https://github.com/google/blockly/releases) has a list of all releases.
-
-Releases are tagged by the release date (YYYYMMDD) with a leading '4.' and a trailing '.0' in case we ever need a major or patch version (such as [2.20190722.1](https://github.com/google/blockly/tree/2.20190722.1)). Releases that have breaking changes or are otherwise not backwards compatible will have a new major version. Patch versions are reserved for bug-fix patches between scheduled releases.
-
-We now have a [beta release on npm](https://www.npmjs.com/package/blockly?activeTab=versions). If you'd like to test the upcoming release, or try out a not-yet-released new API, you can use the beta channel with:
-
-```bash
-npm install blockly@beta
-```
-As it is a beta channel, it may be less stable, and the APIs there are subject to change.
->>>>>>> a9f9086e
 
 ```
 cd ../pxt && gulp && cd ../pxt-arcade && pxt clean && pxt serve --rebundle
@@ -116,17 +62,7 @@
 
 * `gulp bump --closure-library` to bump blockly version, commit, and tag.
 
-<<<<<<< HEAD
 * After the Travis has deployed the package to npm, update the pxt-blockly version in `package.json` in the pxt repo.
-=======
-### New APIs
-
-Once a new API is merged into master it is considered beta until the following release. We generally try to avoid changing an API after it has been merged to master, but sometimes we need to make changes after seeing how an API is used. If an API has been around for at least two releases we'll do our best to avoid breaking it.
-
-Unreleased APIs may change radically. Anything that is in `develop` but not `master` is subject to change without warning.
-
-## Issues and Milestones
->>>>>>> a9f9086e
 
 ## Playground
 
@@ -136,13 +72,4 @@
 
 The original Google/Blockly is licensed under Apache License (Version 2.0).
 
-<<<<<<< HEAD
-New code is licensed under MIT.
-=======
-**Icebox** - These are bugs that we do not intend to spend time on. They are either too much work or minor enough that we don't expect them to ever take priority. We are still happy to accept pull requests for these bugs.
-
-## Good to Know
-
-* Cross-browser Testing Platform and Open Source <3 Provided by [Sauce Labs](https://saucelabs.com)
-* We support IE11 and test it using [BrowserStack](https://browserstack.com)
->>>>>>> a9f9086e
+New code is licensed under MIT.