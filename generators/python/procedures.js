/**
 * @license
 * Visual Blocks Language
 *
 * Copyright 2012 Google Inc.
 * https://developers.google.com/blockly/
 *
 * Licensed under the Apache License, Version 2.0 (the "License");
 * you may not use this file except in compliance with the License.
 * You may obtain a copy of the License at
 *
 *   http://www.apache.org/licenses/LICENSE-2.0
 *
 * Unless required by applicable law or agreed to in writing, software
 * distributed under the License is distributed on an "AS IS" BASIS,
 * WITHOUT WARRANTIES OR CONDITIONS OF ANY KIND, either express or implied.
 * See the License for the specific language governing permissions and
 * limitations under the License.
 */

/**
 * @fileoverview Generating Python for procedure blocks.
 * @author fraser@google.com (Neil Fraser)
 */
'use strict';

goog.provide('Blockly.Python.procedures');

goog.require('Blockly.Python');


Blockly.Python['procedures_defreturn'] = function(block) {
  // Define a procedure with a return value.
  // First, add a 'global' statement for every variable that is not shadowed by
  // a local parameter.
  var globals = [];
  var varName;
  var workspace = block.workspace;
  var variables = Blockly.Variables.allUsedVarModels(workspace) || [];
  for (var i = 0, variable; variable = variables[i]; i++) {
    varName = variable.name;
    if (block.arguments_.indexOf(varName) == -1) {
      globals.push(Blockly.Python.variableDB_.getName(varName,
          Blockly.Variables.NAME_TYPE));
    }
  }
<<<<<<< HEAD
  globals = globals.length ? Blockly.Python.INDENT + 'global ' + globals.join(', ') + '\n' : '';
  var funcName = Blockly.Python.variableDB_.getName(block.getFieldValue('NAME'),
      Blockly.Procedures.NAME_TYPE);
=======
  // Add developer variables.
  var devVarList = Blockly.Variables.allDeveloperVariables(workspace);
  for (var i = 0; i < devVarList.length; i++) {
    globals.push(Blockly.Python.variableDB_.getName(devVarList[i],
        Blockly.Names.DEVELOPER_VARIABLE_TYPE));
  }

  globals = globals.length ?
      Blockly.Python.INDENT + 'global ' + globals.join(', ') + '\n' : '';
  var funcName = Blockly.Python.variableDB_.getName(
      block.getFieldValue('NAME'), Blockly.Procedures.NAME_TYPE);
>>>>>>> 82fd258a
  var branch = Blockly.Python.statementToCode(block, 'STACK');
  if (Blockly.Python.STATEMENT_PREFIX) {
    var id = block.id.replace(/\$/g, '$$$$');  // Issue 251.
    branch = Blockly.Python.prefixLines(
<<<<<<< HEAD
        Blockly.Python.STATEMENT_PREFIX.replace(/%1/g,
        '\'' + id + '\''), Blockly.Python.INDENT) + branch;
=======
        Blockly.Python.STATEMENT_PREFIX.replace(
            /%1/g, '\'' + id + '\''), Blockly.Python.INDENT) + branch;
>>>>>>> 82fd258a
  }
  if (Blockly.Python.INFINITE_LOOP_TRAP) {
    branch = Blockly.Python.INFINITE_LOOP_TRAP.replace(/%1/g,
        '"' + block.id + '"') + branch;
  }
  var returnValue = Blockly.Python.valueToCode(block, 'RETURN',
      Blockly.Python.ORDER_NONE) || '';
  if (returnValue) {
    returnValue = Blockly.Python.INDENT + 'return ' + returnValue + '\n';
  } else if (!branch) {
    branch = Blockly.Python.PASS;
  }
  var args = [];
  for (var i = 0; i < block.arguments_.length; i++) {
    args[i] = Blockly.Python.variableDB_.getName(block.arguments_[i],
        Blockly.Variables.NAME_TYPE);
  }
  var code = 'def ' + funcName + '(' + args.join(', ') + '):\n' +
      globals + branch + returnValue;
  code = Blockly.Python.scrub_(block, code);
  // Add % so as not to collide with helper functions in definitions list.
  Blockly.Python.definitions_['%' + funcName] = code;
  return null;
};

// Defining a procedure without a return value uses the same generator as
// a procedure with a return value.
Blockly.Python['procedures_defnoreturn'] =
    Blockly.Python['procedures_defreturn'];

Blockly.Python['procedures_callreturn'] = function(block) {
  // Call a procedure with a return value.
  var funcName = Blockly.Python.variableDB_.getName(block.getFieldValue('NAME'),
      Blockly.Procedures.NAME_TYPE);
  var args = [];
  for (var i = 0; i < block.arguments_.length; i++) {
    args[i] = Blockly.Python.valueToCode(block, 'ARG' + i,
        Blockly.Python.ORDER_NONE) || 'None';
  }
  var code = funcName + '(' + args.join(', ') + ')';
  return [code, Blockly.Python.ORDER_FUNCTION_CALL];
};

Blockly.Python['procedures_callnoreturn'] = function(block) {
  // Call a procedure with no return value.
  var funcName = Blockly.Python.variableDB_.getName(block.getFieldValue('NAME'),
      Blockly.Procedures.NAME_TYPE);
  var args = [];
  for (var i = 0; i < block.arguments_.length; i++) {
    args[i] = Blockly.Python.valueToCode(block, 'ARG' + i,
        Blockly.Python.ORDER_NONE) || 'None';
  }
  var code = funcName + '(' + args.join(', ') + ')\n';
  return code;
};

Blockly.Python['procedures_ifreturn'] = function(block) {
  // Conditionally return value from a procedure.
  var condition = Blockly.Python.valueToCode(block, 'CONDITION',
      Blockly.Python.ORDER_NONE) || 'False';
  var code = 'if ' + condition + ':\n';
  if (block.hasReturnValue_) {
    var value = Blockly.Python.valueToCode(block, 'VALUE',
        Blockly.Python.ORDER_NONE) || 'None';
    code += Blockly.Python.INDENT + 'return ' + value + '\n';
  } else {
    code += Blockly.Python.INDENT + 'return\n';
  }
  return code;
};<|MERGE_RESOLUTION|>--- conflicted
+++ resolved
@@ -44,11 +44,6 @@
           Blockly.Variables.NAME_TYPE));
     }
   }
-<<<<<<< HEAD
-  globals = globals.length ? Blockly.Python.INDENT + 'global ' + globals.join(', ') + '\n' : '';
-  var funcName = Blockly.Python.variableDB_.getName(block.getFieldValue('NAME'),
-      Blockly.Procedures.NAME_TYPE);
-=======
   // Add developer variables.
   var devVarList = Blockly.Variables.allDeveloperVariables(workspace);
   for (var i = 0; i < devVarList.length; i++) {
@@ -60,18 +55,12 @@
       Blockly.Python.INDENT + 'global ' + globals.join(', ') + '\n' : '';
   var funcName = Blockly.Python.variableDB_.getName(
       block.getFieldValue('NAME'), Blockly.Procedures.NAME_TYPE);
->>>>>>> 82fd258a
   var branch = Blockly.Python.statementToCode(block, 'STACK');
   if (Blockly.Python.STATEMENT_PREFIX) {
     var id = block.id.replace(/\$/g, '$$$$');  // Issue 251.
     branch = Blockly.Python.prefixLines(
-<<<<<<< HEAD
-        Blockly.Python.STATEMENT_PREFIX.replace(/%1/g,
-        '\'' + id + '\''), Blockly.Python.INDENT) + branch;
-=======
         Blockly.Python.STATEMENT_PREFIX.replace(
             /%1/g, '\'' + id + '\''), Blockly.Python.INDENT) + branch;
->>>>>>> 82fd258a
   }
   if (Blockly.Python.INFINITE_LOOP_TRAP) {
     branch = Blockly.Python.INFINITE_LOOP_TRAP.replace(/%1/g,
