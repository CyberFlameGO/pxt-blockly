/**
 * @license
<<<<<<< HEAD
 * Visual Blocks Language
 *
 * Copyright 2015 Google Inc.
 * https://developers.google.com/blockly/
 *
 * Licensed under the Apache License, Version 2.0 (the "License");
 * you may not use this file except in compliance with the License.
 * You may obtain a copy of the License at
 *
 *   http://www.apache.org/licenses/LICENSE-2.0
 *
 * Unless required by applicable law or agreed to in writing, software
 * distributed under the License is distributed on an "AS IS" BASIS,
 * WITHOUT WARRANTIES OR CONDITIONS OF ANY KIND, either express or implied.
 * See the License for the specific language governing permissions and
 * limitations under the License.
=======
 * Copyright 2015 Google LLC
 * SPDX-License-Identifier: Apache-2.0
>>>>>>> a9f9086e
 */

/**
 * @fileoverview Generating PHP for loop blocks.
 * @author daarond@gmail.com (Daaron Dwyer)
 */
'use strict';

goog.provide('Blockly.PHP.loops');

goog.require('Blockly.PHP');


Blockly.PHP['controls_repeat_ext'] = function(block) {
  // Repeat n times.
  if (block.getField('TIMES')) {
    // Internal number.
    var repeats = String(Number(block.getFieldValue('TIMES')));
  } else {
    // External number.
    var repeats = Blockly.PHP.valueToCode(block, 'TIMES',
        Blockly.PHP.ORDER_ASSIGNMENT) || '0';
  }
  var branch = Blockly.PHP.statementToCode(block, 'DO');
  branch = Blockly.PHP.addLoopTrap(branch, block);
  var code = '';
<<<<<<< HEAD
  var loopVar = Blockly.PHP.variableDB_.getDistinctName(
      'count', Blockly.Variables.NAME_TYPE);
  var endVar = repeats;
  if (!repeats.match(/^\w+$/) && !Blockly.isNumber(repeats)) {
    var endVar = Blockly.PHP.variableDB_.getDistinctName(
        'repeat_end', Blockly.Variables.NAME_TYPE);
=======
  var loopVar = Blockly.PHP.nameDB_.getDistinctName(
      'count', Blockly.VARIABLE_CATEGORY_NAME);
  var endVar = repeats;
  if (!repeats.match(/^\w+$/) && !Blockly.isNumber(repeats)) {
    endVar = Blockly.PHP.nameDB_.getDistinctName(
        'repeat_end', Blockly.VARIABLE_CATEGORY_NAME);
>>>>>>> a9f9086e
    code += endVar + ' = ' + repeats + ';\n';
  }
  code += 'for (' + loopVar + ' = 0; ' +
      loopVar + ' < ' + endVar + '; ' +
      loopVar + '++) {\n' +
      branch + '}\n';
  return code;
};

Blockly.PHP['controls_repeat'] = Blockly.PHP['controls_repeat_ext'];

Blockly.PHP['controls_whileUntil'] = function(block) {
  // Do while/until loop.
  var until = block.getFieldValue('MODE') == 'UNTIL';
  var argument0 = Blockly.PHP.valueToCode(block, 'BOOL',
      until ? Blockly.PHP.ORDER_LOGICAL_NOT :
      Blockly.PHP.ORDER_NONE) || 'false';
  var branch = Blockly.PHP.statementToCode(block, 'DO');
  branch = Blockly.PHP.addLoopTrap(branch, block);
  if (until) {
    argument0 = '!' + argument0;
  }
  return 'while (' + argument0 + ') {\n' + branch + '}\n';
};

Blockly.PHP['controls_for'] = function(block) {
  // For loop.
<<<<<<< HEAD
  var variable0 = Blockly.PHP.variableDB_.getName(
      block.getField('VAR').getText(), Blockly.Variables.NAME_TYPE);
=======
  var variable0 = Blockly.PHP.nameDB_.getName(
      block.getFieldValue('VAR'), Blockly.VARIABLE_CATEGORY_NAME);
>>>>>>> a9f9086e
  var argument0 = Blockly.PHP.valueToCode(block, 'FROM',
      Blockly.PHP.ORDER_ASSIGNMENT) || '0';
  var argument1 = Blockly.PHP.valueToCode(block, 'TO',
      Blockly.PHP.ORDER_ASSIGNMENT) || '0';
  var increment = Blockly.PHP.valueToCode(block, 'BY',
      Blockly.PHP.ORDER_ASSIGNMENT) || '1';
  var branch = Blockly.PHP.statementToCode(block, 'DO');
  branch = Blockly.PHP.addLoopTrap(branch, block);
  var code;
  if (Blockly.isNumber(argument0) && Blockly.isNumber(argument1) &&
      Blockly.isNumber(increment)) {
    // All arguments are simple numbers.
    var up = parseFloat(argument0) <= parseFloat(argument1);
    code = 'for (' + variable0 + ' = ' + argument0 + '; ' +
        variable0 + (up ? ' <= ' : ' >= ') + argument1 + '; ' +
        variable0;
    var step = Math.abs(parseFloat(increment));
    if (step == 1) {
      code += up ? '++' : '--';
    } else {
      code += (up ? ' += ' : ' -= ') + step;
    }
    code += ') {\n' + branch + '}\n';
  } else {
    code = '';
    // Cache non-trivial values to variables to prevent repeated look-ups.
    var startVar = argument0;
    if (!argument0.match(/^\w+$/) && !Blockly.isNumber(argument0)) {
<<<<<<< HEAD
      startVar = Blockly.PHP.variableDB_.getDistinctName(
          variable0 + '_start', Blockly.Variables.NAME_TYPE);
=======
      startVar = Blockly.PHP.nameDB_.getDistinctName(
          variable0 + '_start', Blockly.VARIABLE_CATEGORY_NAME);
>>>>>>> a9f9086e
      code += startVar + ' = ' + argument0 + ';\n';
    }
    var endVar = argument1;
    if (!argument1.match(/^\w+$/) && !Blockly.isNumber(argument1)) {
<<<<<<< HEAD
      var endVar = Blockly.PHP.variableDB_.getDistinctName(
          variable0 + '_end', Blockly.Variables.NAME_TYPE);
=======
      endVar = Blockly.PHP.nameDB_.getDistinctName(
          variable0 + '_end', Blockly.VARIABLE_CATEGORY_NAME);
>>>>>>> a9f9086e
      code += endVar + ' = ' + argument1 + ';\n';
    }
    // Determine loop direction at start, in case one of the bounds
    // changes during loop execution.
<<<<<<< HEAD
    var incVar = Blockly.PHP.variableDB_.getDistinctName(
        variable0 + '_inc', Blockly.Variables.NAME_TYPE);
=======
    var incVar = Blockly.PHP.nameDB_.getDistinctName(
        variable0 + '_inc', Blockly.VARIABLE_CATEGORY_NAME);
>>>>>>> a9f9086e
    code += incVar + ' = ';
    if (Blockly.isNumber(increment)) {
      code += Math.abs(increment) + ';\n';
    } else {
      code += 'abs(' + increment + ');\n';
    }
    code += 'if (' + startVar + ' > ' + endVar + ') {\n';
    code += Blockly.PHP.INDENT + incVar + ' = -' + incVar + ';\n';
    code += '}\n';
    code += 'for (' + variable0 + ' = ' + startVar + '; ' +
        incVar + ' >= 0 ? ' +
        variable0 + ' <= ' + endVar + ' : ' +
        variable0 + ' >= ' + endVar + '; ' +
        variable0 + ' += ' + incVar + ') {\n' +
        branch + '}\n';
  }
  return code;
};

Blockly.PHP['controls_forEach'] = function(block) {
  // For each loop.
<<<<<<< HEAD
  var variable0 = Blockly.PHP.variableDB_.getName(
      block.getField('VAR').getText(), Blockly.Variables.NAME_TYPE);
=======
  var variable0 = Blockly.PHP.nameDB_.getName(
      block.getFieldValue('VAR'), Blockly.VARIABLE_CATEGORY_NAME);
>>>>>>> a9f9086e
  var argument0 = Blockly.PHP.valueToCode(block, 'LIST',
      Blockly.PHP.ORDER_ASSIGNMENT) || '[]';
  var branch = Blockly.PHP.statementToCode(block, 'DO');
  branch = Blockly.PHP.addLoopTrap(branch, block);
  var code = '';
  code += 'foreach (' + argument0 + ' as ' + variable0 +
      ') {\n' + branch + '}\n';
  return code;
};

Blockly.PHP['controls_flow_statements'] = function(block) {
  // Flow statements: continue, break.
  var xfix = '';
  if (Blockly.PHP.STATEMENT_PREFIX) {
    // Automatic prefix insertion is switched off for this block.  Add manually.
    xfix += Blockly.PHP.injectId(Blockly.PHP.STATEMENT_PREFIX, block);
  }
  if (Blockly.PHP.STATEMENT_SUFFIX) {
    // Inject any statement suffix here since the regular one at the end
    // will not get executed if the break/continue is triggered.
    xfix += Blockly.PHP.injectId(Blockly.PHP.STATEMENT_SUFFIX, block);
  }
  if (Blockly.PHP.STATEMENT_PREFIX) {
    var loop = Blockly.Constants.Loops
        .CONTROL_FLOW_IN_LOOP_CHECK_MIXIN.getSurroundLoop(block);
    if (loop && !loop.suppressPrefixSuffix) {
      // Inject loop's statement prefix here since the regular one at the end
      // of the loop will not get executed if 'continue' is triggered.
      // In the case of 'break', a prefix is needed due to the loop's suffix.
      xfix += Blockly.PHP.injectId(Blockly.PHP.STATEMENT_PREFIX, loop);
    }
  }
  switch (block.getFieldValue('FLOW')) {
    case 'BREAK':
      return xfix + 'break;\n';
    case 'CONTINUE':
      return xfix + 'continue;\n';
  }
  throw Error('Unknown flow statement.');
};<|MERGE_RESOLUTION|>--- conflicted
+++ resolved
@@ -1,26 +1,7 @@
 /**
  * @license
-<<<<<<< HEAD
- * Visual Blocks Language
- *
- * Copyright 2015 Google Inc.
- * https://developers.google.com/blockly/
- *
- * Licensed under the Apache License, Version 2.0 (the "License");
- * you may not use this file except in compliance with the License.
- * You may obtain a copy of the License at
- *
- *   http://www.apache.org/licenses/LICENSE-2.0
- *
- * Unless required by applicable law or agreed to in writing, software
- * distributed under the License is distributed on an "AS IS" BASIS,
- * WITHOUT WARRANTIES OR CONDITIONS OF ANY KIND, either express or implied.
- * See the License for the specific language governing permissions and
- * limitations under the License.
-=======
  * Copyright 2015 Google LLC
  * SPDX-License-Identifier: Apache-2.0
->>>>>>> a9f9086e
  */
 
 /**
@@ -47,21 +28,12 @@
   var branch = Blockly.PHP.statementToCode(block, 'DO');
   branch = Blockly.PHP.addLoopTrap(branch, block);
   var code = '';
-<<<<<<< HEAD
-  var loopVar = Blockly.PHP.variableDB_.getDistinctName(
-      'count', Blockly.Variables.NAME_TYPE);
-  var endVar = repeats;
-  if (!repeats.match(/^\w+$/) && !Blockly.isNumber(repeats)) {
-    var endVar = Blockly.PHP.variableDB_.getDistinctName(
-        'repeat_end', Blockly.Variables.NAME_TYPE);
-=======
   var loopVar = Blockly.PHP.nameDB_.getDistinctName(
       'count', Blockly.VARIABLE_CATEGORY_NAME);
   var endVar = repeats;
   if (!repeats.match(/^\w+$/) && !Blockly.isNumber(repeats)) {
     endVar = Blockly.PHP.nameDB_.getDistinctName(
         'repeat_end', Blockly.VARIABLE_CATEGORY_NAME);
->>>>>>> a9f9086e
     code += endVar + ' = ' + repeats + ';\n';
   }
   code += 'for (' + loopVar + ' = 0; ' +
@@ -89,13 +61,8 @@
 
 Blockly.PHP['controls_for'] = function(block) {
   // For loop.
-<<<<<<< HEAD
-  var variable0 = Blockly.PHP.variableDB_.getName(
-      block.getField('VAR').getText(), Blockly.Variables.NAME_TYPE);
-=======
   var variable0 = Blockly.PHP.nameDB_.getName(
       block.getFieldValue('VAR'), Blockly.VARIABLE_CATEGORY_NAME);
->>>>>>> a9f9086e
   var argument0 = Blockly.PHP.valueToCode(block, 'FROM',
       Blockly.PHP.ORDER_ASSIGNMENT) || '0';
   var argument1 = Blockly.PHP.valueToCode(block, 'TO',
@@ -124,35 +91,20 @@
     // Cache non-trivial values to variables to prevent repeated look-ups.
     var startVar = argument0;
     if (!argument0.match(/^\w+$/) && !Blockly.isNumber(argument0)) {
-<<<<<<< HEAD
-      startVar = Blockly.PHP.variableDB_.getDistinctName(
-          variable0 + '_start', Blockly.Variables.NAME_TYPE);
-=======
       startVar = Blockly.PHP.nameDB_.getDistinctName(
           variable0 + '_start', Blockly.VARIABLE_CATEGORY_NAME);
->>>>>>> a9f9086e
       code += startVar + ' = ' + argument0 + ';\n';
     }
     var endVar = argument1;
     if (!argument1.match(/^\w+$/) && !Blockly.isNumber(argument1)) {
-<<<<<<< HEAD
-      var endVar = Blockly.PHP.variableDB_.getDistinctName(
-          variable0 + '_end', Blockly.Variables.NAME_TYPE);
-=======
       endVar = Blockly.PHP.nameDB_.getDistinctName(
           variable0 + '_end', Blockly.VARIABLE_CATEGORY_NAME);
->>>>>>> a9f9086e
       code += endVar + ' = ' + argument1 + ';\n';
     }
     // Determine loop direction at start, in case one of the bounds
     // changes during loop execution.
-<<<<<<< HEAD
-    var incVar = Blockly.PHP.variableDB_.getDistinctName(
-        variable0 + '_inc', Blockly.Variables.NAME_TYPE);
-=======
     var incVar = Blockly.PHP.nameDB_.getDistinctName(
         variable0 + '_inc', Blockly.VARIABLE_CATEGORY_NAME);
->>>>>>> a9f9086e
     code += incVar + ' = ';
     if (Blockly.isNumber(increment)) {
       code += Math.abs(increment) + ';\n';
@@ -174,13 +126,8 @@
 
 Blockly.PHP['controls_forEach'] = function(block) {
   // For each loop.
-<<<<<<< HEAD
-  var variable0 = Blockly.PHP.variableDB_.getName(
-      block.getField('VAR').getText(), Blockly.Variables.NAME_TYPE);
-=======
   var variable0 = Blockly.PHP.nameDB_.getName(
       block.getFieldValue('VAR'), Blockly.VARIABLE_CATEGORY_NAME);
->>>>>>> a9f9086e
   var argument0 = Blockly.PHP.valueToCode(block, 'LIST',
       Blockly.PHP.ORDER_ASSIGNMENT) || '[]';
   var branch = Blockly.PHP.statementToCode(block, 'DO');
