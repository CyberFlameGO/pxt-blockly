--- conflicted
+++ resolved
@@ -77,20 +77,6 @@
 Blockly.BlockDragSurfaceSvg.prototype.surfaceXY_ = null;
 
 /**
-<<<<<<< HEAD
- * ID for the drag shadow filter, set in createDom.
- * @type {string}
- * @private
- */
-Blockly.BlockDragSurfaceSvg.prototype.dragShadowFilterId_ = '';
-
-/**
- * Standard deviation for gaussian blur on drag shadow, in px.
- * @type {number}
- * @const
- */
-Blockly.BlockDragSurfaceSvg.SHADOW_STD_DEVIATION = 6;
-=======
  * Cached value for the translation of the child drag surface in pixel units.
  * Since the child drag surface tracks the translation of the workspace this is
  * ultimately the translation of the workspace.
@@ -99,7 +85,6 @@
  */
 Blockly.BlockDragSurfaceSvg.prototype.childSurfaceXY_ =
     new Blockly.utils.Coordinate(0, 0);
->>>>>>> a9f9086e
 
 /**
  * Create the drag surface and inject it into the container.
@@ -108,42 +93,6 @@
   if (this.SVG_) {
     return;  // Already created.
   }
-<<<<<<< HEAD
-  this.SVG_ = Blockly.utils.dom.createSvgElement('svg', {
-    'xmlns': Blockly.utils.dom.SVG_NS,
-    'xmlns:html': Blockly.utils.dom.HTML_NS,
-    'xmlns:xlink': Blockly.utils.dom.XLINK_NS,
-    'version': '1.1',
-    'class': 'blocklyBlockDragSurface'
-  }, this.container_);
-  var defs = Blockly.utils.dom.createSvgElement('defs', {}, this.SVG_);
-  this.dragShadowFilterId_ = this.createDropShadowDom_(defs);
-  this.dragGroup_ = Blockly.utils.dom.createSvgElement('g', {}, this.SVG_);
-  this.dragGroup_.setAttribute('filter', 'url(#' + this.dragShadowFilterId_ + ')');
-};
-
-/**
- * Scratch-specific: Create the SVG def for the drop shadow.
- * @param {Element} defs Defs element to insert the shadow filter definition
- * @return {string} ID for the filter element
- */
-Blockly.BlockDragSurfaceSvg.prototype.createDropShadowDom_ = function(defs) {
-  var rnd = String(Math.random()).substring(2);
-  // Adjust these width/height, x/y properties to prevent the shadow from clipping
-  var dragShadowFilter = Blockly.utils.dom.createSvgElement('filter',
-    {'id': 'blocklyDragShadowFilter' + rnd, 'height': '140%', 'width': '140%', y: '-20%', x: '-20%'}, defs);
-  Blockly.utils.dom.createSvgElement('feGaussianBlur',
-    {'in': 'SourceAlpha', 'stdDeviation': Blockly.BlockDragSurfaceSvg.SHADOW_STD_DEVIATION}, dragShadowFilter);
-  var componentTransfer = Blockly.utils.dom.createSvgElement('feComponentTransfer',
-    {'result': 'offsetBlur'}, dragShadowFilter);
-  // Shadow opacity is specified in the adjustable colour library,
-  // since the darkness of the shadow largely depends on the workspace colour.
-  Blockly.utils.dom.createSvgElement('feFuncA',
-    {'type': 'linear', 'slope': Blockly.Colours.dragShadowOpacity}, componentTransfer);
-  Blockly.utils.dom.createSvgElement('feComposite',
-    {'in': 'SourceGraphic', 'in2': 'offsetBlur', 'operator': 'over'}, dragShadowFilter);
-  return dragShadowFilter.id;
-=======
   this.SVG_ = Blockly.utils.dom.createSvgElement(
       Blockly.utils.Svg.SVG, {
         'xmlns': Blockly.utils.dom.SVG_NS,
@@ -155,7 +104,6 @@
       this.container_);
   this.dragGroup_ =
       Blockly.utils.dom.createSvgElement(Blockly.utils.Svg.G, {}, this.SVG_);
->>>>>>> a9f9086e
 };
 
 /**
