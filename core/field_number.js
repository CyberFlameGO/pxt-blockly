/**
 * @license
 * Visual Blocks Editor
 *
 * Copyright 2016 Massachusetts Institute of Technology
 * All rights reserved.
 *
 * Licensed under the Apache License, Version 2.0 (the "License");
 * you may not use this file except in compliance with the License.
 * You may obtain a copy of the License at
 *
 *   http://www.apache.org/licenses/LICENSE-2.0
 *
 * Unless required by applicable law or agreed to in writing, software
 * distributed under the License is distributed on an "AS IS" BASIS,
 * WITHOUT WARRANTIES OR CONDITIONS OF ANY KIND, either express or implied.
 * See the License for the specific language governing permissions and
 * limitations under the License.
 */

/**
 * @fileoverview Field for numbers. Includes validator and numpad on touch.
 * @author tmickel@mit.edu (Tim Mickel)
 */
'use strict';

goog.provide('Blockly.FieldNumber');

goog.require('Blockly.FieldTextInput');
goog.require('Blockly.Touch');
goog.require('goog.math');
goog.require('goog.userAgent');


/**
 * Class for an editable number field.
 * In scratch-blocks, the min/max/precision properties are only used
 * to construct a restrictor on typable characters, and to inform the pop-up
 * numpad on touch devices.
 * These properties are included here (i.e. instead of just accepting a
 * decimalAllowed, negativeAllowed) to maintain API compatibility with Blockly
 * and Blockly for Android.
 * @param {(string|number)=} opt_value The initial content of the field. The value
 *     should cast to a number, and if it does not, '0' will be used.
 * @param {(string|number)=} opt_min Minimum value.
 * @param {(string|number)=} opt_max Maximum value.
 * @param {(string|number)=} opt_precision Precision for value.
 * @param {Function=} opt_validator An optional function that is called
 *     to validate any constraints on what the user entered.  Takes the new
 *     text as an argument and returns the accepted text or null to abort
 *     the change.
 * @extends {Blockly.FieldTextInput}
 * @constructor
 */
Blockly.FieldNumber = function(opt_value, opt_min, opt_max, opt_precision,
    opt_validator) {
  var numRestrictor = this.getNumRestrictor(opt_min, opt_max, opt_precision);
  opt_value = (opt_value && !isNaN(opt_value)) ? String(opt_value) : '0';
  Blockly.FieldNumber.superClass_.constructor.call(
      this, opt_value, opt_validator, numRestrictor);
  this.addArgType('number');
};
goog.inherits(Blockly.FieldNumber, Blockly.FieldTextInput);

/**
<<<<<<< HEAD
 * Fixed width of the num-pad drop-down, in px.
 * @type {number}
 * @const
 */
Blockly.FieldNumber.DROPDOWN_WIDTH = 168;

/**
 * Extra padding to add between the block and the num-pad drop-down, in px.
 * @type {number}
 * @const
 */
Blockly.FieldNumber.DROPDOWN_Y_PADDING = 8;

/**
 * Buttons for the num-pad, in order from the top left.
 * Values are strings of the number or symbol will be added to the field text
 * when the button is pressed.
 * @type {Array.<string>}
 * @const
 */
 // Calculator order
Blockly.FieldNumber.NUMPAD_BUTTONS =
    ['7', '8', '9', '4', '5', '6', '1', '2', '3', '.', '0', '-', ' '];

/**
 * Src for the delete icon to be shown on the num-pad.
 * @type {string}
 * @const
 */
Blockly.FieldNumber.NUMPAD_DELETE_ICON = 'data:image/svg+xml;utf8,' +
  '<svg ' +
  'xmlns="http://www.w3.org/2000/svg" viewBox="0 0 40 40">' +
  '<path d="M28.89,11.45H16.79a2.86,2.86,0,0,0-2,.84L9.09,1' +
  '8a2.85,2.85,0,0,0,0,4l5.69,5.69a2.86,2.86,0,0,0,2,.84h12' +
  '.1a2.86,2.86,0,0,0,2.86-2.86V14.31A2.86,2.86,0,0,0,28.89' +
  ',11.45ZM27.15,22.73a1,1,0,0,1,0,1.41,1,1,0,0,1-.71.3,1,1' +
  ',0,0,1-.71-0.3L23,21.41l-2.73,2.73a1,1,0,0,1-1.41,0,1,1,' +
  '0,0,1,0-1.41L21.59,20l-2.73-2.73a1,1,0,0,1,0-1.41,1,1,0,' +
  '0,1,1.41,0L23,18.59l2.73-2.73a1,1,0,1,1,1.42,1.41L24.42,20Z" fill="' +
  Blockly.Colours.numPadText + '"/></svg>';

/**
 * Currently active field during an edit.
 * Used to give a reference to the num-pad button callbacks.
 * @type {?FieldNumber}
 * @private
 */
Blockly.FieldNumber.activeField_ = null;

/**
 * Return an appropriate restrictor, depending on whether this FieldNumber
 * allows decimal or negative numbers.
 * @param {number|string|undefined} opt_min Minimum value.
 * @param {number|string|undefined} opt_max Maximum value.
 * @param {number|string|undefined} opt_precision Precision for value.
 * @return {!RegExp} Regular expression for this FieldNumber's restrictor.
 */
Blockly.FieldNumber.prototype.getNumRestrictor = function(opt_min, opt_max,
    opt_precision) {
  this.setConstraints_(opt_min, opt_max, opt_precision);
  var pattern = "[\\d]"; // Always allow digits.
  if (this.decimalAllowed_) {
    pattern += "|[\\.]";
  }
  if (this.negativeAllowed_) {
    pattern += "|[-]";
  }
  return new RegExp(pattern);
};

/**
 * Set the constraints for this field.
 * @param {number=} opt_min Minimum number allowed.
 * @param {number=} opt_max Maximum number allowed.
 * @param {number=} opt_precision Step allowed between numbers
 */
Blockly.FieldNumber.prototype.setConstraints_ = function(opt_min, opt_max,
    opt_precision) {
  this.decimalAllowed_ = (typeof opt_precision == 'undefined') ||
      isNaN(opt_precision) || (opt_precision == 0) ||
      (Math.floor(opt_precision) != opt_precision);
  this.negativeAllowed_ = (typeof opt_min == 'undefined') || isNaN(opt_min) ||
      opt_min < 0;
};

/**
 * Show the inline free-text editor on top of the text and the num-pad if
 * appropriate.
 * @private
 */
Blockly.FieldNumber.prototype.showEditor_ = function() {
  Blockly.FieldNumber.activeField_ = this;
  // Do not focus on mobile devices so we can show the num-pad
  var showNumPad =
      goog.userAgent.MOBILE || goog.userAgent.ANDROID || goog.userAgent.IPAD;
  Blockly.FieldNumber.superClass_.showEditor_.call(this, false, showNumPad);

  // Show a numeric keypad in the drop-down on touch
  if (true) {
    this.showNumPad_();
  }
};

/**
 * Show the number pad.
 * @private
 */
Blockly.FieldNumber.prototype.showNumPad_ = function() {
  // If there is an existing drop-down someone else owns, hide it immediately
  // and clear it.
  Blockly.DropDownDiv.hideWithoutAnimation();
  Blockly.DropDownDiv.clearContent();

  var contentDiv = Blockly.DropDownDiv.getContentDiv();

  // Accessibility properties
  contentDiv.setAttribute('role', 'menu');
  contentDiv.setAttribute('aria-haspopup', 'true');

  this.addButtons_(contentDiv);

  // Set colour and size of drop-down
  Blockly.DropDownDiv.setColour(Blockly.Colours.numPadBackground,
      Blockly.Colours.numPadBorder);
  contentDiv.style.width = Blockly.FieldNumber.DROPDOWN_WIDTH + 'px';

  this.position_();
};

/**
 * Figure out where to place the drop-down, and move it there.
 * @private
 */
Blockly.FieldNumber.prototype.position_ = function() {
  // Calculate positioning for the drop-down
  // sourceBlock_ is the rendered shadow field input box
  var scale = this.sourceBlock_.workspace.scale;
  var bBox = this.sourceBlock_.getHeightWidth();
  bBox.width *= scale;
  bBox.height *= scale;
  var position = this.getAbsoluteXY_();
  // If we can fit it, render below the shadow block
  var primaryX = position.x + bBox.width / 2;
  var primaryY = position.y + bBox.height +
      Blockly.FieldNumber.DROPDOWN_Y_PADDING;
  // If we can't fit it, render above the entire parent block
  var secondaryX = primaryX;
  var secondaryY = position.y - (Blockly.BlockSvg.MIN_BLOCK_Y * scale) -
      (Blockly.BlockSvg.FIELD_Y_OFFSET * scale);

  Blockly.DropDownDiv.setBoundsElement(
      this.sourceBlock_.workspace.getParentSvg().parentNode);
  Blockly.DropDownDiv.show(this, primaryX, primaryY, secondaryX, secondaryY,
      this.onHide_.bind(this));
};

/**
 * Add number, punctuation, and erase buttons to the numeric keypad's content
 * div.
 * @param {Element} contentDiv The div for the numeric keypad.
 * @private
 */
Blockly.FieldNumber.prototype.addButtons_ = function(contentDiv) {
  // Add numeric keypad buttons
  var buttons = Blockly.FieldNumber.NUMPAD_BUTTONS;
  for (var i = 0, buttonText; buttonText = buttons[i]; i++) {
    var button = document.createElement('button');
    button.setAttribute('role', 'menuitem');
    button.setAttribute('class', 'blocklyNumPadButton');
    button.title = buttonText;
    button.innerHTML = buttonText;
    Blockly.bindEvent_(button, 'mousedown', button,
        Blockly.FieldNumber.numPadButtonTouch);
    if (buttonText == '.' && !this.decimalAllowed_) {
      // Don't show the decimal point for inputs that must be round numbers
      button.setAttribute('style', 'visibility: hidden');
    } else if (buttonText == '-' && !this.negativeAllowed_) {
      continue;
    } else if (buttonText == ' ' && !this.negativeAllowed_) {
      continue;
    } else if (buttonText == ' ' && this.negativeAllowed_) {
      button.setAttribute('style', 'visibility: hidden');
    }
    contentDiv.appendChild(button);
  }
  // Add erase button to the end
  var eraseButton = document.createElement('button');
  eraseButton.setAttribute('role', 'menuitem');
  eraseButton.setAttribute('class', 'blocklyNumPadButton');
  eraseButton.title = 'Delete';

  var eraseImage = document.createElement('img');
  eraseImage.src = Blockly.FieldNumber.NUMPAD_DELETE_ICON;
  eraseButton.appendChild(eraseImage);

  Blockly.bindEvent_(eraseButton, 'mousedown', null,
      Blockly.FieldNumber.numPadEraseButtonTouch);
  contentDiv.appendChild(eraseButton);
};

/**
 * Call for when a num-pad number or punctuation button is touched.
 * Determine what the user is inputting and update the text field appropriately.
 */
Blockly.FieldNumber.numPadButtonTouch = function(e) {
  // String of the button (e.g., '7')
  var spliceValue = this.innerHTML;
  // Old value of the text field
  var oldValue = Blockly.FieldTextInput.htmlInput_.value;
  // Determine the selected portion of the text field
  var selectionStart = Blockly.FieldTextInput.htmlInput_.selectionStart;
  var selectionEnd = Blockly.FieldTextInput.htmlInput_.selectionEnd;

  // Splice in the new value
  var newValue = oldValue.slice(0, selectionStart) + spliceValue +
      oldValue.slice(selectionEnd);

  // pxtblockly: workaround iframe + android issue where it inserts values to the front
  if (selectionEnd - selectionStart == 0) { // Length of selection == 0
    newValue = oldValue + spliceValue;
  }

  Blockly.FieldNumber.updateDisplay_(newValue);

  // This is just a click.
  Blockly.Touch.clearTouchIdentifier();

  e.preventDefault();
};

/**
 * Call for when the num-pad erase button is touched.
 * Determine what the user is asking to erase, and erase it.
 */
Blockly.FieldNumber.numPadEraseButtonTouch = function(e) {
  // Old value of the text field
  var oldValue = Blockly.FieldTextInput.htmlInput_.value;
  // Determine what is selected to erase (if anything)
  var selectionStart = Blockly.FieldTextInput.htmlInput_.selectionStart;
  var selectionEnd = Blockly.FieldTextInput.htmlInput_.selectionEnd;
  // Cut out anything that was previously selected
  var newValue = oldValue.slice(0, selectionStart) +
      oldValue.slice(selectionEnd);
  if (selectionEnd - selectionStart == 0) { // Length of selection == 0
    // Delete the last character if nothing was selected
    newValue = selectionEnd == 0 ? oldValue.slice(0, oldValue.length - 1) :
      oldValue.slice(0, selectionStart - 1) + oldValue.slice(selectionStart);
  }
  Blockly.FieldNumber.updateDisplay_(newValue);

  // This is just a click.
  Blockly.Touch.clearTouchIdentifier();

  e.preventDefault();
};

/**
 * Update the displayed value and resize/scroll the text field as needed.
 * @param {string} newValue The new text to display.
 * @private.
 */
Blockly.FieldNumber.updateDisplay_ = function(newValue) {
  // Updates the display. The actual setValue occurs when editing ends.
  Blockly.FieldTextInput.htmlInput_.value = newValue;
  // Resize and scroll the text field appropriately
  Blockly.FieldNumber.superClass_.resizeEditor_.call(
      Blockly.FieldNumber.activeField_);
  Blockly.FieldTextInput.htmlInput_.setSelectionRange(newValue.length,
      newValue.length);
  Blockly.FieldTextInput.htmlInput_.scrollLeft =
      Blockly.FieldTextInput.htmlInput_.scrollWidth;
  Blockly.FieldNumber.activeField_.validate_();
};

/**
 * Callback for when the drop-down is hidden.
 */
Blockly.FieldNumber.prototype.onHide_ = function() {
  // Clear accessibility properties
  Blockly.DropDownDiv.content_.removeAttribute('role');
  Blockly.DropDownDiv.content_.removeAttribute('aria-haspopup');
=======
 * Construct a FieldNumber from a JSON arg object.
 * @param {!Object} options A JSON object with options (value, min, max, and
 *                          precision).
 * @returns {!Blockly.FieldNumber} The new field instance.
 * @package
 * @nocollapse
 */
Blockly.FieldNumber.fromJson = function(options) {
  return new Blockly.FieldNumber(options['value'],
      options['min'], options['max'], options['precision']);
};

/**
 * Set the maximum, minimum and precision constraints on this field.
 * Any of these properties may be undefiend or NaN to be disabled.
 * Setting precision (usually a power of 10) enforces a minimum step between
 * values. That is, the user's value will rounded to the closest multiple of
 * precision. The least significant digit place is inferred from the precision.
 * Integers values can be enforces by choosing an integer precision.
 * @param {number|string|undefined} min Minimum value.
 * @param {number|string|undefined} max Maximum value.
 * @param {number|string|undefined} precision Precision for value.
 */
Blockly.FieldNumber.prototype.setConstraints = function(min, max, precision) {
  precision = parseFloat(precision);
  this.precision_ = isNaN(precision) ? 0 : precision;
  min = parseFloat(min);
  this.min_ = isNaN(min) ? -Infinity : min;
  max = parseFloat(max);
  this.max_ = isNaN(max) ? Infinity : max;
  this.setValue(this.callValidator(this.getValue()));
>>>>>>> 82fd258a
};

/**
 * Ensure that only a number in the correct range may be entered.
 * @param {string} text The user's text.
 * @return {?string} A string representing a valid number, or null if invalid.
 */
Blockly.FieldNumber.prototype.classValidator = function(text) {
  if (text === null) {
    return null;
  }
  text = String(text);
  // TODO: Handle cases like 'ten', '1.203,14', etc.
  // 'O' is sometimes mistaken for '0' by inexperienced users.
  text = text.replace(/O/ig, '0');
  if (text === '-') text = '-1';
  // Strip out thousands separators.
  text = text.replace(/,/g, '');
  var n = parseFloat(text || 0);
  if (isNaN(n)) {
    // Invalid number.
    return null;
  }
  return String(n);
};

Blockly.Field.register('field_number', Blockly.FieldNumber);<|MERGE_RESOLUTION|>--- conflicted
+++ resolved
@@ -30,7 +30,6 @@
 goog.require('Blockly.Touch');
 goog.require('goog.math');
 goog.require('goog.userAgent');
-
 
 /**
  * Class for an editable number field.
@@ -63,7 +62,19 @@
 goog.inherits(Blockly.FieldNumber, Blockly.FieldTextInput);
 
 /**
-<<<<<<< HEAD
+ * Construct a FieldNumber from a JSON arg object.
+ * @param {!Object} options A JSON object with options (value, min, max, and
+ *                          precision).
+ * @returns {!Blockly.FieldNumber} The new field instance.
+ * @package
+ * @nocollapse
+ */
+Blockly.FieldNumber.fromJson = function(options) {
+  return new Blockly.FieldNumber(options['value'],
+      options['min'], options['max'], options['precision']);
+};
+
+/**
  * Fixed width of the num-pad drop-down, in px.
  * @type {number}
  * @const
@@ -162,7 +173,7 @@
   Blockly.FieldNumber.superClass_.showEditor_.call(this, false, showNumPad);
 
   // Show a numeric keypad in the drop-down on touch
-  if (true) {
+  if (showNumPad) {
     this.showNumPad_();
   }
 };
@@ -345,39 +356,6 @@
   // Clear accessibility properties
   Blockly.DropDownDiv.content_.removeAttribute('role');
   Blockly.DropDownDiv.content_.removeAttribute('aria-haspopup');
-=======
- * Construct a FieldNumber from a JSON arg object.
- * @param {!Object} options A JSON object with options (value, min, max, and
- *                          precision).
- * @returns {!Blockly.FieldNumber} The new field instance.
- * @package
- * @nocollapse
- */
-Blockly.FieldNumber.fromJson = function(options) {
-  return new Blockly.FieldNumber(options['value'],
-      options['min'], options['max'], options['precision']);
-};
-
-/**
- * Set the maximum, minimum and precision constraints on this field.
- * Any of these properties may be undefiend or NaN to be disabled.
- * Setting precision (usually a power of 10) enforces a minimum step between
- * values. That is, the user's value will rounded to the closest multiple of
- * precision. The least significant digit place is inferred from the precision.
- * Integers values can be enforces by choosing an integer precision.
- * @param {number|string|undefined} min Minimum value.
- * @param {number|string|undefined} max Maximum value.
- * @param {number|string|undefined} precision Precision for value.
- */
-Blockly.FieldNumber.prototype.setConstraints = function(min, max, precision) {
-  precision = parseFloat(precision);
-  this.precision_ = isNaN(precision) ? 0 : precision;
-  min = parseFloat(min);
-  this.min_ = isNaN(min) ? -Infinity : min;
-  max = parseFloat(max);
-  this.max_ = isNaN(max) ? Infinity : max;
-  this.setValue(this.callValidator(this.getValue()));
->>>>>>> 82fd258a
 };
 
 /**
