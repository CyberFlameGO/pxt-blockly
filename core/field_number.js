/**
 * @license
<<<<<<< HEAD
 * Visual Blocks Editor
 *
 * Copyright 2016 Massachusetts Institute of Technology
 * All rights reserved.
=======
 * Copyright 2016 Google LLC
>>>>>>> 1a2fb6dd
 *
 * Licensed under the Apache License, Version 2.0 (the "License");
 * you may not use this file except in compliance with the License.
 * You may obtain a copy of the License at
 *
 *   http://www.apache.org/licenses/LICENSE-2.0
 *
 * Unless required by applicable law or agreed to in writing, software
 * distributed under the License is distributed on an "AS IS" BASIS,
 * WITHOUT WARRANTIES OR CONDITIONS OF ANY KIND, either express or implied.
 * See the License for the specific language governing permissions and
 * limitations under the License.
 */

/**
 * @fileoverview Field for numbers. Includes validator and numpad on touch.
 * @author tmickel@mit.edu (Tim Mickel)
 */
'use strict';

goog.provide('Blockly.FieldNumber');

goog.require('Blockly.fieldRegistry');
goog.require('Blockly.FieldTextInput');
<<<<<<< HEAD
goog.require('Blockly.Touch');
goog.require('Blockly.utils.userAgent');
=======
goog.require('Blockly.utils.aria');
goog.require('Blockly.utils.object');
>>>>>>> 1a2fb6dd


/**
 * Class for an editable number field.
 * @param {string|number=} opt_value The initial value of the field. Should cast
 *    to a number. Defaults to 0.
 * @param {?(string|number)=} opt_min Minimum value.
 * @param {?(string|number)=} opt_max Maximum value.
 * @param {?(string|number)=} opt_precision Precision for value.
 * @param {?Function=} opt_validator A function that is called to validate
 *    changes to the field's value. Takes in a number & returns a validated
 *    number, or null to abort the change.
<<<<<<< HEAD
=======
 * @param {Object=} opt_config A map of options used to configure the field.
 *    See the [field creation documentation]{@link https://developers.google.com/blockly/guides/create-custom-blocks/fields/built-in-fields/number#creation}
 *    for a list of properties this parameter supports.
>>>>>>> 1a2fb6dd
 * @extends {Blockly.FieldTextInput}
 * @constructor
 */
Blockly.FieldNumber = function(opt_value, opt_min, opt_max, opt_precision,
<<<<<<< HEAD
    opt_validator) {
  var numRestrictor = this.getNumRestrictor(opt_min, opt_max, opt_precision);
  opt_value = this.doClassValidation_(opt_value);
  if (opt_value === null) {
    opt_value = 0;
  }
  Blockly.FieldNumber.superClass_.constructor.call(
      this, opt_value, opt_validator, numRestrictor);
  this.addArgType('number');
=======
    opt_validator, opt_config) {

  /**
   * The minimum value this number field can contain.
   * @type {number}
   * @protected
   */
  this.min_ = -Infinity;

  /**
   * The maximum value this number field can contain.
   * @type {number}
   * @protected
   */
  this.max_ = Infinity;

  /**
   * The multiple to which this fields value is rounded.
   * @type {number}
   * @protected
   */
  this.precision_ = 0;

  /**
   * The number of decimal places to allow, or null to allow any number of
   * decimal digits.
   * @type {?number}
   * @private
   */
  this.decimalPlaces_ = null;

  Blockly.FieldNumber.superClass_.constructor.call(
      this, opt_value || 0, opt_validator, opt_config);

  if (!opt_config) {  // Only do one kind of configuration or the other.
    this.setConstraints(opt_min, opt_max, opt_precision);
  }
>>>>>>> 1a2fb6dd
};
Blockly.utils.object.inherits(Blockly.FieldNumber, Blockly.FieldTextInput);

/**
 * Construct a FieldNumber from a JSON arg object.
 * @param {!Object} options A JSON object with options (value, min, max, and
 *                          precision).
 * @return {!Blockly.FieldNumber} The new field instance.
 * @package
 * @nocollapse
 */
Blockly.FieldNumber.fromJson = function(options) {
  return new Blockly.FieldNumber(options['value'],
      undefined, undefined, undefined, undefined, options);
};

/**
 *  * Serializable fields are saved by the XML renderer, non-serializable fields
 * are not. Editable fields should also be serializable.
 * @type {boolean}
 */
Blockly.FieldNumber.prototype.SERIALIZABLE = true;

/**
<<<<<<< HEAD
 * Fixed width of the num-pad drop-down, in px.
 * @type {number}
 * @const
 */
Blockly.FieldNumber.DROPDOWN_WIDTH = 168;

/**
 * Buttons for the num-pad, in order from the top left.
 * Values are strings of the number or symbol will be added to the field text
 * when the button is pressed.
 * @type {Array.<string>}
 * @const
 */
// Calculator order
Blockly.FieldNumber.NUMPAD_BUTTONS =
    ['7', '8', '9', '4', '5', '6', '1', '2', '3', '.', '0', '-', ' '];

/**
 * Src for the delete icon to be shown on the num-pad.
 * @type {string}
 * @const
 */
Blockly.FieldNumber.NUMPAD_DELETE_ICON = "data:image/svg+xml,%3Csvg " +
  "xmlns='http://www.w3.org/2000/svg' viewBox='0 0 40 40'%3E%3Cpath " +
  "d='M28.89,11.45H16.79a2.86,2.86,0,0,0-2,.84L9.09,18a2.85,2.85,0,0" +
  ",0,0,4l5.69,5.69a2.86,2.86,0,0,0,2,.84h12.1a2.86,2.86,0,0,0,2.86-" +
  "2.86V14.31A2.86,2.86,0,0,0,28.89,11.45ZM27.15,22.73a1,1,0,0,1,0,1" +
  ".41,1,1,0,0,1-.71.3,1,1,0,0,1-.71-0.3L23,21.41l-2.73,2.73a1,1,0,0" +
  ",1-1.41,0,1,1,0,0,1,0-1.41L21.59,20l-2.73-2.73a1,1,0,0,1,0-1.41,1" +
  ",1,0,0,1,1.41,0L23,18.59l2.73-2.73a1,1,0,1,1,1.42,1.41L24.42,20Z'" +
  " fill='%23" + Blockly.Colours.numPadText.substr(1) + "'/%3E%3C/svg%3E"
/**
 * Currently active field during an edit.
 * Used to give a reference to the num-pad button callbacks.
 * @type {?FieldNumber}
 * @private
 */
Blockly.FieldNumber.activeField_ = null;

/**
 * Return an appropriate restrictor, depending on whether this FieldNumber
 * allows decimal or negative numbers.
 * @param {number|string|undefined} opt_min Minimum value.
 * @param {number|string|undefined} opt_max Maximum value.
 * @param {number|string|undefined} opt_precision Precision for value.
 * @return {!RegExp} Regular expression for this FieldNumber's restrictor.
 */
Blockly.FieldNumber.prototype.getNumRestrictor = function(opt_min, opt_max,
    opt_precision) {
  this.setConstraints_(opt_min, opt_max, opt_precision);
  var pattern = "[\\d]"; // Always allow digits.
  if (this.decimalAllowed_) {
    pattern += "|[\\.]";
  }
  if (this.negativeAllowed_) {
    pattern += "|[-]";
  }
  return new RegExp(pattern);
};



=======
 * Configure the field based on the given map of options.
 * @param {!Object} config A map of options to configure the field based on.
 * @private
 */
Blockly.FieldNumber.prototype.configure_ = function(config) {
  Blockly.FieldNumber.superClass_.configure_.call(this, config);
  this.setMinInternal_(config['min']);
  this.setMaxInternal_(config['max']);
  this.setPrecisionInternal_(config['precision']);
};

>>>>>>> 1a2fb6dd
/**
 * Set the maximum, minimum and precision constraints on this field.
 * Any of these properties may be undefined or NaN to be disabled.
 * Setting precision (usually a power of 10) enforces a minimum step between
 * values. That is, the user's value will rounded to the closest multiple of
 * precision. The least significant digit place is inferred from the precision.
 * Integers values can be enforces by choosing an integer precision.
 * @param {?(number|string|undefined)} min Minimum value.
 * @param {?(number|string|undefined)} max Maximum value.
 * @param {?(number|string|undefined)} precision Precision for value.
<<<<<<< HEAD
 */
Blockly.FieldNumber.prototype.setConstraints_ = function(min, max, precision) {
  this.decimalAllowed_ = (typeof precision == 'undefined') ||
    precision === null || isNaN(precision) || (precision == 0) ||
    (Math.floor(precision) != precision);
  this.negativeAllowed_ = (typeof min == 'undefined') || min === null ||
    isNaN(min) || min < 0;

  this.setMinInternal_(min);
  this.setMaxInternal_(max);
  this.setPrecisionInternal_(precision);

  this.setValue(this.getValue());
};

/**
 * Sets the minimum value this field can contain. Updates the value to reflect.
 * @param {?(number|string|undefined)} min Minimum value.
 */
Blockly.FieldNumber.prototype.setMin = function(min) {
  this.setMinInternal_(min);
  this.setValue(this.getValue());
};

/**
 * Sets the minimum value this field can contain. Called internally to avoid
 * value updates.
 * @param {?(number|string|undefined)} min Minimum value.
 * @private
 */
Blockly.FieldNumber.prototype.setMinInternal_ = function(min) {
  if (min == null) {
    this.min_ = -Infinity;
  } else {
    min = Number(min);
    if (!isNaN(min)) {
      this.min_ = min;
    }
  }
};

/**
 * Returns the current minimum value this field can contain. Default is
 * -Infinity.
 * @return {number} The current minimum value this field can contain.
 */
Blockly.FieldNumber.prototype.getMin = function() {
  return this.min_;
};

/**
 * Sets the maximum value this field can contain. Updates the value to reflect.
 * @param {?(number|string|undefined)} max Maximum value.
 */
Blockly.FieldNumber.prototype.setMax = function(max) {
  this.setMaxInternal_(max);
  this.setValue(this.getValue());
};

/**
 * Sets the maximum value this field can contain. Called internally to avoid
 * value updates.
 * @param {?(number|string|undefined)} max Maximum value.
 * @private
 */
Blockly.FieldNumber.prototype.setMaxInternal_ = function(max) {
  if (max == null) {
    this.max_ = Infinity;
  } else {
    max = Number(max);
    if (!isNaN(max)) {
      this.max_ = max;
    }
  }
};

/**
 * Returns the current maximum value this field can contain. Default is
 * Infinity.
 * @return {number} The current maximum value this field can contain.
 */
=======
 */
Blockly.FieldNumber.prototype.setConstraints = function(min, max, precision) {
  this.setMinInternal_(min);
  this.setMaxInternal_(max);
  this.setPrecisionInternal_(precision);
  this.setValue(this.getValue());
};

/**
 * Sets the minimum value this field can contain. Updates the value to reflect.
 * @param {?(number|string|undefined)} min Minimum value.
 */
Blockly.FieldNumber.prototype.setMin = function(min) {
  this.setMinInternal_(min);
  this.setValue(this.getValue());
};

/**
 * Sets the minimum value this field can contain. Called internally to avoid
 * value updates.
 * @param {?(number|string|undefined)} min Minimum value.
 * @private
 */
Blockly.FieldNumber.prototype.setMinInternal_ = function(min) {
  if (min == null) {
    this.min_ = -Infinity;
  } else {
    min = Number(min);
    if (!isNaN(min)) {
      this.min_ = min;
    }
  }
};

/**
 * Returns the current minimum value this field can contain. Default is
 * -Infinity.
 * @return {number} The current minimum value this field can contain.
 */
Blockly.FieldNumber.prototype.getMin = function() {
  return this.min_;
};

/**
 * Sets the maximum value this field can contain. Updates the value to reflect.
 * @param {?(number|string|undefined)} max Maximum value.
 */
Blockly.FieldNumber.prototype.setMax = function(max) {
  this.setMaxInternal_(max);
  this.setValue(this.getValue());
};

/**
 * Sets the maximum value this field can contain. Called internally to avoid
 * value updates.
 * @param {?(number|string|undefined)} max Maximum value.
 * @private
 */
Blockly.FieldNumber.prototype.setMaxInternal_ = function(max) {
  if (max == null) {
    this.max_ = Infinity;
  } else {
    max = Number(max);
    if (!isNaN(max)) {
      this.max_ = max;
    }
  }
};

/**
 * Returns the current maximum value this field can contain. Default is
 * Infinity.
 * @return {number} The current maximum value this field can contain.
 */
>>>>>>> 1a2fb6dd
Blockly.FieldNumber.prototype.getMax = function() {
  return this.max_;
};

/**
 * Sets the precision of this field's value, i.e. the number to which the
 * value is rounded. Updates the field to reflect.
 * @param {?(number|string|undefined)} precision The number to which the
 *    field's value is rounded.
 */
Blockly.FieldNumber.prototype.setPrecision = function(precision) {
  this.setPrecisionInternal_(precision);
  this.setValue(this.getValue());
};

/**
 * Sets the precision of this field's value. Called internally to avoid
 * value updates.
 * @param {?(number|string|undefined)} precision The number to which the
 *    field's value is rounded.
 * @private
 */
Blockly.FieldNumber.prototype.setPrecisionInternal_ = function(precision) {
  if (precision == null) {
    // Number(precision) would also be 0, but set explicitly to be clear.
    this.precision_ = 0;
  } else {
    precision = Number(precision);
    if (!isNaN(precision)) {
      this.precision_ = precision;
    }
  }

  var precisionString = this.precision_.toString();
  var decimalIndex = precisionString.indexOf('.');
  if (decimalIndex == -1) {
    // If the precision is 0 (float) allow any number of decimals,
    // otherwise allow none.
    this.decimalPlaces_ = precision ? 0 : null;
  } else {
    this.decimalPlaces_ = precisionString.length - decimalIndex - 1;
  }
};

/**
 * Returns the current precision of this field. The precision being the
 * number to which the field's value is rounded. A precision of 0 means that
 * the value is not rounded.
 * @return {number} The number to which this field's value is rounded.
 */
Blockly.FieldNumber.prototype.getPrecision = function() {
  return this.precision_;
<<<<<<< HEAD
};

/**
 * Show the inline free-text editor on top of the text and the num-pad if
 * appropriate.
 * @param {!Event} e A mouse down or touch start event.
 * @param {boolean=} opt_showNumPad If true, show the num pad.
 * @private
 */
Blockly.FieldNumber.prototype.showEditor_ = function(e, opt_showNumPad) {
  Blockly.FieldNumber.activeField_ = this;
  // Do not focus on mobile devices so we can show the num-pad
  var showNumPad = (typeof opt_showNumPad !== "undefined") ? opt_showNumPad :
      (Blockly.utils.userAgent.MOBILE || Blockly.utils.userAgent.ANDROID || Blockly.utils.userAgent.IPAD);
  Blockly.FieldNumber.superClass_.showEditor_.call(this, e, showNumPad, showNumPad);

  // Show a numeric keypad in the drop-down on touch
  if (showNumPad) {
    this.showNumPad_();
  }
};

/**
 * Show the number pad.
 * @private
 */
Blockly.FieldNumber.prototype.showNumPad_ = function() {
  // If there is an existing drop-down someone else owns, hide it immediately
  // and clear it.
  Blockly.DropDownDiv.hideWithoutAnimation();
  Blockly.DropDownDiv.clearContent();

  var contentDiv = Blockly.DropDownDiv.getContentDiv();

  // Accessibility properties
  contentDiv.setAttribute('role', 'menu');
  contentDiv.setAttribute('aria-haspopup', 'true');

  this.addButtons_(contentDiv);

  // Set colour and size of drop-down
  var numPadBackground = this.sourceBlock_.parentBlock_ ?
    this.sourceBlock_.parentBlock_.getColour() : Blockly.Colours.numPadBackground;
  var numPadBorder = this.sourceBlock_.parentBlock_ ?
    this.sourceBlock_.getColourTertiary() : Blockly.Colours.numPadBorder;
  Blockly.DropDownDiv.setColour(numPadBackground, numPadBorder);
  contentDiv.style.width = Blockly.FieldNumber.DROPDOWN_WIDTH + 'px';

  Blockly.DropDownDiv.showPositionedByField(this, this.onHide_.bind(this));
};

/**
 * Add number, punctuation, and erase buttons to the numeric keypad's content
 * div.
 * @param {Element} contentDiv The div for the numeric keypad.
 * @private
 */
Blockly.FieldNumber.prototype.addButtons_ = function(contentDiv) {
  var buttonColour = this.sourceBlock_.parentBlock_ ?
    this.sourceBlock_.parentBlock_.getColour() : Blockly.Colours.numPadBackground;
  var buttonBorderColour = this.sourceBlock_.parentBlock_ ?
    this.sourceBlock_.parentBlock_.getColourTertiary() : this.sourceBlock_.getColourTertiary();

  // Add numeric keypad buttons
  var buttons = Blockly.FieldNumber.NUMPAD_BUTTONS;
  for (var i = 0, buttonText; buttonText = buttons[i]; i++) {
    var button = document.createElement('button');
    button.setAttribute('role', 'menuitem');
    button.setAttribute('class', 'blocklyNumPadButton');
    button.setAttribute('style',
        'background:' + buttonColour + ';' +
        'border: 1px solid ' + buttonBorderColour + ';');
    button.title = buttonText;
    button.innerHTML = buttonText;
    Blockly.bindEvent_(button, 'mousedown', this,
        this.numPadButtonTouch);
    if (buttonText == '.' && !this.decimalAllowed_) {
      // Don't show the decimal point for inputs that must be round numbers
      button.setAttribute('style', 'visibility: hidden');
    } else if (buttonText == '-' && !this.negativeAllowed_) {
      continue;
    } else if (buttonText == ' ' && !this.negativeAllowed_) {
      continue;
    } else if (buttonText == ' ' && this.negativeAllowed_) {
      button.setAttribute('style', 'visibility: hidden');
    }
    contentDiv.appendChild(button);
  }
  // Add erase button to the end
  var eraseButton = document.createElement('button');
  eraseButton.setAttribute('role', 'menuitem');
  eraseButton.setAttribute('class', 'blocklyNumPadButton');
  eraseButton.setAttribute('style',
      'background:' + buttonColour + ';' +
      'border: 1px solid ' + buttonBorderColour + ';');
  eraseButton.title = 'Delete';

  var eraseImage = document.createElement('img');
  eraseImage.src = Blockly.FieldNumber.NUMPAD_DELETE_ICON;
  eraseButton.appendChild(eraseImage);

  Blockly.bindEvent_(eraseButton, 'mousedown', this,
      this.numPadEraseButtonTouch);
  contentDiv.appendChild(eraseButton);
};

/**
 * Call for when a num-pad number or punctuation button is touched.
 * Determine what the user is inputting and update the text field appropriately.
 */
Blockly.FieldNumber.prototype.numPadButtonTouch = function(e) {
  // String of the button (e.g., '7')
  var spliceValue = e.target.innerText;
  // Old value of the text field
  var oldValue = this.htmlInput_.value;
  // Determine the selected portion of the text field
  var selectionStart = this.htmlInput_.selectionStart;
  var selectionEnd = this.htmlInput_.selectionEnd;

  // Splice in the new value
  var newValue = oldValue.slice(0, selectionStart) + spliceValue +
      oldValue.slice(selectionEnd);

  // pxtblockly: workaround iframe + android issue where it inserts values to the front
  if (selectionEnd - selectionStart == 0) { // Length of selection == 0
    newValue = oldValue + spliceValue;
  }

  this.updateDisplay_(newValue);

  // This is just a click.
  Blockly.Touch.clearTouchIdentifier();

  e.preventDefault();
};

/**
 * Call for when the num-pad erase button is touched.
 * Determine what the user is asking to erase, and erase it.
 */
Blockly.FieldNumber.prototype.numPadEraseButtonTouch = function(e) {
  // Old value of the text field
  var oldValue = this.htmlInput_.value;
  // Determine what is selected to erase (if anything)
  var selectionStart = this.htmlInput_.selectionStart;
  var selectionEnd = this.htmlInput_.selectionEnd;
  // Cut out anything that was previously selected
  var newValue = oldValue.slice(0, selectionStart) +
      oldValue.slice(selectionEnd);
  if (selectionEnd - selectionStart == 0) { // Length of selection == 0
    // Delete the last character if nothing was selected
    newValue = selectionEnd == 0 ? oldValue.slice(0, oldValue.length - 1) :
      oldValue.slice(0, selectionStart - 1) + oldValue.slice(selectionStart);
  }
  this.updateDisplay_(newValue);

  // This is just a click.
  Blockly.Touch.clearTouchIdentifier();

  e.preventDefault();
};

/**
 * Update the displayed value and resize/scroll the text field as needed.
 * @param {string} newValue The new text to display.
 * @private.
 */
Blockly.FieldNumber.prototype.updateDisplay_ = function(newValue) {
  // Updates the display. The actual setValue occurs when editing ends.
  this.htmlInput_.value = newValue;
  // Resize and scroll the text field appropriately
  Blockly.FieldNumber.superClass_.resizeEditor_.call(
      this);
  this.htmlInput_.setSelectionRange(newValue.length,
      newValue.length);
  this.htmlInput_.scrollLeft =
      this.htmlInput_.scrollWidth;
  this.onHtmlInputChange_({})
};

/**
 * Callback for when the drop-down is hidden.
 */
Blockly.FieldNumber.prototype.onHide_ = function() {
  // Clear accessibility properties
  Blockly.DropDownDiv.content_.removeAttribute('role');
  Blockly.DropDownDiv.content_.removeAttribute('aria-haspopup');
=======
>>>>>>> 1a2fb6dd
};

/**
 * Ensure that the input value is a valid number (must fulfill the
 * constraints placed on the field).
 * @param {*=} opt_newValue The input value.
 * @return {?number} A valid number, or null if invalid.
 * @protected
 * @override
 */
Blockly.FieldNumber.prototype.doClassValidation_ = function(opt_newValue) {
  if (opt_newValue === null) {
    return null;
  }
  // Clean up text.
  var newValue = String(opt_newValue);
  // TODO: Handle cases like 'ten', '1.203,14', etc.
  // 'O' is sometimes mistaken for '0' by inexperienced users.
  newValue = newValue.replace(/O/ig, '0');
  // Strip out thousands separators.
  newValue = newValue.replace(/,/g, '');
  // Ignore case of 'Infinity'.
  newValue = newValue.replace(/infinity/i, 'Infinity');

  // Clean up number.
  var n = Number(newValue || 0);
  if (isNaN(n)) {
    // Invalid number.
    return null;
  }
  // Get the value in range.
  // pxt-blockly: allow out-of-range values in number
  // n = Math.min(Math.max(n, this.min_), this.max_);
  // Round to nearest multiple of precision.
  if (this.precision_ && isFinite(n)) {
    n = Math.round(n / this.precision_) * this.precision_;
  }
  // Clean up floating point errors.
  if (this.decimalPlaces_ != null) {
    n = Number(n.toFixed(this.decimalPlaces_));
  }
  return n;
};

/**
 * Create the number input editor widget.
 * @return {!HTMLElement} The newly created number input editor.
 * @protected
 * @override
 */
Blockly.FieldNumber.prototype.widgetCreate_ = function() {
  var htmlInput = Blockly.FieldNumber.superClass_.widgetCreate_.call(this);

  // Set the accessibility state
  if (this.min_ > -Infinity) {
    Blockly.utils.aria.setState(htmlInput,
        Blockly.utils.aria.State.VALUEMIN, this.min_);
  }
  if (this.max_ < Infinity) {
    Blockly.utils.aria.setState(htmlInput,
        Blockly.utils.aria.State.VALUEMAX, this.max_);
  }
  return htmlInput;
};

Blockly.fieldRegistry.register('field_number', Blockly.FieldNumber);<|MERGE_RESOLUTION|>--- conflicted
+++ resolved
@@ -1,13 +1,6 @@
 /**
  * @license
-<<<<<<< HEAD
- * Visual Blocks Editor
- *
- * Copyright 2016 Massachusetts Institute of Technology
- * All rights reserved.
-=======
  * Copyright 2016 Google LLC
->>>>>>> 1a2fb6dd
  *
  * Licensed under the Apache License, Version 2.0 (the "License");
  * you may not use this file except in compliance with the License.
@@ -32,13 +25,10 @@
 
 goog.require('Blockly.fieldRegistry');
 goog.require('Blockly.FieldTextInput');
-<<<<<<< HEAD
 goog.require('Blockly.Touch');
-goog.require('Blockly.utils.userAgent');
-=======
 goog.require('Blockly.utils.aria');
 goog.require('Blockly.utils.object');
->>>>>>> 1a2fb6dd
+goog.require('Blockly.utils.userAgent');
 
 
 /**
@@ -51,29 +41,16 @@
  * @param {?Function=} opt_validator A function that is called to validate
  *    changes to the field's value. Takes in a number & returns a validated
  *    number, or null to abort the change.
-<<<<<<< HEAD
-=======
  * @param {Object=} opt_config A map of options used to configure the field.
  *    See the [field creation documentation]{@link https://developers.google.com/blockly/guides/create-custom-blocks/fields/built-in-fields/number#creation}
  *    for a list of properties this parameter supports.
->>>>>>> 1a2fb6dd
  * @extends {Blockly.FieldTextInput}
  * @constructor
  */
 Blockly.FieldNumber = function(opt_value, opt_min, opt_max, opt_precision,
-<<<<<<< HEAD
-    opt_validator) {
-  var numRestrictor = this.getNumRestrictor(opt_min, opt_max, opt_precision);
-  opt_value = this.doClassValidation_(opt_value);
-  if (opt_value === null) {
-    opt_value = 0;
-  }
-  Blockly.FieldNumber.superClass_.constructor.call(
-      this, opt_value, opt_validator, numRestrictor);
-  this.addArgType('number');
-=======
     opt_validator, opt_config) {
 
+    var numRestrictor = this.getNumRestrictor(opt_min, opt_max, opt_precision);
   /**
    * The minimum value this number field can contain.
    * @type {number}
@@ -104,12 +81,13 @@
   this.decimalPlaces_ = null;
 
   Blockly.FieldNumber.superClass_.constructor.call(
-      this, opt_value || 0, opt_validator, opt_config);
+      this, opt_value || 0, opt_validator, numRestrictor, opt_config);
 
   if (!opt_config) {  // Only do one kind of configuration or the other.
     this.setConstraints(opt_min, opt_max, opt_precision);
   }
->>>>>>> 1a2fb6dd
+
+  this.addArgType('number');
 };
 Blockly.utils.object.inherits(Blockly.FieldNumber, Blockly.FieldTextInput);
 
@@ -134,7 +112,6 @@
 Blockly.FieldNumber.prototype.SERIALIZABLE = true;
 
 /**
-<<<<<<< HEAD
  * Fixed width of the num-pad drop-down, in px.
  * @type {number}
  * @const
@@ -195,9 +172,7 @@
   return new RegExp(pattern);
 };
 
-
-
-=======
+/**
  * Configure the field based on the given map of options.
  * @param {!Object} config A map of options to configure the field based on.
  * @private
@@ -209,7 +184,6 @@
   this.setPrecisionInternal_(config['precision']);
 };
 
->>>>>>> 1a2fb6dd
 /**
  * Set the maximum, minimum and precision constraints on this field.
  * Any of these properties may be undefined or NaN to be disabled.
@@ -220,7 +194,6 @@
  * @param {?(number|string|undefined)} min Minimum value.
  * @param {?(number|string|undefined)} max Maximum value.
  * @param {?(number|string|undefined)} precision Precision for value.
-<<<<<<< HEAD
  */
 Blockly.FieldNumber.prototype.setConstraints_ = function(min, max, precision) {
   this.decimalAllowed_ = (typeof precision == 'undefined') ||
@@ -302,82 +275,6 @@
  * Infinity.
  * @return {number} The current maximum value this field can contain.
  */
-=======
- */
-Blockly.FieldNumber.prototype.setConstraints = function(min, max, precision) {
-  this.setMinInternal_(min);
-  this.setMaxInternal_(max);
-  this.setPrecisionInternal_(precision);
-  this.setValue(this.getValue());
-};
-
-/**
- * Sets the minimum value this field can contain. Updates the value to reflect.
- * @param {?(number|string|undefined)} min Minimum value.
- */
-Blockly.FieldNumber.prototype.setMin = function(min) {
-  this.setMinInternal_(min);
-  this.setValue(this.getValue());
-};
-
-/**
- * Sets the minimum value this field can contain. Called internally to avoid
- * value updates.
- * @param {?(number|string|undefined)} min Minimum value.
- * @private
- */
-Blockly.FieldNumber.prototype.setMinInternal_ = function(min) {
-  if (min == null) {
-    this.min_ = -Infinity;
-  } else {
-    min = Number(min);
-    if (!isNaN(min)) {
-      this.min_ = min;
-    }
-  }
-};
-
-/**
- * Returns the current minimum value this field can contain. Default is
- * -Infinity.
- * @return {number} The current minimum value this field can contain.
- */
-Blockly.FieldNumber.prototype.getMin = function() {
-  return this.min_;
-};
-
-/**
- * Sets the maximum value this field can contain. Updates the value to reflect.
- * @param {?(number|string|undefined)} max Maximum value.
- */
-Blockly.FieldNumber.prototype.setMax = function(max) {
-  this.setMaxInternal_(max);
-  this.setValue(this.getValue());
-};
-
-/**
- * Sets the maximum value this field can contain. Called internally to avoid
- * value updates.
- * @param {?(number|string|undefined)} max Maximum value.
- * @private
- */
-Blockly.FieldNumber.prototype.setMaxInternal_ = function(max) {
-  if (max == null) {
-    this.max_ = Infinity;
-  } else {
-    max = Number(max);
-    if (!isNaN(max)) {
-      this.max_ = max;
-    }
-  }
-};
-
-/**
- * Returns the current maximum value this field can contain. Default is
- * Infinity.
- * @return {number} The current maximum value this field can contain.
- */
->>>>>>> 1a2fb6dd
 Blockly.FieldNumber.prototype.getMax = function() {
   return this.max_;
 };
@@ -430,7 +327,6 @@
  */
 Blockly.FieldNumber.prototype.getPrecision = function() {
   return this.precision_;
-<<<<<<< HEAD
 };
 
 /**
@@ -618,8 +514,6 @@
   // Clear accessibility properties
   Blockly.DropDownDiv.content_.removeAttribute('role');
   Blockly.DropDownDiv.content_.removeAttribute('aria-haspopup');
-=======
->>>>>>> 1a2fb6dd
 };
 
 /**
