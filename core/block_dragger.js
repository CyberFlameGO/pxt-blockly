--- conflicted
+++ resolved
@@ -26,21 +26,12 @@
 
 goog.provide('Blockly.BlockDragger');
 
-<<<<<<< HEAD
-goog.require('Blockly.BlockAnimations');
-goog.require('Blockly.InsertionMarkerManager');
-goog.require('Blockly.Events.BlockMove');
-goog.require('Blockly.Events.EndBlockDrag');
-
-goog.require('goog.math.Coordinate');
-goog.require('goog.asserts');
-=======
 goog.require('Blockly.blockAnimations');
 goog.require('Blockly.Events');
 goog.require('Blockly.Events.BlockMove');
+goog.require('Blockly.Events.EndBlockDrag');
 goog.require('Blockly.InsertionMarkerManager');
 goog.require('Blockly.utils.Coordinate');
->>>>>>> de39d5f2
 
 
 /**
@@ -48,7 +39,7 @@
  * are being dragged by a mouse or touch.
  * @param {!Blockly.BlockSvg} block The block to drag.
  * @param {!Blockly.WorkspaceSvg} workspace The workspace to drag on.
- * @param {!goog.math.Coordinate} mousedownxy Position where the mouse down
+ * @param {!Blockly.utils.Coordinate} mousedownxy Position where the mouse down
  *          that started the drag occured in pixels (pxtblockly)
  * @constructor
  */
@@ -73,12 +64,9 @@
    * @private
    */
   this.draggedConnectionManager_ = new Blockly.InsertionMarkerManager(
-<<<<<<< HEAD
+      // pxt-blockly: pass coordinates for choosing connection targets pxt-blockly/pull/110
       this.draggingBlock_, this.pixelsToWorkspaceUnits_(
-          goog.math.Coordinate.difference(mousedownxy, this.workspaceOriginInPixels_())));
-=======
-      this.draggingBlock_);
->>>>>>> de39d5f2
+          Blockly.utils.Coordinate.difference(mousedownxy, this.workspaceOriginInPixels_())));
 
   /**
    * Which delete area the mouse pointer is over, if any.
@@ -257,16 +245,13 @@
     this.draggingBlock_.moveConnections_(delta.x, delta.y);
     this.draggingBlock_.setDragging(false);
     this.fireMoveEvent_();
-<<<<<<< HEAD
     this.fireEndDragEvent_();
-=======
     if (this.draggedConnectionManager_.wouldConnectBlock()) {
       // Applying connections also rerenders the relevant blocks.
       this.draggedConnectionManager_.applyConnections();
     } else {
       this.draggingBlock_.render();
     }
->>>>>>> de39d5f2
     this.draggingBlock_.scheduleSnapAndBump();
   }
   this.workspace_.setResizesEnabled(true);
@@ -375,13 +360,13 @@
 
 /**
  * (pxtblockly) Gets the top left of the workspace in pixels
- * @return {!goog.math.Coordinate} The coordinate of the workspace top left in pixels
+ * @return {!Blockly.utils.Coordinate} The coordinate of the workspace top left in pixels
  * @private
  */
 Blockly.BlockDragger.prototype.workspaceOriginInPixels_ = function() {
   var injectOrigin = goog.style.getPageOffset(this.workspace_.getInjectionDiv());
   var wsOffset = this.workspace_.getOriginOffsetInPixels();
-  return goog.math.Coordinate.sum(injectOrigin, wsOffset);
+  return Blockly.utils.Coordinate.sum(injectOrigin, wsOffset);
 };
 
 /**
