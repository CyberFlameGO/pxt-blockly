--- conflicted
+++ resolved
@@ -660,17 +660,8 @@
     }
   }
 
-<<<<<<< HEAD
-  // If the origin has changed (e.g. the toolbox is moving from start to end)
-  // we want to continue with the resize even if workspace metrics haven't.
-  if (this.originHasChanged_) {
-    this.originHasChanged_ = false;
-  } else if (Blockly.Scrollbar.metricsAreEquivalent_(hostMetrics,
-      this.oldHostMetrics_)) {
-=======
   if (this.oldHostMetrics_ && Blockly.Scrollbar.metricsAreEquivalent_(
       hostMetrics, this.oldHostMetrics_)) {
->>>>>>> a9f9086e
     return;
   }
 
@@ -1041,14 +1032,9 @@
   Blockly.WidgetDiv.hide(true);
   Blockly.DropDownDiv.hideWithoutAnimation();
 
-<<<<<<< HEAD
-  this.setHandlePosition(this.constrainHandle_(handlePosition));
-  this.onScroll_();
-=======
   this.setHandlePosition(this.constrainHandlePosition_(handlePosition));
 
   this.updateMetrics_();
->>>>>>> a9f9086e
   e.stopPropagation();
   e.preventDefault();
 };
@@ -1078,22 +1064,10 @@
 
   // Record the current mouse position.
   this.startDragMouse_ = this.horizontal_ ? e.clientX : e.clientY;
-<<<<<<< HEAD
-  Blockly.Scrollbar.onMouseUpWrapper_ = Blockly.bindEventWithChecks_(document,
-      'mouseup', this, this.onMouseUpHandle_);
-  Blockly.Scrollbar.onMouseMoveWrapper_ = Blockly.bindEventWithChecks_(document,
-      'mousemove', this, this.onMouseMoveHandle_);
-  // When the scrollbars are clicked, hide the WidgetDiv/DropDownDiv without
-  // animation in anticipation of a workspace move.
-  Blockly.WidgetDiv.hide(true);
-  Blockly.DropDownDiv.hideWithoutAnimation();
-
-=======
   Blockly.Scrollbar.onMouseUpWrapper_ = Blockly.browserEvents.conditionalBind(
       document, 'mouseup', this, this.onMouseUpHandle_);
   Blockly.Scrollbar.onMouseMoveWrapper_ = Blockly.browserEvents.conditionalBind(
       document, 'mousemove', this, this.onMouseMoveHandle_);
->>>>>>> a9f9086e
   e.stopPropagation();
   e.preventDefault();
 };
@@ -1177,21 +1151,15 @@
  * @param {boolean=} updateMetrics Whether to update metrics on this set call.
  *    Defaults to true.
  */
-<<<<<<< HEAD
-Blockly.Scrollbar.prototype.set = function(value) {
-  const newHandlePos = this.constrainHandle_(value * this.ratio_);
-  // short-circuit if the scrollbar is already at the desired position
+Blockly.Scrollbar.prototype.set = function(value, updateMetrics) {
+  // pxt-blockly: Short-circuit if the scrollbar is already at the desired position
+  const newHandlePos = this.constrainHandlePosition_(value * this.ratio);
   if (this.handlePosition_ === newHandlePos)
     return;
   this.setHandlePosition(newHandlePos);
-  this.onScroll_();
-=======
-Blockly.Scrollbar.prototype.set = function(value, updateMetrics) {
-  this.setHandlePosition(this.constrainHandlePosition_(value * this.ratio));
   if (updateMetrics || updateMetrics === undefined) {
     this.updateMetrics_();
   }
->>>>>>> a9f9086e
 };
 
 /**
