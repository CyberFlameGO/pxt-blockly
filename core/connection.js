/**
 * This file has been modified by Microsoft on Apr/2017.
 */
/**
 * @license
 * Visual Blocks Editor
 *
 * Copyright 2011 Google Inc.
 * https://developers.google.com/blockly/
 *
 * Licensed under the Apache License, Version 2.0 (the "License");
 * you may not use this file except in compliance with the License.
 * You may obtain a copy of the License at
 *
 *   http://www.apache.org/licenses/LICENSE-2.0
 *
 * Unless required by applicable law or agreed to in writing, software
 * distributed under the License is distributed on an "AS IS" BASIS,
 * WITHOUT WARRANTIES OR CONDITIONS OF ANY KIND, either express or implied.
 * See the License for the specific language governing permissions and
 * limitations under the License.
 */

/**
 * @fileoverview Components for creating connections between blocks.
 * @author fraser@google.com (Neil Fraser)
 */
'use strict';

goog.provide('Blockly.Connection');

goog.require('goog.asserts');
goog.require('goog.dom');


/**
 * Class for a connection between blocks.
 * @param {!Blockly.Block} source The block establishing this connection.
 * @param {number} type The type of the connection.
 * @constructor
 */
Blockly.Connection = function(source, type) {
  /**
   * @type {!Blockly.Block}
   * @private
   */
  this.sourceBlock_ = source;
  /** @type {number} */
  this.type = type;
  // Shortcut for the databases for this connection's workspace.
  if (source.workspace.connectionDBList) {
    this.db_ = source.workspace.connectionDBList[type];
    this.dbOpposite_ =
        source.workspace.connectionDBList[Blockly.OPPOSITE_TYPE[type]];
    this.hidden_ = !this.db_;
  }
};

/**
 * Constants for checking whether two connections are compatible.
 */
Blockly.Connection.CAN_CONNECT = 0;
Blockly.Connection.REASON_SELF_CONNECTION = 1;
Blockly.Connection.REASON_WRONG_TYPE = 2;
Blockly.Connection.REASON_TARGET_NULL = 3;
Blockly.Connection.REASON_CHECKS_FAILED = 4;
Blockly.Connection.REASON_DIFFERENT_WORKSPACES = 5;
Blockly.Connection.REASON_SHADOW_PARENT = 6;
// Fixes #1127, but may be the wrong solution.
Blockly.Connection.REASON_CUSTOM_PROCEDURE = 7;

/**
 * Connection this connection connects to.  Null if not connected.
 * @type {Blockly.Connection}
 */
Blockly.Connection.prototype.targetConnection = null;

/**
 * List of compatible value types.  Null if all types are compatible.
 * @type {Array}
 * @private
 */
Blockly.Connection.prototype.check_ = null;

/**
 * DOM representation of a shadow block, or null if none.
 * @type {Element}
 * @private
 */
Blockly.Connection.prototype.shadowDom_ = null;

/**
 * Horizontal location of this connection.
 * @type {number}
 * @private
 */
Blockly.Connection.prototype.x_ = 0;

/**
 * Vertical location of this connection.
 * @type {number}
 * @private
 */
Blockly.Connection.prototype.y_ = 0;

/**
 * Has this connection been added to the connection database?
 * @type {boolean}
 * @private
 */
Blockly.Connection.prototype.inDB_ = false;

/**
 * Connection database for connections of this type on the current workspace.
 * @type {Blockly.ConnectionDB}
 * @private
 */
Blockly.Connection.prototype.db_ = null;

/**
 * Connection database for connections compatible with this type on the
 * current workspace.
 * @type {Blockly.ConnectionDB}
 * @private
 */
Blockly.Connection.prototype.dbOpposite_ = null;

/**
 * Whether this connections is hidden (not tracked in a database) or not.
 * @type {boolean}
 * @private
 */
Blockly.Connection.prototype.hidden_ = null;

/**
 * Connect two connections together.  This is the connection on the superior
 * block.
 * @param {!Blockly.Connection} childConnection Connection on inferior block.
 * @private
 */
Blockly.Connection.prototype.connect_ = function(childConnection) {
  var parentConnection = this;
  var parentBlock = parentConnection.getSourceBlock();
  var childBlock = childConnection.getSourceBlock();
  var isSurroundingC = false;
  if (parentConnection == parentBlock.getFirstStatementConnection()) {
    isSurroundingC = true;
  }
  // Disconnect any existing parent on the child connection.
  if (childConnection.isConnected()) {
    // Scratch-specific behaviour:
    // If we're using a c-shaped block to surround a stack, remember where the
    // stack used to be connected.
    if (isSurroundingC) {
      var previousParentConnection = childConnection.targetConnection;
    }
    childConnection.disconnect();
  }
  if (parentConnection.isConnected()) {
    // Other connection is already connected to something.
    // Disconnect it and reattach it or bump it as needed.
    var orphanBlock = parentConnection.targetBlock();
    var shadowDom = parentConnection.getShadowDom();
    // Temporarily set the shadow DOM to null so it does not respawn.
    parentConnection.setShadowDom(null);
    // Displaced shadow blocks dissolve rather than reattaching or bumping.
    if (orphanBlock.isShadow()) {
      // Save the shadow block so that field values are preserved.
      shadowDom = Blockly.Xml.blockToDom(orphanBlock);
      orphanBlock.dispose();
      orphanBlock = null;
      
    } /*else if (parentConnection.type == Blockly.INPUT_VALUE) {
      // Value connections.
      // If female block is already connected, disconnect and bump the male.
      if (!orphanBlock.outputConnection) {
        throw 'Orphan block does not have an output connection.';
      }
      // Attempt to reattach the orphan at the end of the newly inserted
      // block.  Since this block may be a row, walk down to the end
      // or to the first (and only) shadow block.
      var connection = Blockly.Connection.lastConnectionInRow_(
          childBlock, orphanBlock);
      if (connection) {
        orphanBlock.outputConnection.connect(connection);
        orphanBlock = null;
      }
    } */else if (parentConnection.type == Blockly.NEXT_STATEMENT) {
      // Statement connections.
      // Statement blocks may be inserted into the middle of a stack.
      // Split the stack.
      if (!orphanBlock.previousConnection) {
        throw 'Orphan block does not have a previous connection.';
      }
      // Attempt to reattach the orphan at the bottom of the newly inserted
      // block.  Since this block may be a stack, walk down to the end.
      var newBlock = childBlock;
      while (newBlock.nextConnection) {
        var nextBlock = newBlock.getNextBlock();
        if (nextBlock && !nextBlock.isShadow()) {
          newBlock = nextBlock;
        } else {
          if (orphanBlock.previousConnection.checkType_(
              newBlock.nextConnection)) {
            newBlock.nextConnection.connect(orphanBlock.previousConnection);
            orphanBlock = null;
          }
          break;
        }
      }
    }
    if (orphanBlock) {
      // Unable to reattach orphan.
      parentConnection.disconnect();
      if (Blockly.Events.recordUndo) {
        // Bump it off to the side after a moment.
        var group = Blockly.Events.getGroup();
        setTimeout(function() {
          // Verify orphan hasn't been deleted or reconnected (user on meth).
          if (orphanBlock.workspace && !orphanBlock.getParent()) {
            Blockly.Events.setGroup(group);
            if (orphanBlock.outputConnection) {
              orphanBlock.outputConnection.bumpAwayFrom_(parentConnection);
            } else if (orphanBlock.previousConnection) {
              orphanBlock.previousConnection.bumpAwayFrom_(parentConnection);
            }
            Blockly.Events.setGroup(false);
          }
        }, Blockly.BUMP_DELAY);
      }
    }
    // Restore the shadow DOM.
    parentConnection.setShadowDom(shadowDom);
  }

  if (isSurroundingC && previousParentConnection) {
    previousParentConnection.connect(parentBlock.previousConnection);
  }

  var event;
  if (Blockly.Events.isEnabled()) {
    event = new Blockly.Events.BlockMove(childBlock);
  }
  // Establish the connections.
  Blockly.Connection.connectReciprocally_(parentConnection, childConnection);
  // Demote the inferior block so that one is a child of the superior one.
  childBlock.setParent(parentBlock);
  if (event) {
    event.recordNew();
    Blockly.Events.fire(event);
  }
};

/**
 * Sever all links to this connection (not including from the source object).
 */
Blockly.Connection.prototype.dispose = function() {
  if (this.isConnected()) {
    throw 'Disconnect connection before disposing of it.';
  }
  if (this.inDB_) {
    this.db_.removeConnection_(this);
  }
  this.db_ = null;
  this.dbOpposite_ = null;
};

/**
 * @return {boolean} true if the connection is not connected or is connected to
 *    an insertion marker, false otherwise.
 */
Blockly.Connection.prototype.isConnectedToNonInsertionMarker = function() {
  return this.targetConnection && !this.targetBlock().isInsertionMarker();
};

/**
 * Get the source block for this connection.
 * @return {Blockly.Block} The source block, or null if there is none.
 */
Blockly.Connection.prototype.getSourceBlock = function() {
  return this.sourceBlock_;
};

/**
 * Does the connection belong to a superior block (higher in the source stack)?
 * @return {boolean} True if connection faces down or right.
 */
Blockly.Connection.prototype.isSuperior = function() {
  return this.type == Blockly.INPUT_VALUE ||
      this.type == Blockly.NEXT_STATEMENT;
};

/**
 * Is the connection connected?
 * @return {boolean} True if connection is connected to another connection.
 */
Blockly.Connection.prototype.isConnected = function() {
  return !!this.targetConnection;
};

/**
 * Checks whether the current connection can connect with the target
 * connection.
 * @param {Blockly.Connection} target Connection to check compatibility with.
 * @return {number} Blockly.Connection.CAN_CONNECT if the connection is legal,
 *    an error code otherwise.
 * @private
 */
Blockly.Connection.prototype.canConnectWithReason_ = function(target) {
  if (!target) {
    return Blockly.Connection.REASON_TARGET_NULL;
  }
  if (this.isSuperior()) {
    var blockA = this.sourceBlock_;
    var blockB = target.getSourceBlock();
    var superiorConn = this;
  } else {
    var blockB = this.sourceBlock_;
    var blockA = target.getSourceBlock();
    var superiorConn = target;
  }
  if (blockA && blockA == blockB) {
    return Blockly.Connection.REASON_SELF_CONNECTION;
  } else if (target.type != Blockly.OPPOSITE_TYPE[this.type]) {
    return Blockly.Connection.REASON_WRONG_TYPE;
  } else if (blockA && blockB && blockA.workspace !== blockB.workspace) {
    return Blockly.Connection.REASON_DIFFERENT_WORKSPACES;
  } else if (!this.checkType_(target)) {
    return Blockly.Connection.REASON_CHECKS_FAILED;
<<<<<<< HEAD
=======
  } else if (blockA.isShadow() && !blockB.isShadow()) {
    return Blockly.Connection.REASON_SHADOW_PARENT;
  } else if (blockA.type == 'procedures_defnoreturn' &&
      blockB.type != 'procedures_callnoreturn_internal' &&
      superiorConn == blockA.getInput('custom_block').connection ) {
    // Hack to fix #1127: Fail attempts to connect to the custom_block input
    // on a defnoreturn block, unless the connecting block is a specific type.
    return Blockly.Connection.REASON_CUSTOM_PROCEDURE;
>>>>>>> 36682a49
  }
  // pxtblockly: disabled to support nested shadow blocks
  // else if (blockA.isShadow() && !blockB.isShadow()) {
  //   return Blockly.Connection.REASON_SHADOW_PARENT;
  // }
  return Blockly.Connection.CAN_CONNECT;
};

/**
 * Checks whether the current connection and target connection are compatible
 * and throws an exception if they are not.
 * @param {Blockly.Connection} target The connection to check compatibility
 *    with.
 * @private
 */
Blockly.Connection.prototype.checkConnection_ = function(target) {
  switch (this.canConnectWithReason_(target)) {
    case Blockly.Connection.CAN_CONNECT:
      break;
    case Blockly.Connection.REASON_SELF_CONNECTION:
      throw 'Attempted to connect a block to itself.';
    case Blockly.Connection.REASON_DIFFERENT_WORKSPACES:
      // Usually this means one block has been deleted.
      throw 'Blocks not on same workspace.';
    case Blockly.Connection.REASON_WRONG_TYPE:
      throw 'Attempt to connect incompatible types.';
    case Blockly.Connection.REASON_TARGET_NULL:
      throw 'Target connection is null.';
    case Blockly.Connection.REASON_CHECKS_FAILED:
      var msg = 'Connection checks failed. ';
      msg += this + ' expected '  + this.check_ + ', found ' + target.check_;
      throw msg;
    case Blockly.Connection.REASON_SHADOW_PARENT:
      throw 'Connecting non-shadow to shadow block.';
    case Blockly.Connection.REASON_CUSTOM_PROCEDURE:
      throw 'Trying to replace a shadow on a custom procedure definition.';
    default:
      throw 'Unknown connection failure: this should never happen!';
  }
};

/**
 * Check if the two connections can be dragged to connect to each other.
 * This is used by the connection database when searching for the closest
 * connection.
 * @param {!Blockly.Connection} candidate A nearby connection to check, which
 *     must be a previous connection.
 * @return {boolean} True if the connection is allowed, false otherwise.
 */
Blockly.Connection.prototype.canConnectToPrevious_ = function(candidate) {
  if (this.targetConnection) {
    // This connection is already occupied.
    // A next connection will never disconnect itself mid-drag.
    return false;
  }

  // Don't let blocks try to connect to themselves or ones they nest.
  if (Blockly.draggingConnections_.indexOf(candidate) != -1) {
    return false;
  }

  var firstStatementConnection =
      this.sourceBlock_.getFirstStatementConnection();
  // Is it a C-shaped (e.g. repeat) or E-shaped (e.g. if-else) block?
  var isComplexStatement = firstStatementConnection != null;
  var isFirstStatementConnection = this == firstStatementConnection;
  var isNextConnection = this == this.sourceBlock_.nextConnection;

  // Scratch-specific behaviour: can connect to the first statement input of a
  // C-shaped or E-shaped block, or to the next connection of any statement
  // block, but not to the second statement input of an E-shaped block.
  if (isComplexStatement && !isFirstStatementConnection && !isNextConnection) {
    return false;
  }

  // Complex blocks with no previous connection will not be allowed to connect
  // mid-stack.
  var sourceHasPreviousConn = this.sourceBlock_.previousConnection != null;

  if (isFirstStatementConnection && sourceHasPreviousConn) {
    return true;
  }

  if (isNextConnection ||
      (isFirstStatementConnection && !sourceHasPreviousConn)) {
    // If the candidate is the first connection in a stack, we can connect.
    if (!candidate.targetConnection) {
      return true;
    }

    var targetBlock = candidate.targetBlock();
    // If it is connected a real block, game over.
    if (!targetBlock.isInsertionMarker()) {
      return false;
    }
    // If it's connected to an insertion marker but that insertion marker
    // is the first block in a stack, it's still fine.  If that insertion
    // marker is in the middle of a stack, it won't work.
    return !targetBlock.getPreviousBlock();
  }
};

/**
 * Check if the two connections can be dragged to connect to each other.
 * This is used by the connection database when searching for the closest
 * connection.
 * @param {!Blockly.Connection} candidate A nearby connection to check.
 * @return {boolean} True if the connection is allowed, false otherwise.
 */
Blockly.Connection.prototype.isConnectionAllowed = function(candidate) {

  // Don't consider insertion markers.
  if (candidate.sourceBlock_.isInsertionMarker()) {
    return false;
  }

  // Type checking.
  var canConnect = this.canConnectWithReason_(candidate);
  if (canConnect != Blockly.Connection.CAN_CONNECT) {
    return false;
  }

  var firstStatementConnection =
      this.sourceBlock_.getFirstStatementConnection();
  switch (candidate.type) {
    case Blockly.PREVIOUS_STATEMENT:
      return this.canConnectToPrevious_(candidate);
    case Blockly.OUTPUT_VALUE: {
      // Can't drag an input to an output--you have to move the inferior block.
      return false;
    }
    case Blockly.INPUT_VALUE: {
      // Offering to connect the left (male) of a value block to an already
      // connected value pair is ok, we'll splice it in.
      // However, don't offer to splice into an unmovable block.
      if (candidate.targetConnection &&
          !candidate.targetBlock().isMovable() &&
          !candidate.targetBlock().isShadow()) {
        return false;
      }
      break;
    }
    case Blockly.NEXT_STATEMENT: {
        // Scratch-specific behaviour:
        // If this is a c-block, we can't connect this block's
        // previous connection unless we're connecting to the end of the last
        // block on a stack or there's already a block connected inside the c.
      if (firstStatementConnection &&
          this == this.sourceBlock_.previousConnection &&
          candidate.isConnectedToNonInsertionMarker() &&
          !firstStatementConnection.targetConnection) {
        return false;
      }
      // Don't let a block with no next connection bump other blocks out of the
      // stack.  But covering up a shadow block or stack of shadow blocks is
      // fine.  Similarly, replacing a terminal statement with another terminal
      // statement is allowed.
      if (candidate.isConnectedToNonInsertionMarker() &&
          !this.sourceBlock_.nextConnection &&
          !candidate.targetBlock().isShadow() &&
          candidate.targetBlock().nextConnection) {
        return false;
      }
      break;
    }
    default:
      throw 'Unknown connection type in isConnectionAllowed';
  }

  // Don't let blocks try to connect to themselves or ones they nest.
  if (Blockly.draggingConnections_.indexOf(candidate) != -1) {
    return false;
  }

  return true;
};

/**
 * Connect this connection to another connection.
 * @param {!Blockly.Connection} otherConnection Connection to connect to.
 */
Blockly.Connection.prototype.connect = function(otherConnection) {
  if (this.targetConnection == otherConnection) {
    // Already connected together.  NOP.
    return;
  }
  this.checkConnection_(otherConnection);
  // Determine which block is superior (higher in the source stack).
  if (this.isSuperior()) {
    // Superior block.
    this.connect_(otherConnection);
  } else {
    // Inferior block.
    otherConnection.connect_(this);
  }
};

/**
 * Update two connections to target each other.
 * @param {Blockly.Connection} first The first connection to update.
 * @param {Blockly.Connection} second The second connection to update.
 * @private
 */
Blockly.Connection.connectReciprocally_ = function(first, second) {
  goog.asserts.assert(first && second, 'Cannot connect null connections.');
  first.targetConnection = second;
  second.targetConnection = first;
};

/**
 * Does the given block have one and only one connection point that will accept
 * an orphaned block?
 * @param {!Blockly.Block} block The superior block.
 * @param {!Blockly.Block} orphanBlock The inferior block.
 * @return {Blockly.Connection} The suitable connection point on 'block',
 *     or null.
 * @private
 */
Blockly.Connection.singleConnection_ = function(block, orphanBlock) {
  var connection = false;
  for (var i = 0; i < block.inputList.length; i++) {
    var thisConnection = block.inputList[i].connection;
    if (thisConnection && thisConnection.type == Blockly.INPUT_VALUE &&
        orphanBlock.outputConnection.checkType_(thisConnection)) {
      if (connection) {
        return null;  // More than one connection.
      }
      connection = thisConnection;
    }
  }
  return connection;
};

/**
 * Walks down a row a blocks, at each stage checking if there are any
 * connections that will accept the orphaned block.  If at any point there
 * are zero or multiple eligible connections, returns null.  Otherwise
 * returns the only input on the last block in the chain.
 * Terminates early for shadow blocks.
 * @param {!Blockly.Block} startBlock The block on which to start the search.
 * @param {!Blockly.Block} orphanBlock The block that is looking for a home.
 * @return {Blockly.Connection} The suitable connection point on the chain
 *    of blocks, or null.
 * @private
 */
Blockly.Connection.lastConnectionInRow_ = function(startBlock, orphanBlock) {
  var newBlock = startBlock;
  var connection;
  while (connection = Blockly.Connection.singleConnection_(
      /** @type {!Blockly.Block} */ (newBlock), orphanBlock)) {
    // '=' is intentional in line above.
    newBlock = connection.targetBlock();
    if (!newBlock || newBlock.isShadow()) {
      return connection;
    }
  }
  return null;
};

/**
 * Disconnect this connection.
 */
Blockly.Connection.prototype.disconnect = function() {
  var otherConnection = this.targetConnection;
  goog.asserts.assert(otherConnection, 'Source connection not connected.');
  goog.asserts.assert(otherConnection.targetConnection == this,
      'Target connection not connected to source connection.');

  var parentBlock, childBlock, parentConnection;
  if (this.isSuperior()) {
    // Superior block.
    parentBlock = this.sourceBlock_;
    childBlock = otherConnection.getSourceBlock();
    parentConnection = this;
  } else {
    // Inferior block.
    parentBlock = otherConnection.getSourceBlock();
    childBlock = this.sourceBlock_;
    parentConnection = otherConnection;
  }
  this.disconnectInternal_(parentBlock, childBlock);
  parentConnection.respawnShadow_();
};

/**
 * Disconnect two blocks that are connected by this connection.
 * @param {!Blockly.Block} parentBlock The superior block.
 * @param {!Blockly.Block} childBlock The inferior block.
 * @private
 */
Blockly.Connection.prototype.disconnectInternal_ = function(parentBlock,
    childBlock) {
  var event;
  if (Blockly.Events.isEnabled()) {
    event = new Blockly.Events.BlockMove(childBlock);
  }
  var otherConnection = this.targetConnection;
  otherConnection.targetConnection = null;
  this.targetConnection = null;
  childBlock.setParent(null);
  if (event) {
    event.recordNew();
    Blockly.Events.fire(event);
  }
};

/**
 * Respawn the shadow block if there was one connected to the this connection.
 * @private
 */
Blockly.Connection.prototype.respawnShadow_ = function() {
  var parentBlock = this.getSourceBlock();
  var shadow = this.getShadowDom();
  if (parentBlock.workspace && shadow && Blockly.Events.recordUndo) {
    var blockShadow =
        Blockly.Xml.domToBlock(shadow, parentBlock.workspace);
    if (blockShadow.outputConnection) {
      this.connect(blockShadow.outputConnection);
    } else if (blockShadow.previousConnection) {
      this.connect(blockShadow.previousConnection);
    } else {
      throw 'Child block does not have output or previous statement.';
    }
  }
};

/**
 * Returns the block that this connection connects to.
 * @return {Blockly.Block} The connected block or null if none is connected.
 */
Blockly.Connection.prototype.targetBlock = function() {
  if (this.isConnected()) {
    return this.targetConnection.getSourceBlock();
  }
  return null;
};

/**
 * Is this connection compatible with another connection with respect to the
 * value type system.  E.g. square_root("Hello") is not compatible.
 * @param {!Blockly.Connection} otherConnection Connection to compare against.
 * @return {boolean} True if the connections share a type.
 * @private
 */
Blockly.Connection.prototype.checkType_ = function(otherConnection) {
  if (!this.check_ || !otherConnection.check_) {
    // One or both sides are promiscuous enough that anything will fit.
    return true;
  }
  // Find any intersection in the check lists.
  for (var i = 0; i < this.check_.length; i++) {
    if (otherConnection.check_.indexOf(this.check_[i]) != -1) {
      return true;
    }
  }
  // No intersection.
  return false;
};

/**
 * Function to be called when this connection's compatible types have changed.
 * @private
 */
Blockly.Connection.prototype.onCheckChanged_ = function() {
  // The new value type may not be compatible with the existing connection.
  if (this.isConnected() && !this.checkType_(this.targetConnection)) {
    var child = this.isSuperior() ? this.targetBlock() : this.sourceBlock_;
    child.unplug();
  }
};

/**
 * Change a connection's compatibility.
 * @param {*} check Compatible value type or list of value types.
 *     Null if all types are compatible.
 * @return {!Blockly.Connection} The connection being modified
 *     (to allow chaining).
 */
Blockly.Connection.prototype.setCheck = function(check) {
  if (check) {
    // Ensure that check is in an array.
    if (!goog.isArray(check)) {
      check = [check];
    }
    this.check_ = check;
    this.onCheckChanged_();
  } else {
    this.check_ = null;
  }
  return this;
};

/**
 * Returns a shape enum for this connection.
 * Used in scratch-blocks to draw unoccupied inputs.
 * @return {number} Enum representing shape.
 */
Blockly.Connection.prototype.getOutputShape = function() {
  if (!this.check_) return Blockly.OUTPUT_SHAPE_ROUND;
  if (this.check_.indexOf('Boolean') !== -1) {
    return Blockly.OUTPUT_SHAPE_HEXAGONAL;
  }
  if (this.check_.indexOf('Number') !== -1) {
    return Blockly.OUTPUT_SHAPE_ROUND;
  }
  if (this.check_.indexOf('String') !== -1) {
    return Blockly.OUTPUT_SHAPE_SQUARE;
  }
  return Blockly.OUTPUT_SHAPE_ROUND;
};

/**
 * Change a connection's shadow block.
 * @param {Element} shadow DOM representation of a block or null.
 */
Blockly.Connection.prototype.setShadowDom = function(shadow) {
  this.shadowDom_ = shadow;
};

/**
 * Return a connection's shadow block.
 * @return {Element} shadow DOM representation of a block or null.
 */
Blockly.Connection.prototype.getShadowDom = function() {
  return this.shadowDom_;
};

/**
 * Find all nearby compatible connections to this connection.
 * Type checking does not apply, since this function is used for bumping.
 *
 * Headless configurations (the default) do not have neighboring connection,
 * and always return an empty list (the default).
 * {@link Blockly.RenderedConnection} overrides this behavior with a list
 * computed from the rendered positioning.
 * @param {number} maxLimit The maximum radius to another connection.
 * @return {!Array.<!Blockly.Connection>} List of connections.
 * @private
 */
Blockly.Connection.prototype.neighbours_ = function(/* maxLimit */) {
  return [];
};

/**
 * This method returns a string describing this Connection in developer terms
 * (English only). Intended to on be used in console logs and errors.
 * @return {string} The description.
 */
Blockly.Connection.prototype.toString = function() {
  var msg;
  var block = this.sourceBlock_;
  if (!block) {
    return 'Orphan Connection';
  } else if (block.outputConnection == this) {
    msg = 'Output Connection of ';
  } else if (block.previousConnection == this) {
    msg = 'Previous Connection of ';
  } else if (block.nextConnection == this) {
    msg = 'Next Connection of ';
  } else {
    var parentInput = goog.array.find(block.inputList, function(input) {
      return input.connection == this;
    }, this);
    if (parentInput) {
      msg = 'Input "' + parentInput.name + '" connection on ';
    } else {
      console.warn('Connection not actually connected to sourceBlock_');
      return 'Orphan Connection';
    }
  }
  return msg + block.toDevString();
};<|MERGE_RESOLUTION|>--- conflicted
+++ resolved
@@ -327,22 +327,19 @@
     return Blockly.Connection.REASON_DIFFERENT_WORKSPACES;
   } else if (!this.checkType_(target)) {
     return Blockly.Connection.REASON_CHECKS_FAILED;
-<<<<<<< HEAD
-=======
-  } else if (blockA.isShadow() && !blockB.isShadow()) {
-    return Blockly.Connection.REASON_SHADOW_PARENT;
-  } else if (blockA.type == 'procedures_defnoreturn' &&
-      blockB.type != 'procedures_callnoreturn_internal' &&
-      superiorConn == blockA.getInput('custom_block').connection ) {
-    // Hack to fix #1127: Fail attempts to connect to the custom_block input
-    // on a defnoreturn block, unless the connecting block is a specific type.
-    return Blockly.Connection.REASON_CUSTOM_PROCEDURE;
->>>>>>> 36682a49
-  }
+  // } else if (blockA.isShadow() && !blockB.isShadow()) {
+  //   return Blockly.Connection.REASON_SHADOW_PARENT;
+  // } else if (blockA.type == 'procedures_defnoreturn' &&
+  //     blockB.type != 'procedures_callnoreturn_internal' &&
+  //     superiorConn == blockA.getInput('custom_block').connection ) {
+  //   // Hack to fix #1127: Fail attempts to connect to the custom_block input
+  //   // on a defnoreturn block, unless the connecting block is a specific type.
+  //   return Blockly.Connection.REASON_CUSTOM_PROCEDURE;
+  // }
   // pxtblockly: disabled to support nested shadow blocks
   // else if (blockA.isShadow() && !blockB.isShadow()) {
   //   return Blockly.Connection.REASON_SHADOW_PARENT;
-  // }
+  }
   return Blockly.Connection.CAN_CONNECT;
 };
 
