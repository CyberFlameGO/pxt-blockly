/**
 * This file has been modified by Microsoft on Apr/2017.
 */
/**
 * @license
 * Visual Blocks Editor
 *
 * Copyright 2011 Google Inc.
 * https://developers.google.com/blockly/
 *
 * Licensed under the Apache License, Version 2.0 (the "License");
 * you may not use this file except in compliance with the License.
 * You may obtain a copy of the License at
 *
 *   http://www.apache.org/licenses/LICENSE-2.0
 *
 * Unless required by applicable law or agreed to in writing, software
 * distributed under the License is distributed on an "AS IS" BASIS,
 * WITHOUT WARRANTIES OR CONDITIONS OF ANY KIND, either express or implied.
 * See the License for the specific language governing permissions and
 * limitations under the License.
 */

/**
 * @fileoverview Components for creating connections between blocks.
 * @author fraser@google.com (Neil Fraser)
 */
'use strict';

goog.provide('Blockly.Connection');

goog.require('Blockly.Events');
goog.require('Blockly.Events.BlockMove');
goog.require('Blockly.Xml');


/**
 * Class for a connection between blocks.
 * @param {!Blockly.Block} source The block establishing this connection.
 * @param {number} type The type of the connection.
 * @constructor
 */
Blockly.Connection = function(source, type) {
  /**
   * @type {!Blockly.Block}
   * @protected
   */
  this.sourceBlock_ = source;
  /** @type {number} */
  this.type = type;
  // Shortcut for the databases for this connection's workspace.
  if (source.workspace.connectionDBList) {
    this.db_ = source.workspace.connectionDBList[type];
    this.dbOpposite_ =
        source.workspace.connectionDBList[Blockly.OPPOSITE_TYPE[type]];
    this.hidden_ = !this.db_;
  }
};

/**
 * Constants for checking whether two connections are compatible.
 */
Blockly.Connection.CAN_CONNECT = 0;
Blockly.Connection.REASON_SELF_CONNECTION = 1;
Blockly.Connection.REASON_WRONG_TYPE = 2;
Blockly.Connection.REASON_TARGET_NULL = 3;
Blockly.Connection.REASON_CHECKS_FAILED = 4;
Blockly.Connection.REASON_DIFFERENT_WORKSPACES = 5;
Blockly.Connection.REASON_SHADOW_PARENT = 6;
// Fixes #1127, but may be the wrong solution.
Blockly.Connection.REASON_CUSTOM_PROCEDURE = 7;

/**
 * Connection this connection connects to.  Null if not connected.
 * @type {Blockly.Connection}
 */
Blockly.Connection.prototype.targetConnection = null;

/**
 * List of compatible value types.  Null if all types are compatible.
 * @type {Array}
 * @private
 */
Blockly.Connection.prototype.check_ = null;

/**
 * DOM representation of a shadow block, or null if none.
 * @type {Element}
 * @private
 */
Blockly.Connection.prototype.shadowDom_ = null;

/**
 * Horizontal location of this connection.
 * @type {number}
 * @protected
 */
Blockly.Connection.prototype.x_ = 0;

/**
 * Vertical location of this connection.
 * @type {number}
 * @protected
 */
Blockly.Connection.prototype.y_ = 0;

/**
 * Has this connection been added to the connection database?
 * @type {boolean}
 * @protected
 */
Blockly.Connection.prototype.inDB_ = false;

/**
 * Connection database for connections of this type on the current workspace.
 * @type {Blockly.ConnectionDB}
 * @protected
 */
Blockly.Connection.prototype.db_ = null;

/**
 * Connection database for connections compatible with this type on the
 * current workspace.
 * @type {Blockly.ConnectionDB}
 * @protected
 */
Blockly.Connection.prototype.dbOpposite_ = null;

/**
 * Whether this connections is hidden (not tracked in a database) or not.
 * @type {boolean}
 * @protected
 */
Blockly.Connection.prototype.hidden_ = null;

/**
 * Connect two connections together.  This is the connection on the superior
 * block.
 * @param {!Blockly.Connection} childConnection Connection on inferior block.
 * @protected
 */
Blockly.Connection.prototype.connect_ = function(childConnection) {
  var parentConnection = this;
  var parentBlock = parentConnection.getSourceBlock();
  var childBlock = childConnection.getSourceBlock();
  var isSurroundingC = false;
  if (parentConnection == parentBlock.getFirstStatementConnection()) {
    isSurroundingC = true;
  }
  // Disconnect any existing parent on the child connection.
  if (childConnection.isConnected()) {
    // Scratch-specific behaviour:
    // If we're using a c-shaped block to surround a stack, remember where the
    // stack used to be connected.
    if (isSurroundingC) {
      var previousParentConnection = childConnection.targetConnection;
    }
    childConnection.disconnect();
  }
  if (parentConnection.isConnected()) {
    // Other connection is already connected to something.
    // Disconnect it and reattach it or bump it as needed.
    var orphanBlock = parentConnection.targetBlock();
    var shadowDom = parentConnection.getShadowDom();
    // Temporarily set the shadow DOM to null so it does not respawn.
    parentConnection.setShadowDom(null);
    // Displaced shadow blocks dissolve rather than reattaching or bumping.
    if (orphanBlock.isShadow()) {
      // Save the shadow block so that field values are preserved.
      shadowDom = Blockly.Xml.blockToDom(orphanBlock);
      orphanBlock.dispose();
      orphanBlock = null;
    } /*else if (parentConnection.type == Blockly.INPUT_VALUE) {
      // Value connections.
      // If female block is already connected, disconnect and bump the male.
      if (!orphanBlock.outputConnection) {
        throw Error('Orphan block does not have an output connection.');
      }
      // Attempt to reattach the orphan at the end of the newly inserted
      // block.  Since this block may be a row, walk down to the end
      // or to the first (and only) shadow block.
      var connection = Blockly.Connection.lastConnectionInRow_(
          childBlock, orphanBlock);
      if (connection) {
        orphanBlock.outputConnection.connect(connection);
        orphanBlock = null;
      }
    } */else if (parentConnection.type == Blockly.NEXT_STATEMENT) {
      // Statement connections.
      // Statement blocks may be inserted into the middle of a stack.
      // Split the stack.
      if (!orphanBlock.previousConnection) {
        throw Error('Orphan block does not have a previous connection.');
      }
      // Attempt to reattach the orphan at the bottom of the newly inserted
      // block.  Since this block may be a stack, walk down to the end.
      var newBlock = childBlock;
      while (newBlock.nextConnection) {
        var nextBlock = newBlock.getNextBlock();
        if (nextBlock && !nextBlock.isShadow()) {
          newBlock = nextBlock;
        } else {
          if (orphanBlock.previousConnection.checkType_(
              newBlock.nextConnection)) {
            newBlock.nextConnection.connect(orphanBlock.previousConnection);
            orphanBlock = null;
          }
          break;
        }
      }
    }
    if (orphanBlock) {
      // Unable to reattach orphan.
      parentConnection.disconnect();
      if (Blockly.Events.recordUndo) {
        // Bump it off to the side after a moment.
        var group = Blockly.Events.getGroup();
        setTimeout(function() {
          // Verify orphan hasn't been deleted or reconnected (user on meth).
          if (orphanBlock.workspace && !orphanBlock.getParent()) {
            Blockly.Events.setGroup(group);
            if (orphanBlock.outputConnection) {
              orphanBlock.outputConnection.bumpAwayFrom_(parentConnection);
            } else if (orphanBlock.previousConnection) {
              orphanBlock.previousConnection.bumpAwayFrom_(parentConnection);
            }
            Blockly.Events.setGroup(false);
          }
        }, Blockly.BUMP_DELAY);
      }
    }
    // Restore the shadow DOM.
    parentConnection.setShadowDom(shadowDom);
  }

  if (isSurroundingC && previousParentConnection) {
    previousParentConnection.connect(parentBlock.previousConnection);
  }

  var event;
  if (Blockly.Events.isEnabled()) {
    event = new Blockly.Events.BlockMove(childBlock);
  }
  // Establish the connections.
  Blockly.Connection.connectReciprocally_(parentConnection, childConnection);
  // Demote the inferior block so that one is a child of the superior one.
  childBlock.setParent(parentBlock);
  if (event) {
    event.recordNew();
    Blockly.Events.fire(event);
  }
};

/**
 * Sever all links to this connection (not including from the source object).
 */
Blockly.Connection.prototype.dispose = function() {
  if (this.isConnected()) {
    throw Error('Disconnect connection before disposing of it.');
  }
  if (this.inDB_) {
    this.db_.removeConnection_(this);
  }
};

/**
 * @return {boolean} true if the connection is not connected or is connected to
 *    an insertion marker, false otherwise.
 */
Blockly.Connection.prototype.isConnectedToNonInsertionMarker = function() {
  return this.targetConnection && !this.targetBlock().isInsertionMarker();
};

/**
 * Get the source block for this connection.
 * @return {Blockly.Block} The source block, or null if there is none.
 */
Blockly.Connection.prototype.getSourceBlock = function() {
  return this.sourceBlock_;
};

/**
 * Does the connection belong to a superior block (higher in the source stack)?
 * @return {boolean} True if connection faces down or right.
 */
Blockly.Connection.prototype.isSuperior = function() {
  return this.type == Blockly.INPUT_VALUE ||
      this.type == Blockly.NEXT_STATEMENT;
};

/**
 * Is the connection connected?
 * @return {boolean} True if connection is connected to another connection.
 */
Blockly.Connection.prototype.isConnected = function() {
  return !!this.targetConnection;
};

/**
 * Checks whether the current connection can connect with the target
 * connection.
 * @param {Blockly.Connection} target Connection to check compatibility with.
 * @return {number} Blockly.Connection.CAN_CONNECT if the connection is legal,
 *    an error code otherwise.
 * @private
 */
Blockly.Connection.prototype.canConnectWithReason_ = function(target) {
  if (!target) {
    return Blockly.Connection.REASON_TARGET_NULL;
  }
  if (this.isSuperior()) {
    var blockA = this.sourceBlock_;
    var blockB = target.getSourceBlock();
    // var superiorConn = this; // pxt-blockly: the check that uses this is commented out below
  } else {
    var blockB = this.sourceBlock_;
    var blockA = target.getSourceBlock();
    // var superiorConn = target; // pxt-blockly: the check that uses this is commented out below
  }
  if (blockA && blockA == blockB) {
    return Blockly.Connection.REASON_SELF_CONNECTION;
  } else if (target.type != Blockly.OPPOSITE_TYPE[this.type]) {
    return Blockly.Connection.REASON_WRONG_TYPE;
  } else if (blockA && blockB && blockA.workspace !== blockB.workspace) {
    return Blockly.Connection.REASON_DIFFERENT_WORKSPACES;
  } else if (!this.checkType_(target)) {
    return Blockly.Connection.REASON_CHECKS_FAILED;
  // } else if (blockA.isShadow() && !blockB.isShadow()) {
  //   // pxtblockly: check removed to support nested shadow blocks
  //   return Blockly.Connection.REASON_SHADOW_PARENT;
  // } else if (blockA.type == 'procedures_defnoreturn' &&
  //     blockB.type != 'procedures_callnoreturn_internal' &&
  //     superiorConn == blockA.getInput('custom_block').connection ) {
  //   // Hack to fix #1127: Fail attempts to connect to the custom_block input
  //   // on a defnoreturn block, unless the connecting block is a specific type.
  //   return Blockly.Connection.REASON_CUSTOM_PROCEDURE;
  //
  }
  return Blockly.Connection.CAN_CONNECT;
};

/**
 * Checks whether the current connection and target connection are compatible
 * and throws an exception if they are not.
 * @param {Blockly.Connection} target The connection to check compatibility
 *    with.
 * @private
 */
Blockly.Connection.prototype.checkConnection_ = function(target) {
  switch (this.canConnectWithReason_(target)) {
    case Blockly.Connection.CAN_CONNECT:
      break;
    case Blockly.Connection.REASON_SELF_CONNECTION:
      throw Error('Attempted to connect a block to itself.');
    case Blockly.Connection.REASON_DIFFERENT_WORKSPACES:
      // Usually this means one block has been deleted.
      throw Error('Blocks not on same workspace.');
    case Blockly.Connection.REASON_WRONG_TYPE:
      throw Error('Attempt to connect incompatible types.');
    case Blockly.Connection.REASON_TARGET_NULL:
      throw Error('Target connection is null.');
    case Blockly.Connection.REASON_CHECKS_FAILED:
      var msg = 'Connection checks failed. ';
      msg += this + ' expected ' + this.check_ + ', found ' + target.check_;
      throw Error(msg);
    case Blockly.Connection.REASON_SHADOW_PARENT:
<<<<<<< HEAD
      throw 'Connecting non-shadow to shadow block.';
    case Blockly.Connection.REASON_CUSTOM_PROCEDURE:
      throw 'Trying to replace a shadow on a custom procedure definition.';
=======
      throw Error('Connecting non-shadow to shadow block.');
>>>>>>> de39d5f2
    default:
      throw Error('Unknown connection failure: this should never happen!');
  }
};

/**
 * Check if the two connections can be dragged to connect to each other.
 * This is used by the connection database when searching for the closest
 * connection.
 * @param {!Blockly.Connection} candidate A nearby connection to check, which
 *     must be a previous connection.
<<<<<<< HEAD
 * @return {boolean} True if the connection is allowed, false otherwise.
 */
Blockly.Connection.prototype.canConnectToPrevious_ = function(candidate) {
  if (this.targetConnection) {
    // This connection is already occupied.
    // A next connection will never disconnect itself mid-drag.
    return false;
  }

  // Don't let blocks try to connect to themselves or ones they nest.
  if (Blockly.draggingConnections_.indexOf(candidate) != -1) {
    return false;
  }

  var firstStatementConnection =
      this.sourceBlock_.getFirstStatementConnection();
  // Is it a C-shaped (e.g. repeat) or E-shaped (e.g. if-else) block?
  var isComplexStatement = firstStatementConnection != null;
  var isFirstStatementConnection = this == firstStatementConnection;
  var isNextConnection = this == this.sourceBlock_.nextConnection;

  // Scratch-specific behaviour: can connect to the first statement input of a
  // C-shaped or E-shaped block, or to the next connection of any statement
  // block, but not to the second statement input of an E-shaped block.
  if (isComplexStatement && !isFirstStatementConnection && !isNextConnection) {
    return false;
  }

  // Complex blocks with no previous connection will not be allowed to connect
  // mid-stack.
  var sourceHasPreviousConn = this.sourceBlock_.previousConnection != null;

  if (isFirstStatementConnection && sourceHasPreviousConn) {
    return true;
  }

  if (isNextConnection ||
      (isFirstStatementConnection && !sourceHasPreviousConn)) {
    // If the candidate is the first connection in a stack, we can connect.
    if (!candidate.targetConnection) {
      return true;
    }

    var targetBlock = candidate.targetBlock();
    // If it is connected a real block, game over.
    if (!targetBlock.isInsertionMarker()) {
      return false;
    }
    // If it's connected to an insertion marker but that insertion marker
    // is the first block in a stack, it's still fine.  If that insertion
    // marker is in the middle of a stack, it won't work.
    return !targetBlock.getPreviousBlock();
  }
};

/**
 * Check if the two connections can be dragged to connect to each other.
 * This is used by the connection database when searching for the closest
 * connection.
 * @param {!Blockly.Connection} candidate A nearby connection to check.
=======
>>>>>>> de39d5f2
 * @return {boolean} True if the connection is allowed, false otherwise.
 * @private
 */
<<<<<<< HEAD
Blockly.Connection.prototype.isConnectionAllowed = function(candidate) {

  // Don't consider insertion markers.
  if (candidate.sourceBlock_.isInsertionMarker()) {
    return false;
  }

  // Type checking.
  var canConnect = this.canConnectWithReason_(candidate);
  if (canConnect != Blockly.Connection.CAN_CONNECT) {
    return false;
  }

  var firstStatementConnection =
      this.sourceBlock_.getFirstStatementConnection();
  switch (candidate.type) {
    case Blockly.PREVIOUS_STATEMENT:
      return this.canConnectToPrevious_(candidate);
    case Blockly.OUTPUT_VALUE: {
      // Can't drag an input to an output--you have to move the inferior block.
      return false;
    }
    case Blockly.INPUT_VALUE: {
      // Offering to connect the left (male) of a value block to an already
      // connected value pair is ok, we'll splice it in.
      // However, don't offer to splice into an unmovable block.
      if (candidate.targetConnection &&
          !candidate.targetBlock().isMovable() &&
          !candidate.targetBlock().isShadow()) {
        return false;
      }

      // pxt-blockly: don't allow connecting a block to an argument reporter
      // shadow.
      if (candidate.targetConnection) {
        var targetBlock = candidate.targetBlock();
        if (targetBlock.isShadow() && Blockly.Functions.isFunctionArgumentReporter(targetBlock)) {
          return false;
        }
      }

      // pxt-blockly: don't allow putting argument reporters outside their
      // respective function or event handler.
      if (Blockly.Functions.isFunctionArgumentReporter(this.sourceBlock_)) {
        // Ensure the root block of this stack has an argument reporter
        // matching the name and the type of this reporter.
        var rootBlock = candidate.sourceBlock_.getRootBlock();
        if (!Blockly.pxtBlocklyUtils.hasMatchingArgumentReporter(rootBlock, this.sourceBlock_)) {
          return false;
        }
      }
      break;
    }
    case Blockly.NEXT_STATEMENT: {
      // Scratch-specific behaviour:
      // If this is a c-block, we can't connect this block's
      // previous connection unless we're connecting to the end of the last
      // block on a stack or there's already a block connected inside the c.
      if (firstStatementConnection &&
          this == this.sourceBlock_.previousConnection &&
          candidate.isConnectedToNonInsertionMarker() &&
          !firstStatementConnection.targetConnection) {
        return false;
      }
      // Don't let a block with no next connection bump other blocks out of the
      // stack.  But covering up a shadow block or stack of shadow blocks is
      // fine.  Similarly, replacing a terminal statement with another terminal
      // statement is allowed.
      if (candidate.isConnectedToNonInsertionMarker() &&
          !this.sourceBlock_.nextConnection &&
          !candidate.targetBlock().isShadow() &&
          candidate.targetBlock().nextConnection) {
        return false;
      }
      break;
    }
    default:
      throw 'Unknown connection type in isConnectionAllowed';
=======
Blockly.Connection.prototype.canConnectToPrevious_ = function(candidate) {
  if (this.targetConnection) {
    // This connection is already occupied.
    // A next connection will never disconnect itself mid-drag.
    return false;
  }

  // Don't let blocks try to connect to themselves or ones they nest.
  if (Blockly.draggingConnections_.indexOf(candidate) != -1) {
    return false;
  }

  if (!candidate.targetConnection) {
    return true;
  }

  var targetBlock = candidate.targetBlock();
  // If it is connected to a real block, game over.
  if (!targetBlock.isInsertionMarker()) {
    return false;
  }
  // If it's connected to an insertion marker but that insertion marker
  // is the first block in a stack, it's still fine.  If that insertion
  // marker is in the middle of a stack, it won't work.
  return !targetBlock.getPreviousBlock();
};

/**
 * Check if the two connections can be dragged to connect to each other.
 * @param {!Blockly.Connection} candidate A nearby connection to check.
 * @return {boolean} True if the connection is allowed, false otherwise.
 */
Blockly.Connection.prototype.isConnectionAllowed = function(candidate) {
  // Don't consider insertion markers.
  if (candidate.sourceBlock_.isInsertionMarker()) {
    return false;
  }
  // Type checking.
  var canConnect = this.canConnectWithReason_(candidate);
  if (canConnect != Blockly.Connection.CAN_CONNECT) {
    return false;
>>>>>>> de39d5f2
  }

  switch (candidate.type) {
    case Blockly.PREVIOUS_STATEMENT:
      return this.canConnectToPrevious_(candidate);
    case Blockly.OUTPUT_VALUE: {
      // Don't offer to connect an already connected left (male) value plug to
      // an available right (female) value plug.
      if ((candidate.isConnected() &&
          !candidate.targetBlock().isInsertionMarker()) ||
          this.isConnected()) {
        return false;
      }
      break;
    }
    case Blockly.INPUT_VALUE: {
      // Offering to connect the left (male) of a value block to an already
      // connected value pair is ok, we'll splice it in.
      // However, don't offer to splice into an immovable block.
      if (candidate.isConnected() &&
          !candidate.targetBlock().isMovable() &&
          !candidate.targetBlock().isShadow()) {
        return false;
      }
      break;
    }
    case Blockly.NEXT_STATEMENT: {
      // Don't let a block with no next connection bump other blocks out of the
      // stack.  But covering up a shadow block or stack of shadow blocks is
      // fine.  Similarly, replacing a terminal statement with another terminal
      // statement is allowed.
      if (candidate.isConnected() &&
          !this.sourceBlock_.nextConnection &&
          !candidate.targetBlock().isShadow() &&
          candidate.targetBlock().nextConnection) {
        return false;
      }
      break;
    }
    default:
      throw Error('Unknown connection type in isConnectionAllowed');
  }

  // Don't let blocks try to connect to themselves or ones they nest.
  if (Blockly.draggingConnections_.indexOf(candidate) != -1) {
    return false;
  }

  return true;
};

/**
 * Connect this connection to another connection.
 * @param {!Blockly.Connection} otherConnection Connection to connect to.
 */
Blockly.Connection.prototype.connect = function(otherConnection) {
  if (this.targetConnection == otherConnection) {
    // Already connected together.  NOP.
    return;
  }
  this.checkConnection_(otherConnection);
  var eventGroup = Blockly.Events.getGroup();
  if (!eventGroup) {
    Blockly.Events.setGroup(true);
  }
  // Determine which block is superior (higher in the source stack).
  if (this.isSuperior()) {
    // Superior block.
    this.connect_(otherConnection);
  } else {
    // Inferior block.
    otherConnection.connect_(this);
  }
  if (!eventGroup) {
    Blockly.Events.setGroup(false);
  }
};

/**
 * Update two connections to target each other.
 * @param {Blockly.Connection} first The first connection to update.
 * @param {Blockly.Connection} second The second connection to update.
 * @private
 */
Blockly.Connection.connectReciprocally_ = function(first, second) {
  if (!first || !second) {
    throw Error('Cannot connect null connections.');
  }
  first.targetConnection = second;
  second.targetConnection = first;
};

/**
 * Does the given block have one and only one connection point that will accept
 * an orphaned block?
 * @param {!Blockly.Block} block The superior block.
 * @param {!Blockly.Block} orphanBlock The inferior block.
 * @return {Blockly.Connection} The suitable connection point on 'block',
 *     or null.
 * @private
 */
Blockly.Connection.singleConnection_ = function(block, orphanBlock) {
  var connection = false;
  for (var i = 0; i < block.inputList.length; i++) {
    var thisConnection = block.inputList[i].connection;
    if (thisConnection && thisConnection.type == Blockly.INPUT_VALUE &&
        orphanBlock.outputConnection.checkType_(thisConnection)) {
      if (connection) {
        return null;  // More than one connection.
      }
      connection = thisConnection;
    }
  }
  return connection;
};

/**
 * Walks down a row a blocks, at each stage checking if there are any
 * connections that will accept the orphaned block.  If at any point there
 * are zero or multiple eligible connections, returns null.  Otherwise
 * returns the only input on the last block in the chain.
 * Terminates early for shadow blocks.
 * @param {!Blockly.Block} startBlock The block on which to start the search.
 * @param {!Blockly.Block} orphanBlock The block that is looking for a home.
 * @return {Blockly.Connection} The suitable connection point on the chain
 *    of blocks, or null.
 * @private
 */
Blockly.Connection.lastConnectionInRow_ = function(startBlock, orphanBlock) {
  var newBlock = startBlock;
  var connection;
  while (connection = Blockly.Connection.singleConnection_(
      /** @type {!Blockly.Block} */ (newBlock), orphanBlock)) {
    // '=' is intentional in line above.
    newBlock = connection.targetBlock();
    if (!newBlock || newBlock.isShadow()) {
      return connection;
    }
  }
  return null;
};

/**
 * Disconnect this connection.
 */
Blockly.Connection.prototype.disconnect = function() {
  var otherConnection = this.targetConnection;
  if (!otherConnection) {
    throw Error('Source connection not connected.');
  }
  if (otherConnection.targetConnection != this) {
    throw Error('Target connection not connected to source connection.');
  }
  var parentBlock, childBlock, parentConnection;
  if (this.isSuperior()) {
    // Superior block.
    parentBlock = this.sourceBlock_;
    childBlock = otherConnection.getSourceBlock();
    parentConnection = this;
  } else {
    // Inferior block.
    parentBlock = otherConnection.getSourceBlock();
    childBlock = this.sourceBlock_;
    parentConnection = otherConnection;
  }

  var eventGroup = Blockly.Events.getGroup();
  if (!eventGroup) {
    Blockly.Events.setGroup(true);
  }
  this.disconnectInternal_(parentBlock, childBlock);
  parentConnection.respawnShadow_();
  if (!eventGroup) {
    Blockly.Events.setGroup(false);
  }
};

/**
 * Disconnect two blocks that are connected by this connection.
 * @param {!Blockly.Block} parentBlock The superior block.
 * @param {!Blockly.Block} childBlock The inferior block.
 * @protected
 */
Blockly.Connection.prototype.disconnectInternal_ = function(parentBlock,
    childBlock) {
  var event;
  if (Blockly.Events.isEnabled()) {
    event = new Blockly.Events.BlockMove(childBlock);
  }
  var otherConnection = this.targetConnection;
  otherConnection.targetConnection = null;
  this.targetConnection = null;
  childBlock.setParent(null);
  if (event) {
    event.recordNew();
    Blockly.Events.fire(event);
  }
};

/**
 * Respawn the shadow block if there was one connected to the this connection.
 * @protected
 */
Blockly.Connection.prototype.respawnShadow_ = function() {
  var parentBlock = this.getSourceBlock();
  var shadow = this.getShadowDom();
  if (parentBlock.workspace && shadow && Blockly.Events.recordUndo) {
    var blockShadow =
        Blockly.Xml.domToBlock(shadow, parentBlock.workspace);
    if (blockShadow.outputConnection) {
      this.connect(blockShadow.outputConnection);
    } else if (blockShadow.previousConnection) {
      this.connect(blockShadow.previousConnection);
    } else {
      throw Error('Child block does not have output or previous statement.');
    }
  }
};

/**
 * Returns the block that this connection connects to.
 * @return {Blockly.Block} The connected block or null if none is connected.
 */
Blockly.Connection.prototype.targetBlock = function() {
  if (this.isConnected()) {
    return this.targetConnection.getSourceBlock();
  }
  return null;
};

/**
 * Is this connection compatible with another connection with respect to the
 * value type system.  E.g. square_root("Hello") is not compatible.
 * @param {!Blockly.Connection} otherConnection Connection to compare against.
 * @return {boolean} True if the connections share a type.
 * @protected
 */
Blockly.Connection.prototype.checkType_ = function(otherConnection) {
  if (!this.check_ || !otherConnection.check_) {
    // One or both sides are promiscuous enough that anything will fit.
    return true;
  }
  // Find any intersection in the check lists.
  for (var i = 0; i < this.check_.length; i++) {
    if (otherConnection.check_.indexOf(this.check_[i]) != -1) {
      return true;
    }
  }
  // No intersection.
  return false;
};

/**
 * Function to be called when this connection's compatible types have changed.
 * @private
 */
Blockly.Connection.prototype.onCheckChanged_ = function() {
  // The new value type may not be compatible with the existing connection.
  if (this.isConnected() && !this.checkType_(this.targetConnection)) {
    var child = this.isSuperior() ? this.targetBlock() : this.sourceBlock_;
    child.unplug();
  }
};

/**
 * Change a connection's compatibility.
 * @param {*} check Compatible value type or list of value types.
 *     Null if all types are compatible.
 * @return {!Blockly.Connection} The connection being modified
 *     (to allow chaining).
 */
Blockly.Connection.prototype.setCheck = function(check) {
  if (check) {
    // Ensure that check is in an array.
    if (!Array.isArray(check)) {
      check = [check];
    }
    this.check_ = check;
    this.onCheckChanged_();
  } else {
    this.check_ = null;
  }
  return this;
};

/**
<<<<<<< HEAD
 * Returns a shape enum for this connection.
 * Used in scratch-blocks to draw unoccupied inputs.
 * @return {number} Enum representing shape.
 */
Blockly.Connection.prototype.getOutputShape = function() {
  if (!this.check_) return Blockly.OUTPUT_SHAPE_ROUND;
  if (this.check_.indexOf('Boolean') !== -1) {
    return Blockly.OUTPUT_SHAPE_HEXAGONAL;
  }
  if (this.check_.indexOf('Number') !== -1) {
    return Blockly.OUTPUT_SHAPE_ROUND;
  }
  if (this.check_.indexOf('String') !== -1) {
    return Blockly.OUTPUT_SHAPE_ROUND;
  }
  return Blockly.OUTPUT_SHAPE_ROUND;
=======
 * Get a connection's compatibility.
 * @return {Array} List of compatible value types.
 *     Null if all types are compatible.
 * @public
 */
Blockly.Connection.prototype.getCheck = function() {
  return this.check_;
>>>>>>> de39d5f2
};

/**
 * Change a connection's shadow block.
 * @param {Element} shadow DOM representation of a block or null.
 */
Blockly.Connection.prototype.setShadowDom = function(shadow) {
  this.shadowDom_ = shadow;
};

/**
 * Return a connection's shadow block.
 * @return {Element} Shadow DOM representation of a block or null.
 */
Blockly.Connection.prototype.getShadowDom = function() {
  return this.shadowDom_;
};

/**
 * Find all nearby compatible connections to this connection.
 * Type checking does not apply, since this function is used for bumping.
 *
 * Headless configurations (the default) do not have neighboring connection,
 * and always return an empty list (the default).
 * {@link Blockly.RenderedConnection} overrides this behavior with a list
 * computed from the rendered positioning.
<<<<<<< HEAD
 * @param {number=} maxLimit The maximum radius to another connection.
=======
 * @param {number} _maxLimit The maximum radius to another connection.
>>>>>>> de39d5f2
 * @return {!Array.<!Blockly.Connection>} List of connections.
 * @private
 */
Blockly.Connection.prototype.neighbours_ = function(_maxLimit) {
  return [];
};

/**
 * This method returns a string describing this Connection in developer terms
 * (English only). Intended to on be used in console logs and errors.
 * @return {string} The description.
 */
Blockly.Connection.prototype.toString = function() {
  var msg;
  var block = this.sourceBlock_;
  if (!block) {
    return 'Orphan Connection';
  } else if (block.outputConnection == this) {
    msg = 'Output Connection of ';
  } else if (block.previousConnection == this) {
    msg = 'Previous Connection of ';
  } else if (block.nextConnection == this) {
    msg = 'Next Connection of ';
  } else {
    var parentInput = null;
    for (var i = 0, input; input = block.inputList[i]; i++) {
      if (input.connection == this) {
        parentInput = input;
        break;
      }
    }
    if (parentInput) {
      msg = 'Input "' + parentInput.name + '" connection on ';
    } else {
      console.warn('Connection not actually connected to sourceBlock_');
      return 'Orphan Connection';
    }
  }
  return msg + block.toDevString();
};<|MERGE_RESOLUTION|>--- conflicted
+++ resolved
@@ -364,13 +364,9 @@
       msg += this + ' expected ' + this.check_ + ', found ' + target.check_;
       throw Error(msg);
     case Blockly.Connection.REASON_SHADOW_PARENT:
-<<<<<<< HEAD
-      throw 'Connecting non-shadow to shadow block.';
+      throw Error('Connecting non-shadow to shadow block.');
     case Blockly.Connection.REASON_CUSTOM_PROCEDURE:
-      throw 'Trying to replace a shadow on a custom procedure definition.';
-=======
-      throw Error('Connecting non-shadow to shadow block.');
->>>>>>> de39d5f2
+      throw Error('Trying to replace a shadow on a custom procedure definition.');
     default:
       throw Error('Unknown connection failure: this should never happen!');
   }
@@ -382,7 +378,6 @@
  * connection.
  * @param {!Blockly.Connection} candidate A nearby connection to check, which
  *     must be a previous connection.
-<<<<<<< HEAD
  * @return {boolean} True if the connection is allowed, false otherwise.
  */
 Blockly.Connection.prototype.canConnectToPrevious_ = function(candidate) {
@@ -397,6 +392,7 @@
     return false;
   }
 
+  // pxt-blockly: Scratch-specific behaviour for connections
   var firstStatementConnection =
       this.sourceBlock_.getFirstStatementConnection();
   // Is it a C-shaped (e.g. repeat) or E-shaped (e.g. if-else) block?
@@ -404,9 +400,9 @@
   var isFirstStatementConnection = this == firstStatementConnection;
   var isNextConnection = this == this.sourceBlock_.nextConnection;
 
-  // Scratch-specific behaviour: can connect to the first statement input of a
-  // C-shaped or E-shaped block, or to the next connection of any statement
-  // block, but not to the second statement input of an E-shaped block.
+  // Can connect to the first statement input of a C-shaped or E-shaped 
+  // block, or to the next connection of any statement block, but not to 
+  // the second statement input of an E-shaped block.
   if (isComplexStatement && !isFirstStatementConnection && !isNextConnection) {
     return false;
   }
@@ -419,23 +415,19 @@
     return true;
   }
 
-  if (isNextConnection ||
-      (isFirstStatementConnection && !sourceHasPreviousConn)) {
-    // If the candidate is the first connection in a stack, we can connect.
-    if (!candidate.targetConnection) {
-      return true;
-    }
-
-    var targetBlock = candidate.targetBlock();
-    // If it is connected a real block, game over.
-    if (!targetBlock.isInsertionMarker()) {
-      return false;
-    }
-    // If it's connected to an insertion marker but that insertion marker
-    // is the first block in a stack, it's still fine.  If that insertion
-    // marker is in the middle of a stack, it won't work.
-    return !targetBlock.getPreviousBlock();
-  }
+  if (!candidate.targetConnection) {
+    return true;
+  }
+
+  var targetBlock = candidate.targetBlock();
+  // If it is connected to a real block, game over.
+  if (!targetBlock.isInsertionMarker()) {
+    return false;
+  }
+  // If it's connected to an insertion marker but that insertion marker
+  // is the first block in a stack, it's still fine.  If that insertion
+  // marker is in the middle of a stack, it won't work.
+  return !targetBlock.getPreviousBlock();
 };
 
 /**
@@ -443,19 +435,14 @@
  * This is used by the connection database when searching for the closest
  * connection.
  * @param {!Blockly.Connection} candidate A nearby connection to check.
-=======
->>>>>>> de39d5f2
  * @return {boolean} True if the connection is allowed, false otherwise.
  * @private
  */
-<<<<<<< HEAD
 Blockly.Connection.prototype.isConnectionAllowed = function(candidate) {
-
   // Don't consider insertion markers.
   if (candidate.sourceBlock_.isInsertionMarker()) {
     return false;
   }
-
   // Type checking.
   var canConnect = this.canConnectWithReason_(candidate);
   if (canConnect != Blockly.Connection.CAN_CONNECT) {
@@ -469,121 +456,8 @@
       return this.canConnectToPrevious_(candidate);
     case Blockly.OUTPUT_VALUE: {
       // Can't drag an input to an output--you have to move the inferior block.
+      // TODO shakao check if new blockly logic required
       return false;
-    }
-    case Blockly.INPUT_VALUE: {
-      // Offering to connect the left (male) of a value block to an already
-      // connected value pair is ok, we'll splice it in.
-      // However, don't offer to splice into an unmovable block.
-      if (candidate.targetConnection &&
-          !candidate.targetBlock().isMovable() &&
-          !candidate.targetBlock().isShadow()) {
-        return false;
-      }
-
-      // pxt-blockly: don't allow connecting a block to an argument reporter
-      // shadow.
-      if (candidate.targetConnection) {
-        var targetBlock = candidate.targetBlock();
-        if (targetBlock.isShadow() && Blockly.Functions.isFunctionArgumentReporter(targetBlock)) {
-          return false;
-        }
-      }
-
-      // pxt-blockly: don't allow putting argument reporters outside their
-      // respective function or event handler.
-      if (Blockly.Functions.isFunctionArgumentReporter(this.sourceBlock_)) {
-        // Ensure the root block of this stack has an argument reporter
-        // matching the name and the type of this reporter.
-        var rootBlock = candidate.sourceBlock_.getRootBlock();
-        if (!Blockly.pxtBlocklyUtils.hasMatchingArgumentReporter(rootBlock, this.sourceBlock_)) {
-          return false;
-        }
-      }
-      break;
-    }
-    case Blockly.NEXT_STATEMENT: {
-      // Scratch-specific behaviour:
-      // If this is a c-block, we can't connect this block's
-      // previous connection unless we're connecting to the end of the last
-      // block on a stack or there's already a block connected inside the c.
-      if (firstStatementConnection &&
-          this == this.sourceBlock_.previousConnection &&
-          candidate.isConnectedToNonInsertionMarker() &&
-          !firstStatementConnection.targetConnection) {
-        return false;
-      }
-      // Don't let a block with no next connection bump other blocks out of the
-      // stack.  But covering up a shadow block or stack of shadow blocks is
-      // fine.  Similarly, replacing a terminal statement with another terminal
-      // statement is allowed.
-      if (candidate.isConnectedToNonInsertionMarker() &&
-          !this.sourceBlock_.nextConnection &&
-          !candidate.targetBlock().isShadow() &&
-          candidate.targetBlock().nextConnection) {
-        return false;
-      }
-      break;
-    }
-    default:
-      throw 'Unknown connection type in isConnectionAllowed';
-=======
-Blockly.Connection.prototype.canConnectToPrevious_ = function(candidate) {
-  if (this.targetConnection) {
-    // This connection is already occupied.
-    // A next connection will never disconnect itself mid-drag.
-    return false;
-  }
-
-  // Don't let blocks try to connect to themselves or ones they nest.
-  if (Blockly.draggingConnections_.indexOf(candidate) != -1) {
-    return false;
-  }
-
-  if (!candidate.targetConnection) {
-    return true;
-  }
-
-  var targetBlock = candidate.targetBlock();
-  // If it is connected to a real block, game over.
-  if (!targetBlock.isInsertionMarker()) {
-    return false;
-  }
-  // If it's connected to an insertion marker but that insertion marker
-  // is the first block in a stack, it's still fine.  If that insertion
-  // marker is in the middle of a stack, it won't work.
-  return !targetBlock.getPreviousBlock();
-};
-
-/**
- * Check if the two connections can be dragged to connect to each other.
- * @param {!Blockly.Connection} candidate A nearby connection to check.
- * @return {boolean} True if the connection is allowed, false otherwise.
- */
-Blockly.Connection.prototype.isConnectionAllowed = function(candidate) {
-  // Don't consider insertion markers.
-  if (candidate.sourceBlock_.isInsertionMarker()) {
-    return false;
-  }
-  // Type checking.
-  var canConnect = this.canConnectWithReason_(candidate);
-  if (canConnect != Blockly.Connection.CAN_CONNECT) {
-    return false;
->>>>>>> de39d5f2
-  }
-
-  switch (candidate.type) {
-    case Blockly.PREVIOUS_STATEMENT:
-      return this.canConnectToPrevious_(candidate);
-    case Blockly.OUTPUT_VALUE: {
-      // Don't offer to connect an already connected left (male) value plug to
-      // an available right (female) value plug.
-      if ((candidate.isConnected() &&
-          !candidate.targetBlock().isInsertionMarker()) ||
-          this.isConnected()) {
-        return false;
-      }
-      break;
     }
     case Blockly.INPUT_VALUE: {
       // Offering to connect the left (male) of a value block to an already
@@ -594,9 +468,39 @@
           !candidate.targetBlock().isShadow()) {
         return false;
       }
+
+      // pxt-blockly: don't allow connecting a block to an argument reporter
+      // shadow.
+      if (candidate.targetConnection) {
+        var targetBlock = candidate.targetBlock();
+        if (targetBlock.isShadow() && Blockly.Functions.isFunctionArgumentReporter(targetBlock)) {
+          return false;
+        }
+      }
+
+      // pxt-blockly: don't allow putting argument reporters outside their
+      // respective function or event handler.
+      if (Blockly.Functions.isFunctionArgumentReporter(this.sourceBlock_)) {
+        // Ensure the root block of this stack has an argument reporter
+        // matching the name and the type of this reporter.
+        var rootBlock = candidate.getSourceBlock().getRootBlock();
+        if (!Blockly.pxtBlocklyUtils.hasMatchingArgumentReporter(rootBlock, this.sourceBlock_)) {
+          return false;
+        }
+      }
       break;
     }
     case Blockly.NEXT_STATEMENT: {
+      // Scratch-specific behaviour:
+      // If this is a c-block, we can't connect this block's
+      // previous connection unless we're connecting to the end of the last
+      // block on a stack or there's already a block connected inside the c.
+      if (firstStatementConnection &&
+          this == this.sourceBlock_.previousConnection &&
+          candidate.isConnected() &&
+          !firstStatementConnection.targetConnection) {
+        return false;
+      }
       // Don't let a block with no next connection bump other blocks out of the
       // stack.  But covering up a shadow block or stack of shadow blocks is
       // fine.  Similarly, replacing a terminal statement with another terminal
@@ -856,7 +760,16 @@
 };
 
 /**
-<<<<<<< HEAD
+ * Get a connection's compatibility.
+ * @return {Array} List of compatible value types.
+ *     Null if all types are compatible.
+ * @public
+ */
+Blockly.Connection.prototype.getCheck = function() {
+  return this.check_;
+};
+
+/**
  * Returns a shape enum for this connection.
  * Used in scratch-blocks to draw unoccupied inputs.
  * @return {number} Enum representing shape.
@@ -873,15 +786,6 @@
     return Blockly.OUTPUT_SHAPE_ROUND;
   }
   return Blockly.OUTPUT_SHAPE_ROUND;
-=======
- * Get a connection's compatibility.
- * @return {Array} List of compatible value types.
- *     Null if all types are compatible.
- * @public
- */
-Blockly.Connection.prototype.getCheck = function() {
-  return this.check_;
->>>>>>> de39d5f2
 };
 
 /**
@@ -908,11 +812,7 @@
  * and always return an empty list (the default).
  * {@link Blockly.RenderedConnection} overrides this behavior with a list
  * computed from the rendered positioning.
-<<<<<<< HEAD
- * @param {number=} maxLimit The maximum radius to another connection.
-=======
  * @param {number} _maxLimit The maximum radius to another connection.
->>>>>>> de39d5f2
  * @return {!Array.<!Blockly.Connection>} List of connections.
  * @private
  */
