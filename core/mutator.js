/**
 * @license
 * Visual Blocks Editor
 *
 * Copyright 2012 Google Inc.
 * https://developers.google.com/blockly/
 *
 * Licensed under the Apache License, Version 2.0 (the "License");
 * you may not use this file except in compliance with the License.
 * You may obtain a copy of the License at
 *
 *   http://www.apache.org/licenses/LICENSE-2.0
 *
 * Unless required by applicable law or agreed to in writing, software
 * distributed under the License is distributed on an "AS IS" BASIS,
 * WITHOUT WARRANTIES OR CONDITIONS OF ANY KIND, either express or implied.
 * See the License for the specific language governing permissions and
 * limitations under the License.
 */

/**
 * @fileoverview Object representing a mutator dialog.  A mutator allows the
 * user to change the shape of a block using a nested blocks editor.
 * @author fraser@google.com (Neil Fraser)
 */
'use strict';

goog.provide('Blockly.Mutator');

goog.require('Blockly.Bubble');
goog.require('Blockly.Events.BlockChange');
goog.require('Blockly.Events.Ui');
goog.require('Blockly.Icon');
goog.require('Blockly.WorkspaceSvg');
goog.require('goog.dom');


/**
 * Class for a mutator dialog.
 * @param {!Array.<string>} quarkNames List of names of sub-blocks for flyout.
 * @extends {Blockly.Icon}
 * @constructor
 */
Blockly.Mutator = function(quarkNames) {
  Blockly.Mutator.superClass_.constructor.call(this, null);
  this.quarkNames_ = quarkNames;
};
goog.inherits(Blockly.Mutator, Blockly.Icon);

/**
 * Width of workspace.
 * @private
 */
Blockly.Mutator.prototype.workspaceWidth_ = 0;

/**
 * Height of workspace.
 * @private
 */
Blockly.Mutator.prototype.workspaceHeight_ = 0;

/**
 * Draw the mutator icon.
 * @param {!Element} group The icon group.
 * @private
 */
Blockly.Mutator.prototype.drawIcon_ = function(group) {
  // Square with rounded corners.
  Blockly.utils.createSvgElement('rect',
<<<<<<< HEAD
      {'class': 'blocklyIconShape',
       'rx': '10', 'ry': '10',
       'height': '16', 'width': '16'},
       group);
  // Gear teeth.
  Blockly.utils.createSvgElement('path',
      {'class': 'blocklyIconSymbol',
       'd': 'm4.203,7.296 0,1.368 -0.92,0.677 -0.11,0.41 0.9,1.559 ' +
       '0.41,0.11 1.043,-0.457 1.187,0.683 0.127,1.134 0.3,0.3 ' +
       '1.8,0 0.3,-0.299 0.127,-1.138 1.185,-0.682 1.046,0.458 0.409,-0.11 ' +
       '0.9,-1.559 -0.11,-0.41 -0.92,-0.677 0,-1.366 0.92,-0.677 0.11,-0.41 ' +
       '-0.9,-1.559 -0.409,-0.109 -1.046,0.458 -1.185,-0.682 -0.127,-1.138 ' +
       '-0.3,-0.299 -1.8,0 -0.3,0.3 -0.126,1.135 -1.187,0.682 -1.043,-0.457 ' +
       '-0.41,0.11 -0.899,1.559 0.108,0.409z'},
       group);
=======
      {
        'class': 'blocklyIconShape',
        'rx': '4',
        'ry': '4',
        'height': '16',
        'width': '16'
      },
      group);
  // Gear teeth.
  Blockly.utils.createSvgElement('path',
      {
        'class': 'blocklyIconSymbol',
        'd': 'm4.203,7.296 0,1.368 -0.92,0.677 -0.11,0.41 0.9,1.559 0.41,' +
             '0.11 1.043,-0.457 1.187,0.683 0.127,1.134 0.3,0.3 1.8,0 0.3,' +
             '-0.299 0.127,-1.138 1.185,-0.682 1.046,0.458 0.409,-0.11 0.9,' +
             '-1.559 -0.11,-0.41 -0.92,-0.677 0,-1.366 0.92,-0.677 0.11,' +
             '-0.41 -0.9,-1.559 -0.409,-0.109 -1.046,0.458 -1.185,-0.682 ' +
             '-0.127,-1.138 -0.3,-0.299 -1.8,0 -0.3,0.3 -0.126,1.135 -1.187,' +
             '0.682 -1.043,-0.457 -0.41,0.11 -0.899,1.559 0.108,0.409z'
      },
      group);
>>>>>>> 82fd258a
  // Axle hole.
  Blockly.utils.createSvgElement(
      'circle',
      {
        'class': 'blocklyIconShape',
        'r': '2.7',
        'cx': '8',
        'cy': '8'
      },
      group);
};

/**
 * Clicking on the icon toggles if the mutator bubble is visible.
 * Disable if block is uneditable.
 * @param {!Event} e Mouse click event.
 * @private
 * @override
 */
Blockly.Mutator.prototype.iconClick_ = function(e) {
  if (this.block_.isEditable()) {
    Blockly.Icon.prototype.iconClick_.call(this, e);
  }
};

/**
 * Create the editor for the mutator's bubble.
 * @return {!Element} The top-level node of the editor.
 * @private
 */
Blockly.Mutator.prototype.createEditor_ = function() {
  /* Create the editor.  Here's the markup that will be generated:
  <svg>
    [Workspace]
  </svg>
  */
  this.svgDialog_ = Blockly.utils.createSvgElement('svg',
      {'x': Blockly.Bubble.BORDER_WIDTH, 'y': Blockly.Bubble.BORDER_WIDTH},
      null);
  // Convert the list of names into a list of XML objects for the flyout.
  if (this.quarkNames_.length) {
    var quarkXml = goog.dom.createDom('xml');
    for (var i = 0, quarkName; quarkName = this.quarkNames_[i]; i++) {
      quarkXml.appendChild(goog.dom.createDom('block', {'type': quarkName}));
    }
  } else {
    var quarkXml = null;
  }
  var workspaceOptions = {
    languageTree: quarkXml,
    parentWorkspace: this.block_.workspace,
    pathToMedia: this.block_.workspace.options.pathToMedia,
    RTL: this.block_.RTL,
    toolboxPosition: this.block_.RTL ? Blockly.TOOLBOX_AT_RIGHT :
        Blockly.TOOLBOX_AT_LEFT,
    horizontalLayout: false,
    getMetrics: this.getFlyoutMetrics_.bind(this),
    setMetrics: null
  };
  this.workspace_ = new Blockly.WorkspaceSvg(workspaceOptions, this.block_.workspace.dragSurface);
  this.workspace_.isMutator = true;

  // Mutator flyouts go inside the mutator workspace's <g> rather than in
  // a top level svg. Instead of handling scale themselves, mutators
  // inherit scale from the parent workspace.
  // To fix this, scale needs to be applied at a different level in the dom.
  var flyoutSvg =  this.workspace_.addFlyout_('g');
  var background = this.workspace_.createDom('blocklyMutatorBackground');

  // Insert the flyout after the <rect> but before the block canvas so that
  // the flyout is underneath in z-order.  This makes blocks layering during
  // dragging work properly.
  background.insertBefore(flyoutSvg, this.workspace_.svgBlockCanvas_);
  this.svgDialog_.appendChild(background);

  return this.svgDialog_;
};

/**
 * Add or remove the UI indicating if this icon may be clicked or not.
 */
Blockly.Mutator.prototype.updateEditable = function() {
  if (!this.block_.isInFlyout) {
    if (this.block_.isEditable()) {
      if (this.iconGroup_) {
        Blockly.utils.removeClass(
            /** @type {!Element} */ (this.iconGroup_),
            'blocklyIconGroupReadonly');
      }
    } else {
      // Close any mutator bubble.  Icon is not clickable.
      this.setVisible(false);
      if (this.iconGroup_) {
        Blockly.utils.addClass(
            /** @type {!Element} */ (this.iconGroup_),
            'blocklyIconGroupReadonly');
      }
    }
  }
  // Default behaviour for an icon.
  Blockly.Icon.prototype.updateEditable.call(this);
};

/**
 * Callback function triggered when the bubble has resized.
 * Resize the workspace accordingly.
 * @private
 */
Blockly.Mutator.prototype.resizeBubble_ = function() {
  var doubleBorderWidth = 2 * Blockly.Bubble.BORDER_WIDTH;
  var workspaceSize = this.workspace_.getCanvas().getBBox();
  var width;
  if (this.block_.RTL) {
    width = -workspaceSize.x;
  } else {
    width = workspaceSize.width + workspaceSize.x;
  }
  var height = workspaceSize.height + doubleBorderWidth * 3;
  if (this.workspace_.flyout_) {
    var flyoutMetrics = this.workspace_.flyout_.getMetrics_();
    height = Math.max(height, flyoutMetrics.contentHeight + 20);
  }
  width += doubleBorderWidth * 3;
  // Only resize if the size difference is significant.  Eliminates shuddering.
  if (Math.abs(this.workspaceWidth_ - width) > doubleBorderWidth ||
      Math.abs(this.workspaceHeight_ - height) > doubleBorderWidth) {
    // Record some layout information for getFlyoutMetrics_.
    this.workspaceWidth_ = width;
    this.workspaceHeight_ = height;
    // Resize the bubble.
    this.bubble_.setBubbleSize(
        width + doubleBorderWidth, height + doubleBorderWidth);
    this.svgDialog_.setAttribute('width', this.workspaceWidth_);
    this.svgDialog_.setAttribute('height', this.workspaceHeight_);
  }

  if (this.block_.RTL) {
    // Scroll the workspace to always left-align.
    var translation = 'translate(' + this.workspaceWidth_ + ',0)';
    this.workspace_.getCanvas().setAttribute('transform', translation);
  }
  this.workspace_.resize();
};

/**
 * Show or hide the mutator bubble.
 * @param {boolean} visible True if the bubble should be visible.
 */
Blockly.Mutator.prototype.setVisible = function(visible) {
  if (visible == this.isVisible()) {
    // No change.
    return;
  }
  Blockly.Events.fire(
      new Blockly.Events.Ui(this.block_, 'mutatorOpen', !visible, visible));
  if (visible) {
    // Create the bubble.
    this.bubble_ = new Blockly.Bubble(
        /** @type {!Blockly.WorkspaceSvg} */ (this.block_.workspace),
        this.createEditor_(), this.block_.svgPath_, this.iconXY_, null, null);
    var tree = this.workspace_.options.languageTree;
    if (tree) {
      this.workspace_.flyout_.init(this.workspace_);
      this.workspace_.flyout_.show(tree.childNodes);
    }

    this.rootBlock_ = this.block_.decompose(this.workspace_);
    var blocks = this.rootBlock_.getDescendants();
    for (var i = 0, child; child = blocks[i]; i++) {
      child.render();
    }
    // The root block should not be dragable or deletable.
    this.rootBlock_.setMovable(false);
    this.rootBlock_.setDeletable(false);
    if (this.workspace_.flyout_) {
      var margin = this.workspace_.flyout_.CORNER_RADIUS * 2;
      var x = this.workspace_.flyout_.width_ + margin;
    } else {
      var margin = 16;
      var x = margin;
    }
    if (this.block_.RTL) {
      x = -x;
    }
    this.rootBlock_.moveBy(x, margin);
    // Save the initial connections, then listen for further changes.
    if (this.block_.saveConnections) {
      var thisMutator = this;
      this.block_.saveConnections(this.rootBlock_);
      this.sourceListener_ = function() {
        thisMutator.block_.saveConnections(thisMutator.rootBlock_);
      };
      this.block_.workspace.addChangeListener(this.sourceListener_);
    }
    this.resizeBubble_();
    // When the mutator's workspace changes, update the source block.
    this.workspace_.addChangeListener(this.workspaceChanged_.bind(this));
    this.updateColour();
  } else {
    // Dispose of the bubble.
    this.svgDialog_ = null;
    this.workspace_.dispose();
    this.workspace_ = null;
    this.rootBlock_ = null;
    this.bubble_.dispose();
    this.bubble_ = null;
    this.workspaceWidth_ = 0;
    this.workspaceHeight_ = 0;
    if (this.sourceListener_) {
      this.block_.workspace.removeChangeListener(this.sourceListener_);
      this.sourceListener_ = null;
    }
  }
};

/**
 * Update the source block when the mutator's blocks are changed.
 * Bump down any block that's too high.
 * Fired whenever a change is made to the mutator's workspace.
 * @private
 */
Blockly.Mutator.prototype.workspaceChanged_ = function() {
  if (!this.workspace_.isDragging()) {
    var blocks = this.workspace_.getTopBlocks(false);
    var MARGIN = 20;
    for (var b = 0, block; block = blocks[b]; b++) {
      var blockXY = block.getRelativeToSurfaceXY();
      var blockHW = block.getHeightWidth();
      if (blockXY.y + blockHW.height < MARGIN) {
        // Bump any block that's above the top back inside.
        block.moveBy(0, MARGIN - blockHW.height - blockXY.y);
      }
    }
  }

  // When the mutator's workspace changes, update the source block.
  if (this.rootBlock_.workspace == this.workspace_) {
    Blockly.Events.setGroup(true);
    var block = this.block_;
    var oldMutationDom = block.mutationToDom();
    var oldMutation = oldMutationDom && Blockly.Xml.domToText(oldMutationDom);
    // Switch off rendering while the source block is rebuilt.
    var savedRendered = block.rendered;
    block.rendered = false;
    // Allow the source block to rebuild itself.
    block.compose(this.rootBlock_);
    // Restore rendering and show the changes.
    block.rendered = savedRendered;
    // Mutation may have added some elements that need initializing.
    block.initSvg();
    var newMutationDom = block.mutationToDom();
    var newMutation = newMutationDom && Blockly.Xml.domToText(newMutationDom);
    if (oldMutation != newMutation) {
      Blockly.Events.fire(new Blockly.Events.BlockChange(
          block, 'mutation', null, oldMutation, newMutation));
      // Ensure that any bump is part of this mutation's event group.
      var group = Blockly.Events.getGroup();
      setTimeout(function() {
        Blockly.Events.setGroup(group);
        block.bumpNeighbours_();
        Blockly.Events.setGroup(false);
      }, Blockly.BUMP_DELAY);
    }
    if (block.rendered) {
      block.render();
    }
    // Don't update the bubble until the drag has ended, to avoid moving blocks
    // under the cursor.
    if (!this.workspace_.isDragging()) {
      this.resizeBubble_();
    }
    Blockly.Events.setGroup(false);
  }
};

/**
 * Return an object with all the metrics required to size scrollbars for the
 * mutator flyout.  The following properties are computed:
 * .viewHeight: Height of the visible rectangle,
 * .viewWidth: Width of the visible rectangle,
 * .absoluteTop: Top-edge of view.
 * .absoluteLeft: Left-edge of view.
 * @return {!Object} Contains size and position metrics of mutator dialog's
 *     workspace.
 * @private
 */
Blockly.Mutator.prototype.getFlyoutMetrics_ = function() {
  return {
    viewHeight: this.workspaceHeight_,
    viewWidth: this.workspaceWidth_,
    absoluteTop: 0,
    absoluteLeft: 0
  };
};

/**
 * Dispose of this mutator.
 */
Blockly.Mutator.prototype.dispose = function() {
  this.block_.mutator = null;
  Blockly.Icon.prototype.dispose.call(this);
};

/**
 * Reconnect an block to a mutated input.
 * @param {Blockly.Connection} connectionChild Connection on child block.
 * @param {!Blockly.Block} block Parent block.
 * @param {string} inputName Name of input on parent block.
 * @return {boolean} True iff a reconnection was made, false otherwise.
 */
Blockly.Mutator.reconnect = function(connectionChild, block, inputName) {
  if (!connectionChild || !connectionChild.getSourceBlock().workspace) {
    return false;  // No connection or block has been deleted.
  }
  var connectionParent = block.getInput(inputName).connection;
  var currentParent = connectionChild.targetBlock();
  if ((!currentParent || currentParent == block) &&
      connectionParent.targetConnection != connectionChild) {
    if (connectionParent.isConnected()) {
      // There's already something connected here.  Get rid of it.
      connectionParent.disconnect();
    }
    connectionParent.connect(connectionChild);
    return true;
  }
  return false;
};

/**
 * Get the parent workspace of a workspace that is inside a mutator, taking into
 * account whether it is a flyout.
 * @param {?Blockly.Workspace} workspace The workspace that is inside a mutator.
 * @return {?Blockly.Workspace} The mutator's parent workspace or null.
 * @package
 */
Blockly.Mutator.findParentWs = function(workspace) {
  var outerWs = null;
  if (workspace && workspace.options) {
    var parent = workspace.options.parentWorkspace;
    // If we were in a flyout in a mutator, need to go up two levels to find
    // the actual parent.
    if (workspace.isFlyout) {
      if (parent && parent.options) {
        outerWs = parent.options.parentWorkspace;
      }
    } else if (parent) {
      outerWs = parent;
    }
  }
  return outerWs;
};

// Export symbols that would otherwise be renamed by Closure compiler.
if (!goog.global['Blockly']) {
  goog.global['Blockly'] = {};
}
if (!goog.global['Blockly']['Mutator']) {
  goog.global['Blockly']['Mutator'] = {};
}
goog.global['Blockly']['Mutator']['reconnect'] = Blockly.Mutator.reconnect;<|MERGE_RESOLUTION|>--- conflicted
+++ resolved
@@ -67,27 +67,10 @@
 Blockly.Mutator.prototype.drawIcon_ = function(group) {
   // Square with rounded corners.
   Blockly.utils.createSvgElement('rect',
-<<<<<<< HEAD
-      {'class': 'blocklyIconShape',
-       'rx': '10', 'ry': '10',
-       'height': '16', 'width': '16'},
-       group);
-  // Gear teeth.
-  Blockly.utils.createSvgElement('path',
-      {'class': 'blocklyIconSymbol',
-       'd': 'm4.203,7.296 0,1.368 -0.92,0.677 -0.11,0.41 0.9,1.559 ' +
-       '0.41,0.11 1.043,-0.457 1.187,0.683 0.127,1.134 0.3,0.3 ' +
-       '1.8,0 0.3,-0.299 0.127,-1.138 1.185,-0.682 1.046,0.458 0.409,-0.11 ' +
-       '0.9,-1.559 -0.11,-0.41 -0.92,-0.677 0,-1.366 0.92,-0.677 0.11,-0.41 ' +
-       '-0.9,-1.559 -0.409,-0.109 -1.046,0.458 -1.185,-0.682 -0.127,-1.138 ' +
-       '-0.3,-0.299 -1.8,0 -0.3,0.3 -0.126,1.135 -1.187,0.682 -1.043,-0.457 ' +
-       '-0.41,0.11 -0.899,1.559 0.108,0.409z'},
-       group);
-=======
       {
         'class': 'blocklyIconShape',
-        'rx': '4',
-        'ry': '4',
+        'rx': '10', // pxtblockly
+        'ry': '10', // pxtblockly
         'height': '16',
         'width': '16'
       },
@@ -105,7 +88,6 @@
              '0.682 -1.043,-0.457 -0.41,0.11 -0.899,1.559 0.108,0.409z'
       },
       group);
->>>>>>> 82fd258a
   // Axle hole.
   Blockly.utils.createSvgElement(
       'circle',
