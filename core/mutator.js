/**
 * @license
 * Copyright 2012 Google LLC
 * SPDX-License-Identifier: Apache-2.0
 */

/**
 * @fileoverview Object representing a mutator dialog.  A mutator allows the
 * user to change the shape of a block using a nested blocks editor.
 * @author fraser@google.com (Neil Fraser)
 */
'use strict';

goog.provide('Blockly.Mutator');

goog.require('Blockly.Bubble');
goog.require('Blockly.Events');
/** @suppress {extraRequire} */
goog.require('Blockly.Events.BlockChange');
/** @suppress {extraRequire} */
goog.require('Blockly.Events.BubbleOpen');
goog.require('Blockly.Icon');
goog.require('Blockly.Options');
goog.require('Blockly.utils');
goog.require('Blockly.utils.dom');
goog.require('Blockly.utils.object');
goog.require('Blockly.utils.Svg');
goog.require('Blockly.utils.toolbox');
goog.require('Blockly.utils.xml');
goog.require('Blockly.WorkspaceSvg');
goog.require('Blockly.Xml');

goog.requireType('Blockly.Block');
goog.requireType('Blockly.BlockSvg');
goog.requireType('Blockly.Connection');
goog.requireType('Blockly.Events.Abstract');
goog.requireType('Blockly.utils.Coordinate');
goog.requireType('Blockly.Workspace');


/**
 * Class for a mutator dialog.
 * @param {!Array<string>} quarkNames List of names of sub-blocks for flyout.
 * @extends {Blockly.Icon}
 * @constructor
 */
Blockly.Mutator = function(quarkNames) {
  Blockly.Mutator.superClass_.constructor.call(this, null);
  this.quarkNames_ = quarkNames;
};
Blockly.utils.object.inherits(Blockly.Mutator, Blockly.Icon);

/**
 * Workspace in the mutator's bubble.
 * @type {?Blockly.WorkspaceSvg}
 * @private
 */
Blockly.Mutator.prototype.workspace_ = null;

/**
 * Width of workspace.
 * @private
 */
Blockly.Mutator.prototype.workspaceWidth_ = 0;

/**
 * Height of workspace.
 * @private
 */
Blockly.Mutator.prototype.workspaceHeight_ = 0;

/**
 * Set the block this mutator is associated with.
 * @param {!Blockly.BlockSvg} block The block associated with this mutator.
 * @package
 */
Blockly.Mutator.prototype.setBlock = function(block) {
  this.block_ = block;
};

/**
 * Returns the workspace inside this mutator icon's bubble.
 * @return {?Blockly.WorkspaceSvg} The workspace inside this mutator icon's
 *     bubble or null if the mutator isn't open.
 * @package
 */
Blockly.Mutator.prototype.getWorkspace = function() {
  return this.workspace_;
};

/**
 * Draw the mutator icon.
 * @param {!Element} group The icon group.
 * @protected
 */
Blockly.Mutator.prototype.drawIcon_ = function(group) {
  // Square with rounded corners.
  Blockly.utils.dom.createSvgElement(
      Blockly.utils.Svg.RECT,
      {
        'class': 'blocklyIconShape',
        'rx': '10', // pxtblockly
        'ry': '10', // pxtblockly
        'height': '16',
        'width': '16'
      },
      group);
  // Gear teeth.
  Blockly.utils.dom.createSvgElement(
      Blockly.utils.Svg.PATH,
      {
        'class': 'blocklyIconSymbol',
        'd': 'm4.203,7.296 0,1.368 -0.92,0.677 -0.11,0.41 0.9,1.559 0.41,' +
             '0.11 1.043,-0.457 1.187,0.683 0.127,1.134 0.3,0.3 1.8,0 0.3,' +
             '-0.299 0.127,-1.138 1.185,-0.682 1.046,0.458 0.409,-0.11 0.9,' +
             '-1.559 -0.11,-0.41 -0.92,-0.677 0,-1.366 0.92,-0.677 0.11,' +
             '-0.41 -0.9,-1.559 -0.409,-0.109 -1.046,0.458 -1.185,-0.682 ' +
             '-0.127,-1.138 -0.3,-0.299 -1.8,0 -0.3,0.3 -0.126,1.135 -1.187,' +
             '0.682 -1.043,-0.457 -0.41,0.11 -0.899,1.559 0.108,0.409z'
      },
      group);
  // Axle hole.
  Blockly.utils.dom.createSvgElement(
      Blockly.utils.Svg.CIRCLE,
      {
        'class': 'blocklyIconShape',
        'r': '2.7',
        'cx': '8',
        'cy': '8'
      },
      group);
};

/**
 * Clicking on the icon toggles if the mutator bubble is visible.
 * Disable if block is uneditable.
 * @param {!Event} e Mouse click event.
 * @protected
 * @override
 */
Blockly.Mutator.prototype.iconClick_ = function(e) {
  if (this.block_.isEditable()) {
    Blockly.Icon.prototype.iconClick_.call(this, e);
  }
};

/**
 * Create the editor for the mutator's bubble.
 * @return {!SVGElement} The top-level node of the editor.
 * @private
 */
Blockly.Mutator.prototype.createEditor_ = function() {
  /* Create the editor.  Here's the markup that will be generated:
  <svg>
    [Workspace]
  </svg>
  */
  this.svgDialog_ = Blockly.utils.dom.createSvgElement(
      Blockly.utils.Svg.SVG,
      {'x': Blockly.Bubble.BORDER_WIDTH, 'y': Blockly.Bubble.BORDER_WIDTH},
      null);
  // Convert the list of names into a list of XML objects for the flyout.
  if (this.quarkNames_.length) {
    var quarkXml = Blockly.utils.xml.createElement('xml');
    for (var i = 0, quarkName; (quarkName = this.quarkNames_[i]); i++) {
      var element = Blockly.utils.xml.createElement('block');
      element.setAttribute('type', quarkName);
      quarkXml.appendChild(element);
    }
  } else {
    var quarkXml = null;
  }
<<<<<<< HEAD
  var workspaceOptions = /** @type {!Blockly.Options} */ ({
    // If you want to enable disabling, also remove the
    // event filter from workspaceChanged_ .
    disable: false,
    languageTree: quarkXml,
    parentWorkspace: this.block_.workspace,
    pathToMedia: this.block_.workspace.options.pathToMedia,
    RTL: this.block_.RTL,
    toolboxPosition: this.block_.RTL ? Blockly.TOOLBOX_AT_RIGHT :
        Blockly.TOOLBOX_AT_LEFT,
    horizontalLayout: false,
    getMetrics: this.getFlyoutMetrics_.bind(this),
    setMetrics: null,
    renderer: this.block_.workspace.options.renderer
  });
  // TODO shakao check if drag surface necessary
  this.workspace_ = new Blockly.WorkspaceSvg(workspaceOptions, this.block_.workspace.dragSurface);
=======
  var workspaceOptions = new Blockly.Options(
      /** @type {!Blockly.BlocklyOptions} */
      ({
        // If you want to enable disabling, also remove the
        // event filter from workspaceChanged_ .
        'disable': false,
        'parentWorkspace': this.block_.workspace,
        'media': this.block_.workspace.options.pathToMedia,
        'rtl': this.block_.RTL,
        'horizontalLayout': false,
        'renderer': this.block_.workspace.options.renderer,
        'rendererOverrides': this.block_.workspace.options.rendererOverrides
      }));
  workspaceOptions.toolboxPosition = this.block_.RTL ?
      Blockly.utils.toolbox.Position.RIGHT :
      Blockly.utils.toolbox.Position.LEFT;
  var hasFlyout = !!quarkXml;
  if (hasFlyout) {
    workspaceOptions.languageTree =
        Blockly.utils.toolbox.convertToolboxDefToJson(quarkXml);
  }
  this.workspace_ = new Blockly.WorkspaceSvg(workspaceOptions);
>>>>>>> a9f9086e
  this.workspace_.isMutator = true;
  this.workspace_.addChangeListener(Blockly.Events.disableOrphans);

  // Mutator flyouts go inside the mutator workspace's <g> rather than in
  // a top level SVG. Instead of handling scale themselves, mutators
  // inherit scale from the parent workspace.
  // To fix this, scale needs to be applied at a different level in the DOM.
  var flyoutSvg = hasFlyout ?
      this.workspace_.addFlyout(Blockly.utils.Svg.G) : null;
  var background = this.workspace_.createDom('blocklyMutatorBackground');

  if (flyoutSvg) {
    // Insert the flyout after the <rect> but before the block canvas so that
    // the flyout is underneath in z-order.  This makes blocks layering during
    // dragging work properly.
    background.insertBefore(flyoutSvg, this.workspace_.svgBlockCanvas_);
  }
  this.svgDialog_.appendChild(background);

  return this.svgDialog_;
};

/**
 * Add or remove the UI indicating if this icon may be clicked or not.
 */
Blockly.Mutator.prototype.updateEditable = function() {
  Blockly.Mutator.superClass_.updateEditable.call(this);
  if (!this.block_.isInFlyout) {
    if (this.block_.isEditable()) {
      if (this.iconGroup_) {
        Blockly.utils.dom.removeClass(
            /** @type {!Element} */ (this.iconGroup_),
            'blocklyIconGroupReadonly');
      }
    } else {
      // Close any mutator bubble.  Icon is not clickable.
      this.setVisible(false);
      if (this.iconGroup_) {
        Blockly.utils.dom.addClass(
            /** @type {!Element} */ (this.iconGroup_),
            'blocklyIconGroupReadonly');
      }
    }
  }
};

/**
 * Resize the bubble to match the size of the workspace.
 * @private
 */
Blockly.Mutator.prototype.resizeBubble_ = function() {
  var doubleBorderWidth = 2 * Blockly.Bubble.BORDER_WIDTH;
  var workspaceSize = this.workspace_.getCanvas().getBBox();
  var width = workspaceSize.width + workspaceSize.x;
  var height = workspaceSize.height + doubleBorderWidth * 3;
  var flyout = this.workspace_.getFlyout();
  if (flyout) {
    var flyoutScrollMetrics = flyout.getWorkspace().getMetricsManager()
        .getScrollMetrics();
    height = Math.max(height, flyoutScrollMetrics.height + 20);
    width += flyout.getWidth();
  }
  if (this.block_.RTL) {
    width = -workspaceSize.x;
  }
  width += doubleBorderWidth * 3;
  // Only resize if the size difference is significant.  Eliminates shuddering.
  if (Math.abs(this.workspaceWidth_ - width) > doubleBorderWidth ||
      Math.abs(this.workspaceHeight_ - height) > doubleBorderWidth) {
    // Record some layout information for workspace metrics.
    this.workspaceWidth_ = width;
    this.workspaceHeight_ = height;
    // Resize the bubble.
    this.bubble_.setBubbleSize(
        width + doubleBorderWidth, height + doubleBorderWidth);
    this.svgDialog_.setAttribute('width', this.workspaceWidth_);
    this.svgDialog_.setAttribute('height', this.workspaceHeight_);
    this.workspace_.setCachedParentSvgSize(
        this.workspaceWidth_, this.workspaceHeight_);
  }

  if (this.block_.RTL) {
    // Scroll the workspace to always left-align.
    var translation = 'translate(' + this.workspaceWidth_ + ',0)';
    this.workspace_.getCanvas().setAttribute('transform', translation);
  }
  this.workspace_.resize();
};

/**
 * A method handler for when the bubble is moved.
 * @private
 */
Blockly.Mutator.prototype.onBubbleMove_ = function() {
  if (this.workspace_) {
    this.workspace_.recordDragTargets();
  }
};

/**
 * Show or hide the mutator bubble.
 * @param {boolean} visible True if the bubble should be visible.
 */
Blockly.Mutator.prototype.setVisible = function(visible) {
  if (visible == this.isVisible()) {
    // No change.
    return;
  }
  Blockly.Events.fire(new (Blockly.Events.get(Blockly.Events.BUBBLE_OPEN))(
      this.block_, visible, 'mutator'));
  if (visible) {
    // Create the bubble.
    this.bubble_ = new Blockly.Bubble(
        /** @type {!Blockly.WorkspaceSvg} */ (this.block_.workspace),
        this.createEditor_(), this.block_.pathObject.svgPath,
        /** @type {!Blockly.utils.Coordinate} */ (this.iconXY_), null, null);
    // Expose this mutator's block's ID on its top-level SVG group.
    this.bubble_.setSvgId(this.block_.id);
    this.bubble_.registerMoveEvent(this.onBubbleMove_.bind(this));
    var tree = this.workspace_.options.languageTree;
    var flyout = this.workspace_.getFlyout();
    if (tree) {
      flyout.init(this.workspace_);
      flyout.show(tree);
    }

    this.rootBlock_ = this.block_.decompose(this.workspace_);
    var blocks = this.rootBlock_.getDescendants(false);
    for (var i = 0, child; (child = blocks[i]); i++) {
      child.render();
    }
    // The root block should not be draggable or deletable.
    this.rootBlock_.setMovable(false);
    this.rootBlock_.setDeletable(false);
    if (flyout) {
      var margin = flyout.CORNER_RADIUS * 2;
      var x = this.rootBlock_.RTL ? flyout.getWidth() + margin : margin;
    } else {
      var margin = 16;
      var x = margin;
    }
    if (this.block_.RTL) {
      x = -x;
    }
    this.rootBlock_.moveBy(x, margin);
    // Save the initial connections, then listen for further changes.
    if (this.block_.saveConnections) {
      var thisMutator = this;
      var mutatorBlock =
        /** @type {{saveConnections: function(!Blockly.Block)}} */ (
          this.block_);
      mutatorBlock.saveConnections(this.rootBlock_);
      this.sourceListener_ = function() {
        mutatorBlock.saveConnections(thisMutator.rootBlock_);
      };
      this.block_.workspace.addChangeListener(this.sourceListener_);
    }
    this.resizeBubble_();
    // When the mutator's workspace changes, update the source block.
    this.workspace_.addChangeListener(this.workspaceChanged_.bind(this));
    this.applyColour();
  } else {
    // Dispose of the bubble.
    this.svgDialog_ = null;
    this.workspace_.dispose();
    this.workspace_ = null;
    this.rootBlock_ = null;
    this.bubble_.dispose();
    this.bubble_ = null;
    this.workspaceWidth_ = 0;
    this.workspaceHeight_ = 0;
    if (this.sourceListener_) {
      this.block_.workspace.removeChangeListener(this.sourceListener_);
      this.sourceListener_ = null;
    }
  }
};

/**
 * Update the source block when the mutator's blocks are changed.
 * Bump down any block that's too high.
 * Fired whenever a change is made to the mutator's workspace.
 * @param {!Blockly.Events.Abstract} e Custom data for event.
 * @private
 */
Blockly.Mutator.prototype.workspaceChanged_ = function(e) {
  if (e.isUiEvent ||
      (e.type == Blockly.Events.CHANGE && e.element == 'disabled')) {
    return;
  }

  if (!this.workspace_.isDragging()) {
    var blocks = this.workspace_.getTopBlocks(false);
    var MARGIN = 20;

    for (var b = 0, block; (block = blocks[b]); b++) {
      var blockXY = block.getRelativeToSurfaceXY();

      // Bump any block that's above the top back inside.
      if (blockXY.y < MARGIN) {
        block.moveBy(0, MARGIN - blockXY.y);
      }
      // Bump any block overlapping the flyout back inside.
      if (block.RTL) {
        var right = -MARGIN;
        var flyout = this.workspace_.getFlyout();
        if (flyout) {
          right -= flyout.getWidth();
        }
        if (blockXY.x > right) {
          block.moveBy(right - blockXY.x, 0);
        }
      } else if (blockXY.x < MARGIN) {
        block.moveBy(MARGIN - blockXY.x, 0);
      }
    }
  }

  // When the mutator's workspace changes, update the source block.
  if (this.rootBlock_.workspace == this.workspace_) {
    Blockly.Events.setGroup(true);
    var block = this.block_;
    var oldMutationDom = block.mutationToDom();
    var oldMutation = oldMutationDom && Blockly.Xml.domToText(oldMutationDom);

    // Switch off rendering while the source block is rebuilt.
    var savedRendered = block.rendered;
    // TODO(#4288): We should not be setting the rendered property to false.
    block.rendered = false;

    // Allow the source block to rebuild itself.
    block.compose(this.rootBlock_);
    // Restore rendering and show the changes.
    block.rendered = savedRendered;
    // Mutation may have added some elements that need initializing.
    block.initSvg();

    if (block.rendered) {
      block.render();
    }

    var newMutationDom = block.mutationToDom();
    var newMutation = newMutationDom && Blockly.Xml.domToText(newMutationDom);
    if (oldMutation != newMutation) {
      Blockly.Events.fire(new (Blockly.Events.get(Blockly.Events.BLOCK_CHANGE))(
          block, 'mutation', null, oldMutation, newMutation));
      // Ensure that any bump is part of this mutation's event group.
      var group = Blockly.Events.getGroup();
      setTimeout(function() {
        Blockly.Events.setGroup(group);
        block.bumpNeighbours();
        Blockly.Events.setGroup(false);
      }, Blockly.BUMP_DELAY);
    }

    // Don't update the bubble until the drag has ended, to avoid moving blocks
    // under the cursor.
    if (!this.workspace_.isDragging()) {
      this.resizeBubble_();
    }
    Blockly.Events.setGroup(false);
  }
};

/**
 * Dispose of this mutator.
 */
Blockly.Mutator.prototype.dispose = function() {
  this.block_.mutator = null;
  Blockly.Icon.prototype.dispose.call(this);
};

/**
 * Update the styles on all blocks in the mutator.
 * @public
 */
Blockly.Mutator.prototype.updateBlockStyle = function() {
  var ws = this.workspace_;

  if (ws && ws.getAllBlocks(false)) {
    var workspaceBlocks = ws.getAllBlocks(false);
    for (var i = 0, block; (block = workspaceBlocks[i]); i++) {
      block.setStyle(block.getStyleName());
    }

    var flyout = ws.getFlyout();
    if (flyout) {
      var flyoutBlocks = flyout.workspace_.getAllBlocks(false);
      for (var i = 0, block; (block = flyoutBlocks[i]); i++) {
        block.setStyle(block.getStyleName());
      }
    }
  }
};

/**
 * Reconnect an block to a mutated input.
 * @param {Blockly.Connection} connectionChild Connection on child block.
 * @param {!Blockly.Block} block Parent block.
 * @param {string} inputName Name of input on parent block.
 * @return {boolean} True iff a reconnection was made, false otherwise.
 */
Blockly.Mutator.reconnect = function(connectionChild, block, inputName) {
  if (!connectionChild || !connectionChild.getSourceBlock().workspace) {
    return false;  // No connection or block has been deleted.
  }
  var connectionParent = block.getInput(inputName).connection;
  var currentParent = connectionChild.targetBlock();
  if ((!currentParent || currentParent == block) &&
      connectionParent.targetConnection != connectionChild) {
    if (connectionParent.isConnected()) {
      // There's already something connected here.  Get rid of it.
      connectionParent.disconnect();
    }
    connectionParent.connect(connectionChild);
    return true;
  }
  return false;
};

/**
 * Get the parent workspace of a workspace that is inside a mutator, taking into
 * account whether it is a flyout.
 * @param {Blockly.Workspace} workspace The workspace that is inside a mutator.
 * @return {?Blockly.Workspace} The mutator's parent workspace or null.
 * @public
 */
Blockly.Mutator.findParentWs = function(workspace) {
  var outerWs = null;
  if (workspace && workspace.options) {
    var parent = workspace.options.parentWorkspace;
    // If we were in a flyout in a mutator, need to go up two levels to find
    // the actual parent.
    if (workspace.isFlyout) {
      if (parent && parent.options) {
        outerWs = parent.options.parentWorkspace;
      }
    } else if (parent) {
      outerWs = parent;
    }
  }
  return outerWs;
};<|MERGE_RESOLUTION|>--- conflicted
+++ resolved
@@ -170,25 +170,6 @@
   } else {
     var quarkXml = null;
   }
-<<<<<<< HEAD
-  var workspaceOptions = /** @type {!Blockly.Options} */ ({
-    // If you want to enable disabling, also remove the
-    // event filter from workspaceChanged_ .
-    disable: false,
-    languageTree: quarkXml,
-    parentWorkspace: this.block_.workspace,
-    pathToMedia: this.block_.workspace.options.pathToMedia,
-    RTL: this.block_.RTL,
-    toolboxPosition: this.block_.RTL ? Blockly.TOOLBOX_AT_RIGHT :
-        Blockly.TOOLBOX_AT_LEFT,
-    horizontalLayout: false,
-    getMetrics: this.getFlyoutMetrics_.bind(this),
-    setMetrics: null,
-    renderer: this.block_.workspace.options.renderer
-  });
-  // TODO shakao check if drag surface necessary
-  this.workspace_ = new Blockly.WorkspaceSvg(workspaceOptions, this.block_.workspace.dragSurface);
-=======
   var workspaceOptions = new Blockly.Options(
       /** @type {!Blockly.BlocklyOptions} */
       ({
@@ -210,8 +191,8 @@
     workspaceOptions.languageTree =
         Blockly.utils.toolbox.convertToolboxDefToJson(quarkXml);
   }
+  // TODO shakao check if this.block_.workspace.dragSurface necessary to pass in
   this.workspace_ = new Blockly.WorkspaceSvg(workspaceOptions);
->>>>>>> a9f9086e
   this.workspace_.isMutator = true;
   this.workspace_.addChangeListener(Blockly.Events.disableOrphans);
 
