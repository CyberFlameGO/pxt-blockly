/**
 * @license
 * Copyright 2011 Google LLC
 *
 * Licensed under the Apache License, Version 2.0 (the "License");
 * you may not use this file except in compliance with the License.
 * You may obtain a copy of the License at
 *
 *   http://www.apache.org/licenses/LICENSE-2.0
 *
 * Unless required by applicable law or agreed to in writing, software
 * distributed under the License is distributed on an "AS IS" BASIS,
 * WITHOUT WARRANTIES OR CONDITIONS OF ANY KIND, either express or implied.
 * See the License for the specific language governing permissions and
 * limitations under the License.
 */

/**
 * @fileoverview Functionality for the right-click context menus.
 * @author fraser@google.com (Neil Fraser)
 */
'use strict';

/**
 * @name Blockly.ContextMenu
 * @namespace
 */
goog.provide('Blockly.ContextMenu');

goog.require('Blockly.Events');
goog.require('Blockly.Events.BlockCreate');
goog.require('Blockly.Menu');
goog.require('Blockly.MenuItem');
goog.require('Blockly.Msg');
goog.require('Blockly.utils');
goog.require('Blockly.utils.Coordinate');
goog.require('Blockly.utils.dom');
goog.require('Blockly.utils.uiMenu');
goog.require('Blockly.utils.userAgent');
goog.require('Blockly.Xml');


/**
 * Which block is the context menu attached to?
 * @type {Blockly.Block}
 */
Blockly.ContextMenu.currentBlock = null;

/**
 * Opaque data that can be passed to unbindEvent_.
 * @type {Array.<!Array>}
 * @private
 */
Blockly.ContextMenu.eventWrapper_ = null;

/**
 * Construct the menu based on the list of options and show the menu.
 * @param {!Event} e Mouse event.
 * @param {!Array.<!Object>} options Array of menu options.
 * @param {boolean} rtl True if RTL, false if LTR.
 */
Blockly.ContextMenu.show = function(e, options, rtl) {
  Blockly.WidgetDiv.show(Blockly.ContextMenu, rtl, null);
  if (!options.length) {
    Blockly.ContextMenu.hide();
    return;
  }
  var menu = Blockly.ContextMenu.populate_(options, rtl);

  Blockly.ContextMenu.position_(menu, e, rtl);
  // 1ms delay is required for focusing on context menus because some other
  // mouse event is still waiting in the queue and clears focus.
  setTimeout(function() {menu.getElement().focus();}, 1);
  Blockly.ContextMenu.currentBlock = null;  // May be set by Blockly.Block.
};

/**
 * Create the context menu object and populate it with the given options.
 * @param {!Array.<!Object>} options Array of menu options.
 * @param {boolean} rtl True if RTL, false if LTR.
 * @return {!Blockly.Menu} The menu that will be shown on right click.
 * @private
 */
Blockly.ContextMenu.populate_ = function(options, rtl) {
  /* Here's what one option object looks like:
    {text: 'Make It So',
     enabled: true,
     callback: Blockly.MakeItSo}
  */
  var menu = new Blockly.Menu();
  menu.setRightToLeft(rtl);
<<<<<<< HEAD
  for (var i = 0, option; option = options[i]; i++) {
    var menuItem = option.separator ? new goog.ui.MenuSeparator()
      : new goog.ui.MenuItem(option.text);
=======
  for (var i = 0, option; (option = options[i]); i++) {
    var menuItem = new Blockly.MenuItem(option.text);
>>>>>>> 1a2fb6dd
    menuItem.setRightToLeft(rtl);
    menu.addChild(menuItem, true);
    menuItem.setEnabled(option.enabled);
    if (option.enabled) {
      var actionHandler = function() {
        var option = this;
        Blockly.ContextMenu.hide();
        option.callback();
      };
      menuItem.onAction(actionHandler, option);
    }
  }
  return menu;
};

/**
 * Add the menu to the page and position it correctly.
 * @param {!Blockly.Menu} menu The menu to add and position.
 * @param {!Event} e Mouse event for the right click that is making the context
 *     menu appear.
 * @param {boolean} rtl True if RTL, false if LTR.
 * @private
 */
Blockly.ContextMenu.position_ = function(menu, e, rtl) {
  // Record windowSize and scrollOffset before adding menu.
  var viewportBBox = Blockly.utils.getViewportBBox();
  // This one is just a point, but we'll pretend that it's a rect so we can use
  // some helper functions.
  var anchorBBox = {
    top: e.clientY + viewportBBox.top,
    bottom: e.clientY + viewportBBox.top,
    left: e.clientX + viewportBBox.left,
    right: e.clientX + viewportBBox.left
  };

  Blockly.ContextMenu.createWidget_(menu);
  var menuSize = Blockly.utils.uiMenu.getSize(menu);

  if (rtl) {
    Blockly.utils.uiMenu.adjustBBoxesForRTL(viewportBBox, anchorBBox, menuSize);
  }

  Blockly.WidgetDiv.positionWithAnchor(viewportBBox, anchorBBox, menuSize, rtl);
  // Calling menuDom.focus() has to wait until after the menu has been placed
  // correctly.  Otherwise it will cause a page scroll to get the misplaced menu
  // in view.  See issue #1329.
  menu.getElement().focus();
};

/**
 * Create and render the menu widget inside Blockly's widget div.
 * @param {!Blockly.Menu} menu The menu to add to the widget div.
 * @private
 */
Blockly.ContextMenu.createWidget_ = function(menu) {
  var div = Blockly.WidgetDiv.DIV;
  menu.render(div);
  var menuDom = menu.getElement();
  Blockly.utils.dom.addClass(
      /** @type {!Element} */ (menuDom), 'blocklyContextMenu');
  // Prevent system context menu when right-clicking a Blockly context menu.
  Blockly.bindEventWithChecks_(
      /** @type {!EventTarget} */ (menuDom), 'contextmenu', null, Blockly.utils.noEvent);
  // Focus only after the initial render to avoid issue #1329.
  menu.focus();
};

/**
 * Hide the context menu.
 */
Blockly.ContextMenu.hide = function() {
  Blockly.WidgetDiv.hideIfOwner(Blockly.ContextMenu);
  Blockly.ContextMenu.currentBlock = null;
  if (Blockly.ContextMenu.eventWrapper_) {
    Blockly.unbindEvent_(Blockly.ContextMenu.eventWrapper_);
    Blockly.ContextMenu.eventWrapper_ = null;
  }
};

/**
 * Create a callback function that creates and configures a block,
 *   then places the new block next to the original.
 * @param {!Blockly.Block} block Original block.
 * @param {!Element} xml XML representation of new block.
 * @return {!Function} Function that creates a block.
 */
Blockly.ContextMenu.callbackFactory = function(block, xml) {
  return function() {
    Blockly.Events.disable();
    try {
      var newBlock = Blockly.Xml.domToBlock(xml, block.workspace);
      // Move the new block next to the old block.
      var xy = block.getRelativeToSurfaceXY();
      if (block.RTL) {
        xy.x -= Blockly.SNAP_RADIUS;
      } else {
        xy.x += Blockly.SNAP_RADIUS;
      }
      xy.y += Blockly.SNAP_RADIUS * 2;
      newBlock.moveBy(xy.x, xy.y);
    } finally {
      Blockly.Events.enable();
    }
    if (Blockly.Events.isEnabled() && !newBlock.isShadow()) {
      Blockly.Events.fire(new Blockly.Events.BlockCreate(newBlock));
    }
    newBlock.select();
  };
};

// Helper functions for creating context menu options.

/**
 * Make a context menu option for deleting the current block.
 * @param {!Blockly.BlockSvg} block The block where the right-click originated.
 * @return {!Object} A menu option, containing text, enabled, and a callback.
 * @package
 */
Blockly.ContextMenu.blockDeleteOption = function(block) {
  // Option to delete this block but not blocks lower in the stack.
  // Count the number of blocks that are nested in this block.
  var descendantCount = block.getDescendants(false, true).length;
  var nextBlock = block.getNextBlock();
  if (nextBlock) {
    // Blocks in the current stack would survive this block's deletion.
    descendantCount -= nextBlock.getDescendants(false, true).length;
  }
  var deleteOption = {
    text: descendantCount == 1 ? Blockly.Msg['DELETE_BLOCK'] :
        Blockly.Msg['DELETE_X_BLOCKS'].replace('%1', String(descendantCount)),
    enabled: true,
    callback: function() {
      Blockly.Events.setGroup(true);
      block.dispose(true, true);
      Blockly.Events.setGroup(false);
    }
  };
  return deleteOption;
};

/**
 * Make a context menu option for showing help for the current block.
 * @param {!Blockly.BlockSvg} block The block where the right-click originated.
 * @return {!Object} A menu option, containing text, enabled, and a callback.
 * @package
 */
Blockly.ContextMenu.blockHelpOption = function(block) {
  var url = (typeof block.helpUrl == 'function') ?
      block.helpUrl() : block.helpUrl;
  var helpOption = {
    enabled: !!url,
    text: Blockly.Msg['HELP'],
    callback: function() {
      block.showHelp();
    }
  };
  return helpOption;
};

/**
 * Make a context menu option for duplicating the current block.
 * @param {!Blockly.BlockSvg} block The block where the right-click originated.
 * @return {!Object} A menu option, containing text, enabled, and a callback.
 * @package
 */
Blockly.ContextMenu.blockDuplicateOption = function(block) {
  var enabled = block.isDuplicatable();
  var duplicateOption = {
    text: Blockly.Msg['DUPLICATE_BLOCK'],
    enabled: enabled,
    callback: function() {
      Blockly.duplicate(block);
    }
  };
  return duplicateOption;
};

/**
 * Make a context menu option for adding or removing comments on the current
 * block.
 * @param {!Blockly.BlockSvg} block The block where the right-click originated.
 * @return {!Object} A menu option, containing text, enabled, and a callback.
 * @package
 */
Blockly.ContextMenu.blockCommentOption = function(block) {
  var commentOption = {
    enabled: !Blockly.utils.userAgent.IE
  };
  // If there's already a comment, add an option to delete it.
  if (block.getCommentIcon()) {
    commentOption.text = Blockly.Msg['REMOVE_COMMENT'];
    commentOption.callback = function() {
      block.setCommentText(null);
    };
  } else {
    // If there's no comment, add an option to create a comment.
    commentOption.text = Blockly.Msg['ADD_COMMENT'];
    commentOption.callback = function() {
      block.setCommentText('');
      block.comment.setVisible(true);
    };
  }
  return commentOption;
};

/**
 * Make a context menu option for deleting the current workspace comment.
 * @param {!Blockly.WorkspaceCommentSvg} comment The workspace comment where the
 *     right-click originated.
 * @return {!Object} A menu option, containing text, enabled, and a callback.
 * @package
 */
Blockly.ContextMenu.commentDeleteOption = function(comment) {
  var deleteOption = {
    text: Blockly.Msg['REMOVE_COMMENT'],
    enabled: true,
    callback: function() {
      Blockly.Events.setGroup(true);
      comment.dispose(true, true);
      Blockly.Events.setGroup(false);
    }
  };
  return deleteOption;
};

/**
 * Make a context menu option for duplicating the current workspace comment.
 * @param {!Blockly.WorkspaceCommentSvg} comment The workspace comment where the
 *     right-click originated.
 * @return {!Object} A menu option, containing text, enabled, and a callback.
 * @package
 */
Blockly.ContextMenu.commentDuplicateOption = function(comment) {
  var duplicateOption = {
    text: Blockly.Msg['DUPLICATE_COMMENT'],
    enabled: true,
    callback: function() {
      Blockly.duplicate(comment);
    }
  };
  return duplicateOption;
};

/**
 * Make a context menu option for adding a comment on the workspace.
 * @param {!Blockly.WorkspaceSvg} ws The workspace where the right-click
 *     originated.
 * @param {!Event} e The right-click mouse event.
 * @return {!Object} A menu option, containing text, enabled, and a callback.
 * @package
 * @suppress {strictModuleDepCheck,checkTypes} Suppress checks while workspace
 *     comments are not bundled in.
 */
Blockly.ContextMenu.workspaceCommentOption = function(ws, e) {
  if (!Blockly.WorkspaceCommentSvg) {
    throw Error('Missing require for Blockly.WorkspaceCommentSvg');
  }
  // Helper function to create and position a comment correctly based on the
  // location of the mouse event.
  var addWsComment = function() {
    var comment = new Blockly.WorkspaceCommentSvg(
        ws, Blockly.Msg['WORKSPACE_COMMENT_DEFAULT_TEXT'],
        Blockly.WorkspaceCommentSvg.DEFAULT_SIZE,
        Blockly.WorkspaceCommentSvg.DEFAULT_SIZE);

    var injectionDiv = ws.getInjectionDiv();
    // Bounding rect coordinates are in client coordinates, meaning that they
    // are in pixels relative to the upper left corner of the visible browser
    // window.  These coordinates change when you scroll the browser window.
    var boundingRect = injectionDiv.getBoundingClientRect();

    // The client coordinates offset by the injection div's upper left corner.
    var clientOffsetPixels = new Blockly.utils.Coordinate(
        e.clientX - boundingRect.left, e.clientY - boundingRect.top);

    // The offset in pixels between the main workspace's origin and the upper
    // left corner of the injection div.
    var mainOffsetPixels = ws.getOriginOffsetInPixels();

    // The position of the new comment in pixels relative to the origin of the
    // main workspace.
    var finalOffset = Blockly.utils.Coordinate.difference(clientOffsetPixels,
        mainOffsetPixels);
    // The position of the new comment in main workspace coordinates.
    finalOffset.scale(1 / ws.scale);

    var commentX = finalOffset.x;
    var commentY = finalOffset.y;
    comment.moveBy(commentX, commentY);
    if (ws.rendered) {
      comment.initSvg();
      comment.render();
      comment.select();
    }
  };

  var wsCommentOption = {
    // Foreign objects don't work in IE.  Don't let the user create comments
    // that they won't be able to edit.
    // TODO shakao check if uneditable comments still work
    enabled: !Blockly.utils.userAgent.IE
  };
  wsCommentOption.text = Blockly.Msg['ADD_COMMENT'];
  wsCommentOption.callback = function() {
    addWsComment();
  };
  return wsCommentOption;
};<|MERGE_RESOLUTION|>--- conflicted
+++ resolved
@@ -89,14 +89,9 @@
   */
   var menu = new Blockly.Menu();
   menu.setRightToLeft(rtl);
-<<<<<<< HEAD
-  for (var i = 0, option; option = options[i]; i++) {
-    var menuItem = option.separator ? new goog.ui.MenuSeparator()
-      : new goog.ui.MenuItem(option.text);
-=======
   for (var i = 0, option; (option = options[i]); i++) {
-    var menuItem = new Blockly.MenuItem(option.text);
->>>>>>> 1a2fb6dd
+    var menuItem = option.separator ? new goog.ui.MenuSeparator() // TODO shakao remove goog
+      : new Blockly.MenuItem(option.text);
     menuItem.setRightToLeft(rtl);
     menu.addChild(menuItem, true);
     menuItem.setEnabled(option.enabled);
