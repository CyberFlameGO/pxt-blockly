/**
 * @license
 * Copyright 2017 Google LLC
 * SPDX-License-Identifier: Apache-2.0
 */

/**
 * @fileoverview Class that controls updates to connections during drags.
 * @author fenichel@google.com (Rachel Fenichel)
 */
'use strict';

goog.provide('Blockly.InsertionMarkerManager');

goog.require('Blockly.blockAnimations');
goog.require('Blockly.ComponentManager');
goog.require('Blockly.connectionTypes');
/** @suppress {extraRequire} */
goog.require('Blockly.constants');
goog.require('Blockly.Events');

goog.requireType('Blockly.BlockSvg');
goog.requireType('Blockly.RenderedConnection');
goog.requireType('Blockly.utils.Coordinate');
goog.requireType('Blockly.WorkspaceSvg');


/**
 * Class that controls updates to connections during drags.  It is primarily
 * responsible for finding the closest eligible connection and highlighting or
 * unhiglighting it as needed during a drag.
 * @param {!Blockly.BlockSvg} block The top block in the stack being dragged.
 * @constructor
 */
Blockly.InsertionMarkerManager = function(block) {
  Blockly.selected = block;

  /**
   * The top block in the stack being dragged.
   * Does not change during a drag.
   * @type {!Blockly.BlockSvg}
   * @private
   */
  this.topBlock_ = block;

  /**
   * The workspace on which these connections are being dragged.
   * Does not change during a drag.
   * @type {!Blockly.WorkspaceSvg}
   * @private
   */
  this.workspace_ = block.workspace;

  /**
   * The last connection on the stack, if it's not the last connection on the
   * first block.
   * Set in initAvailableConnections, if at all.
   * @type {Blockly.RenderedConnection}
   * @private
   */
  this.lastOnStack_ = null;

  /**
   * The insertion marker corresponding to the last block in the stack, if
   * that's not the same as the first block in the stack.
   * Set in initAvailableConnections, if at all
   * @type {Blockly.BlockSvg}
   * @private
   */
  this.lastMarker_ = null;

  /**
   * The insertion marker that shows up between blocks to show where a block
   * would go if dropped immediately.
   * @type {Blockly.BlockSvg}
   * @private
   */
  this.firstMarker_ = this.createMarkerBlock_(this.topBlock_);

  /**
   * The connection that this block would connect to if released immediately.
   * Updated on every mouse move.
   * This is not on any of the blocks that are being dragged.
   * @type {Blockly.RenderedConnection}
   * @private
   */
  this.closestConnection_ = null;

  /**
   * The connection that would connect to this.closestConnection_ if this block
   * were released immediately.
   * Updated on every mouse move.
   * This is on the top block that is being dragged or the last block in the
   * dragging stack.
   * @type {Blockly.RenderedConnection}
   * @private
   */
  this.localConnection_ = null;

  /**
   * pxt-blockly A line between the local connection and closest connection, to indicate
   * where the inserted block will appear.
   * @type {SVGElement}
   * @private
   */
  this.connectionLine_ = null;

  /**
   * pxt-blockly A circle at the location of the closest input connection.
   * @type {SVGElement}
   * @private
   */
  this.connectionIndicator_ = null;

  /**
   * Whether the block would be deleted if it were dropped immediately.
   * Updated on every mouse move.
   * @type {boolean}
   * @private
   */
  this.wouldDeleteBlock_ = false;

  /**
   * Connection on the insertion marker block that corresponds to
   * this.localConnection_ on the currently dragged block.
   * @type {Blockly.RenderedConnection}
   * @private
   */
  this.markerConnection_ = null;

  /**
   * The block that currently has an input being highlighted, or null.
   * @type {Blockly.BlockSvg}
   * @private
   */
  this.highlightedBlock_ = null;

  /**
   * The block being faded to indicate replacement, or null.
   * @type {Blockly.BlockSvg}
   * @private
   */
  this.fadedBlock_ = null;

  /**
   * The connections on the dragging blocks that are available to connect to
   * other blocks.  This includes all open connections on the top block, as well
   * as the last connection on the block stack.
   * Does not change during a drag.
   * @type {!Array<!Blockly.RenderedConnection>}
   * @private
   */
  this.availableConnections_ = this.initAvailableConnections_();
};

/**
 * An enum describing different kinds of previews the InsertionMarkerManager
 * could display.
 * @enum {number}
 */
Blockly.InsertionMarkerManager.PREVIEW_TYPE = {
  INSERTION_MARKER: 0,
  INPUT_OUTLINE: 1,
  REPLACEMENT_FADE: 2,
};

/**
 * An error message to throw if the block created by createMarkerBlock_ is
 * missing any components.
 * @type {string}
 * @const
 */
Blockly.InsertionMarkerManager.DUPLICATE_BLOCK_ERROR = 'The insertion marker ' +
    'manager tried to create a marker but the result is missing %1. If ' +
    'you are using a mutator, make sure your domToMutation method is ' +
    'properly defined.';

/**
 * Sever all links from this object.
 * @package
 */
Blockly.InsertionMarkerManager.prototype.dispose = function() {
  this.availableConnections_.length = 0;

  Blockly.Events.disable();
  try {
    if (this.firstMarker_) {
      this.firstMarker_.dispose();
    }
    if (this.lastMarker_) {
      this.lastMarker_.dispose();
    }
  } finally {
    Blockly.Events.enable();
  }
};

/**
 * Update the available connections for the top block. These connections can
 * change if a block is unplugged and the stack is healed.
 * @package
 */
Blockly.InsertionMarkerManager.prototype.updateAvailableConnections = function() {
  this.availableConnections_ = this.initAvailableConnections_();
};

/**
 * Return whether the block would be deleted if dropped immediately, based on
 * information from the most recent move event.
 * @return {boolean} True if the block would be deleted if dropped immediately.
 * @package
 */
Blockly.InsertionMarkerManager.prototype.wouldDeleteBlock = function() {
  return this.wouldDeleteBlock_;
};

/**
 * Return whether the block would be connected if dropped immediately, based on
 * information from the most recent move event.
 * @return {boolean} True if the block would be connected if dropped
 *   immediately.
 * @package
 */
Blockly.InsertionMarkerManager.prototype.wouldConnectBlock = function() {
  return !!this.closestConnection_;
};

/**
 * Connect to the closest connection and render the results.
 * This should be called at the end of a drag.
 * @package
 */
Blockly.InsertionMarkerManager.prototype.applyConnections = function() {
  if (this.closestConnection_) {
    // Don't fire events for insertion markers.
    Blockly.Events.disable();
    this.hidePreview_();
    Blockly.Events.enable();
    // Connect two blocks together.
    this.localConnection_.connect(this.closestConnection_);
    if (this.topBlock_.rendered) {
      // Trigger a connection animation.
      // Determine which connection is inferior (lower in the source stack).
      var inferiorConnection = this.localConnection_.isSuperior() ?
          this.closestConnection_ : this.localConnection_;
      Blockly.blockAnimations.connectionUiEffect(
          inferiorConnection.getSourceBlock());
      // Bring the just-edited stack to the front.
      var rootBlock = this.topBlock_.getRootBlock();
      rootBlock.bringToFront();
    }
  }
};

/**
 * Update connections based on the most recent move location.
 * @param {!Blockly.utils.Coordinate} dxy Position relative to drag start,
 *     in workspace units.
 * @param {?Blockly.IDragTarget} dragTarget The drag target that the block is
 *     currently over.
 * @package
 */
Blockly.InsertionMarkerManager.prototype.update = function(dxy, dragTarget) {
  var candidate = this.getCandidate_(dxy);

  this.wouldDeleteBlock_ = this.shouldDelete_(candidate, dragTarget);

  var shouldUpdate = this.wouldDeleteBlock_ ||
      this.shouldUpdatePreviews_(candidate, dxy);

  if (shouldUpdate) {
    // Don't fire events for insertion marker creation or movement.
    Blockly.Events.disable();
    this.maybeHidePreview_(candidate);
    this.maybeShowPreview_(candidate);
    Blockly.Events.enable();
  }

  this.updateConnectionLine_(dxy); // pxt-blockly
};

/**
 * Create an insertion marker that represents the given block.
 * @param {!Blockly.BlockSvg} sourceBlock The block that the insertion marker
 *     will represent.
 * @return {!Blockly.BlockSvg} The insertion marker that represents the given
 *     block.
 * @private
 */
Blockly.InsertionMarkerManager.prototype.createMarkerBlock_ = function(sourceBlock) {
  var imType = sourceBlock.type;

  Blockly.Events.disable();
  try {
    this.workspace_.loadingEventsDisabled = true;
    var result = this.workspace_.newBlock(imType);
    this.workspace_.loadingEventsDisabled = false;
    result.setInsertionMarker(true);
    if (sourceBlock.mutationToDom) {
      var oldMutationDom = sourceBlock.mutationToDom();
      if (oldMutationDom) {
        result.domToMutation(oldMutationDom);
      }
    }
    // Copy field values from the other block.  These values may impact the
    // rendered size of the insertion marker.  Note that we do not care about
    // child blocks here.
    for (var i = 0; i < sourceBlock.inputList.length; i++) {
      var sourceInput = sourceBlock.inputList[i];
<<<<<<< HEAD
      if (sourceInput.isVisible()) { // pxt-blockly
        var resultInput = result.inputList[i];
        for (var j = 0; j < sourceInput.fieldRow.length; j++) {
          var sourceField = sourceInput.fieldRow[j];
          var resultField = resultInput.fieldRow[j];
          resultField.setValue(sourceField.getValue());
        }
=======
      if (sourceInput.name == Blockly.constants.COLLAPSED_INPUT_NAME) {
        continue;  // Ignore the collapsed input.
      }
      var resultInput = result.inputList[i];
      if (!resultInput) {
        throw new Error(Blockly.InsertionMarkerManager.DUPLICATE_BLOCK_ERROR
            .replace('%1', 'an input'));
      }
      for (var j = 0; j < sourceInput.fieldRow.length; j++) {
        var sourceField = sourceInput.fieldRow[j];
        var resultField = resultInput.fieldRow[j];
        if (!resultField) {
          throw new Error(Blockly.InsertionMarkerManager.DUPLICATE_BLOCK_ERROR
              .replace('%1', 'a field'));
        }
        resultField.setValue(sourceField.getValue());
>>>>>>> a9f9086e
      }
    }

    result.setCollapsed(sourceBlock.isCollapsed());
    result.setInputsInline(sourceBlock.getInputsInline());

    result.initSvg();
    result.getSvgRoot().setAttribute('visibility', 'hidden');
  } finally {
    Blockly.Events.enable();
  }

  return result;
};

/**
 * Populate the list of available connections on this block stack.  This should
 * only be called once, at the beginning of a drag.
 * If the stack has more than one block, this function will populate
 * lastOnStack_ and create the corresponding insertion marker.
 * @return {!Array<!Blockly.RenderedConnection>} A list of available
 *     connections.
 * @private
 */
Blockly.InsertionMarkerManager.prototype.initAvailableConnections_ = function() {
  var available = this.topBlock_.getConnections_(false);
  // Also check the last connection on this stack
  var lastOnStack = this.topBlock_.lastConnectionInStack(true);
  if (lastOnStack && lastOnStack != this.topBlock_.nextConnection) {
    available.push(lastOnStack);
    this.lastOnStack_ = lastOnStack;
    if (this.lastMarker_) {
      Blockly.Events.disable();
      try {
        this.lastMarker_.dispose();
      } finally {
        Blockly.Events.enable();
      }
    }
    this.lastMarker_ = this.createMarkerBlock_(lastOnStack.getSourceBlock());
  }
  return available;
};

/**
 * Whether the previews (insertion marker and replacement marker) should be
 * updated based on the closest candidate and the current drag distance.
 * @param {!Object} candidate An object containing a local connection, a closest
 *     connection, and a radius.  Returned by getCandidate_.
 * @param {!Blockly.utils.Coordinate} dxy Position relative to drag start,
 *     in workspace units.
 * @return {boolean} Whether the preview should be updated.
 * @private
 */
Blockly.InsertionMarkerManager.prototype.shouldUpdatePreviews_ = function(
    candidate, dxy) {
  var candidateLocal = candidate.local;
  var candidateClosest = candidate.closest;
  var radius = candidate.radius;

  // Found a connection!
  if (candidateLocal && candidateClosest) {
    // We're already showing an insertion marker.
    // Decide whether the new connection has higher priority.
    if (this.localConnection_ && this.closestConnection_) {
      // The connection was the same as the current connection.
      if (this.closestConnection_ == candidateClosest &&
          this.localConnection_ == candidateLocal) {
        return false;
      }
      var xDiff = this.localConnection_.x + dxy.x - this.closestConnection_.x;
      var yDiff = this.localConnection_.y + dxy.y - this.closestConnection_.y;
      var curDistance = Math.sqrt(xDiff * xDiff + yDiff * yDiff);
      // Slightly prefer the existing preview over a new preview.
      return !(candidateClosest && radius > curDistance -
          Blockly.CURRENT_CONNECTION_PREFERENCE);
    } else if (!this.localConnection_ && !this.closestConnection_) {
    // We weren't showing a preview before, but we should now.
      return true;
    } else {
      console.error('Only one of localConnection_ and closestConnection_ was set.');
    }
  } else {  // No connection found.
    // Only need to update if we were showing a preview before.
    return !!(this.localConnection_ && this.closestConnection_);
  }

  console.error('Returning true from shouldUpdatePreviews, but it\'s not clear why.');
  return true;
};

/**
 * Find the nearest valid connection, which may be the same as the current
 * closest connection.
 * @param {!Blockly.utils.Coordinate} dxy Position relative to drag start,
 *     in workspace units.
 * @return {!Object} An object containing a local connection, a closest
 *     connection, and a radius.
 * @private
 */
Blockly.InsertionMarkerManager.prototype.getCandidate_ = function(dxy) {
  var radius = this.getStartRadius_();
  var candidateClosest = null;
  var candidateLocal = null;

  for (var i = 0; i < this.availableConnections_.length; i++) {
    var myConnection = this.availableConnections_[i];
    var neighbour = myConnection.closest(radius, dxy);
    if (neighbour.connection) {
      candidateClosest = neighbour.connection;
      candidateLocal = myConnection;
      radius = neighbour.radius;
    }
  }
  return {
    closest: candidateClosest,
    local: candidateLocal,
    radius: radius
  };
};

/**
 * Decide the radius at which to start searching for the closest connection.
 * @return {number} The radius at which to start the search for the closest
 *     connection.
 * @private
 */
Blockly.InsertionMarkerManager.prototype.getStartRadius_ = function() {
  // If there is already a connection highlighted,
  // increase the radius we check for making new connections.
  // Why? When a connection is highlighted, blocks move around when the insertion
  // marker is created, which could cause the connection became out of range.
  // By increasing radiusConnection when a connection already exists,
  // we never "lose" the connection from the offset.
  if (this.closestConnection_ && this.localConnection_) {
    return Blockly.CONNECTING_SNAP_RADIUS;
  }
  return Blockly.SNAP_RADIUS;
};

/**
 * Whether ending the drag would delete the block.
 * @param {!Object} candidate An object containing a local connection, a closest
 *    connection, and a radius.
 * @param {?Blockly.IDragTarget} dragTarget The drag target that the block is
 *     currently over.
 * @return {boolean} Whether dropping the block immediately would delete the
 *    block.
 * @private
 */
Blockly.InsertionMarkerManager.prototype.shouldDelete_ = function(
    candidate, dragTarget) {
  if (dragTarget) {
    var componentManager = this.workspace_.getComponentManager();
    var isDeleteArea = componentManager.hasCapability(dragTarget.id,
        Blockly.ComponentManager.Capability.DELETE_AREA);
    if (isDeleteArea) {
      return (
        /** @type {!Blockly.IDeleteArea} */ (dragTarget))
          .wouldDelete(this.topBlock_, candidate && !!candidate.closest);
    }
  }
  return false;
};

/**
 * Show an insertion marker or replacement highlighting during a drag, if
 * needed.
 * At the beginning of this function, this.localConnection_ and
 * this.closestConnection_ should both be null.
 * @param {!Object} candidate An object containing a local connection, a closest
 *     connection, and a radius.
 * @private
 */
Blockly.InsertionMarkerManager.prototype.maybeShowPreview_ = function(candidate) {
  // Nope, don't add a marker.
  if (this.wouldDeleteBlock_) {
    return;
  }
  var closest = candidate.closest;
  var local = candidate.local;

  // Nothing to connect to.
  if (!closest) {
    return;
  }

  // Something went wrong and we're trying to connect to an invalid connection.
  if (closest == this.closestConnection_ ||
      closest.getSourceBlock().isInsertionMarker()) {
    console.log('Trying to connect to an insertion marker');
    return;
  }
  // Add an insertion marker or replacement marker.
  this.closestConnection_ = closest;
  this.localConnection_ = local;
  this.showPreview_();
};

/**
 * A preview should be shown.  This function figures out if it should be a block
 * highlight or an insertion marker, and shows the appropriate one.
 * @private
 */
Blockly.InsertionMarkerManager.prototype.showPreview_ = function() {
<<<<<<< HEAD
  if (this.shouldReplace_()) {
    this.highlightBlock_();
    this.createConnectionLine_(); // pxt-blockly
  } else {  // Should insert
    this.connectMarker_();
=======
  var closest = this.closestConnection_;
  var renderer = this.workspace_.getRenderer();
  var method = renderer.getConnectionPreviewMethod(
      /** @type {!Blockly.RenderedConnection} */ (closest),
      /** @type {!Blockly.RenderedConnection} */ (this.localConnection_),
      this.topBlock_);

  switch (method) {
    case Blockly.InsertionMarkerManager.PREVIEW_TYPE.INPUT_OUTLINE:
      this.showInsertionInputOutline_();
      break;
    case Blockly.InsertionMarkerManager.PREVIEW_TYPE.INSERTION_MARKER:
      this.showInsertionMarker_();
      break;
    case Blockly.InsertionMarkerManager.PREVIEW_TYPE.REPLACEMENT_FADE:
      this.showReplacementFade_();
      break;
>>>>>>> a9f9086e
  }

  // Optionally highlight the actual connection, as a nod to previous behaviour.
  if (closest && renderer.shouldHighlightConnection(closest)) {
    closest.highlight();
  }
};

/**
 * pxt-blockly Create the SVG line element to render between two highlighted connections
 * @private
 */
Blockly.InsertionMarkerManager.prototype.createConnectionLine_ = function() {
  if (!this.connectionLine_) {
    this.connectionLine_ = Blockly.utils.dom.createSvgElement(
      'line',
      {
        'class': 'blocklyConnectionLine',
        'x1': 0,
        'y1': 0,
        'x2': 0,
        'y2': 0
      },
      this.localConnection_.sourceBlock_.getSvgRoot());

    // Create connection indicator for target/closes connection
    this.connectionIndicator_ = Blockly.utils.dom.createSvgElement('g',
      {'class': 'blocklyInputConnectionIndicator'},
      this.closestConnection_.sourceBlock_.getSvgRoot());
    Blockly.utils.dom.createSvgElement('circle',
      {'r': Blockly.CONNECTION_INDICATOR_RADIUS}, this.connectionIndicator_);
    var offset = this.closestConnection_.offsetInBlock_;
    this.connectionIndicator_.setAttribute('transform',
      'translate(' + offset.x + ',' + offset.y + ')');
  }
}

/**
 * pxt-blockly Update the position of the connection line element while block dragged
 * @private
 */
Blockly.InsertionMarkerManager.prototype.updateConnectionLine_ = function(dxy) {
  if (this.closestConnection_ && this.localConnection_ && this.connectionLine_) {
    var radius = Blockly.CONNECTION_INDICATOR_RADIUS;
    var offset = this.localConnection_.offsetInBlock_;

    var x2 = this.closestConnection_.x - this.localConnection_.x - dxy.x + offset.x;
    var y2 = this.closestConnection_.y - this.localConnection_.y - dxy.y + offset.y;
    // Offset the line by the radius of the indicator to prevent overlap
    var atan = Math.atan2(y2 - offset.y, x2 - offset.x);

    var len = Math.sqrt(Math.pow((x2 - offset.x), 2) + Math.pow((y2 - offset.y), 2));
    // When the indicators are overlapping, we hide the line
    if (len < radius * 2 + 1) {
      Blockly.utils.dom.addClass(this.connectionLine_, "hidden");
    } else {
      Blockly.utils.dom.removeClass(this.connectionLine_, "hidden");
      this.connectionLine_.setAttribute("x1", offset.x + Math.cos(atan) * radius);
      this.connectionLine_.setAttribute("y1", offset.y + Math.sin(atan) * radius);

      this.connectionLine_.setAttribute("x2", x2 - Math.cos(atan) * radius);
      this.connectionLine_.setAttribute("y2", y2 - Math.sin(atan) * radius);
    }
  }
};

/**
 * pxt-blockly Hide the connection line element when unhighlighting
 * @private
 */
Blockly.InsertionMarkerManager.prototype.hideConnectionLine_ = function() {
  if (this.localConnection_ && this.connectionLine_) {
    this.localConnection_.sourceBlock_.getSvgRoot().removeChild(this.connectionLine_);
    this.connectionLine_ = null;
    this.closestConnection_.sourceBlock_.getSvgRoot().removeChild(this.connectionIndicator_);
    this.connectionIndicator_ = null;
  }
}

/**
 * Show an insertion marker or replacement highlighting during a drag, if
 * needed.
 * At the end of this function, this.localConnection_ and
 * this.closestConnection_ should both be null.
 * @param {!Object} candidate An object containing a local connection, a closest
 *     connection, and a radius.
 * @private
 */
Blockly.InsertionMarkerManager.prototype.maybeHidePreview_ = function(candidate) {
  // If there's no new preview, remove the old one but don't bother deleting it.
  // We might need it later, and this saves disposing of it and recreating it.
  if (!candidate.closest) {
    this.hidePreview_();
  } else {
    // If there's a new preview and there was an preview before, and either
    // connection has changed, remove the old preview.
    var hadPreview = this.closestConnection_ && this.localConnection_;
    var closestChanged = this.closestConnection_ != candidate.closest;
    var localChanged = this.localConnection_ != candidate.local;

    // Also hide if we had a preview before but now we're going to delete instead.
    if (hadPreview && (closestChanged || localChanged || this.wouldDeleteBlock_)) {
      this.hidePreview_();
    }
  }

  // Either way, clear out old state.
  this.markerConnection_ = null;
  this.closestConnection_ = null;
  this.localConnection_ = null;
};

/**
 * A preview should be hidden.  This function figures out if it is a block
 *  highlight or an insertion marker, and hides the appropriate one.
 * @private
 */
Blockly.InsertionMarkerManager.prototype.hidePreview_ = function() {
  if (this.closestConnection_ && this.closestConnection_.targetBlock() &&
      this.workspace_.getRenderer()
          .shouldHighlightConnection(this.closestConnection_)) {
    this.closestConnection_.unhighlight();
  }
<<<<<<< HEAD
  if (this.highlightingBlock_) {
    this.unhighlightBlock_();
    this.hideConnectionLine_(); // pxt-blockly
=======
  if (this.fadedBlock_) {
    this.hideReplacementFade_();
  } else if (this.highlightedBlock_) {
    this.hideInsertionInputOutline_();
>>>>>>> a9f9086e
  } else if (this.markerConnection_) {
    this.hideInsertionMarker_();
  }
};

/**
 * Shows an insertion marker connected to the appropriate blocks (based on
 * manager state).
 * @private
 */
Blockly.InsertionMarkerManager.prototype.showInsertionMarker_ = function() {
  var local = this.localConnection_;
  var closest = this.closestConnection_;

  var isLastInStack = this.lastOnStack_ && local == this.lastOnStack_;
  var imBlock = isLastInStack ? this.lastMarker_ : this.firstMarker_;
  var imConn = imBlock.getMatchingConnection(local.getSourceBlock(), local);

  if (imConn == this.markerConnection_) {
    throw Error('Made it to showInsertionMarker_ even though the marker isn\'t ' +
        'changing');
  }

  // Render disconnected from everything else so that we have a valid
  // connection location.
  imBlock.render();
  imBlock.rendered = true;
  imBlock.getSvgRoot().setAttribute('visibility', 'visible');

  if (imConn && closest) {
    // Position so that the existing block doesn't move.
    imBlock.positionNearConnection(imConn, closest);
  }
  if (closest) {
    // Connect() also renders the insertion marker.
    imConn.connect(closest);
  }

  this.markerConnection_ = imConn;
};

/**
 * Disconnects and hides the current insertion marker. Should return the blocks
 * to their original state.
 * @private
 */
Blockly.InsertionMarkerManager.prototype.hideInsertionMarker_ = function() {
  if (!this.markerConnection_) {
    console.log('No insertion marker connection to disconnect');
    return;
  }

  var imConn = this.markerConnection_;
  var imBlock = imConn.getSourceBlock();
  var markerNext = imBlock.nextConnection;
  var markerPrev = imBlock.previousConnection;
  var markerOutput = imBlock.outputConnection;

  var isFirstInStatementStack =
      (imConn == markerNext && !(markerPrev && markerPrev.targetConnection));

  var isFirstInOutputStack =
      imConn.type == Blockly.connectionTypes.INPUT_VALUE &&
      !(markerOutput && markerOutput.targetConnection);
  // The insertion marker is the first block in a stack.  Unplug won't do
  // anything in that case.  Instead, unplug the following block.
  if (isFirstInStatementStack || isFirstInOutputStack) {
    imConn.targetBlock().unplug(false);
  }
  // Inside of a C-block, first statement connection.
  else if (imConn.type == Blockly.connectionTypes.NEXT_STATEMENT &&
      imConn != markerNext) {
    var innerConnection = imConn.targetConnection;
    innerConnection.getSourceBlock().unplug(false);

    var previousBlockNextConnection =
        markerPrev ? markerPrev.targetConnection : null;

    imBlock.unplug(true);
    if (previousBlockNextConnection) {
      previousBlockNextConnection.connect(innerConnection);
    }
  } else {
    imBlock.unplug(true /* healStack */);
  }

  if (imConn.targetConnection) {
    throw Error('markerConnection_ still connected at the end of ' +
        'disconnectInsertionMarker');
  }

  this.markerConnection_ = null;
  var svg = imBlock.getSvgRoot();
  if (svg) {
    svg.setAttribute('visibility', 'hidden');
  }
};

/**
 * Shows an outline around the input the closest connection belongs to.
 * @private
 */
Blockly.InsertionMarkerManager.prototype.showInsertionInputOutline_ = function() {
  var closest = this.closestConnection_;
  this.highlightedBlock_ = closest.getSourceBlock();
  this.highlightedBlock_.highlightShapeForInput(closest, true);
};

/**
 * Hides any visible input outlines.
 * @private
 */
Blockly.InsertionMarkerManager.prototype.hideInsertionInputOutline_ = function() {
  this.highlightedBlock_.highlightShapeForInput(this.closestConnection_, false);
  this.highlightedBlock_ = null;
};

/**
 * Shows a replacement fade affect on the closest connection's target block
 * (the block that is currently connected to it).
 * @private
 */
Blockly.InsertionMarkerManager.prototype.showReplacementFade_ = function() {
  this.fadedBlock_ = this.closestConnection_.targetBlock();
  this.fadedBlock_.fadeForReplacement(true);
};

/**
 * Hides/Removes any visible fade affects.
 * @private
 */
Blockly.InsertionMarkerManager.prototype.hideReplacementFade_ = function() {
  this.fadedBlock_.fadeForReplacement(false);
  this.fadedBlock_ = null;
};

/**
 * Get a list of the insertion markers that currently exist.  Drags have 0, 1,
 * or 2 insertion markers.
 * @return {!Array<!Blockly.BlockSvg>} A possibly empty list of insertion
 *     marker blocks.
 * @package
 */
Blockly.InsertionMarkerManager.prototype.getInsertionMarkers = function() {
  var result = [];
  if (this.firstMarker_) {
    result.push(this.firstMarker_);
  }
  if (this.lastMarker_) {
    result.push(this.lastMarker_);
  }
  return result;
};<|MERGE_RESOLUTION|>--- conflicted
+++ resolved
@@ -307,16 +307,8 @@
     // child blocks here.
     for (var i = 0; i < sourceBlock.inputList.length; i++) {
       var sourceInput = sourceBlock.inputList[i];
-<<<<<<< HEAD
-      if (sourceInput.isVisible()) { // pxt-blockly
-        var resultInput = result.inputList[i];
-        for (var j = 0; j < sourceInput.fieldRow.length; j++) {
-          var sourceField = sourceInput.fieldRow[j];
-          var resultField = resultInput.fieldRow[j];
-          resultField.setValue(sourceField.getValue());
-        }
-=======
-      if (sourceInput.name == Blockly.constants.COLLAPSED_INPUT_NAME) {
+      if (sourceInput.name == Blockly.constants.COLLAPSED_INPUT_NAME
+        || sourceInput.isVisible()) { // pxt-blockly
         continue;  // Ignore the collapsed input.
       }
       var resultInput = result.inputList[i];
@@ -332,7 +324,6 @@
               .replace('%1', 'a field'));
         }
         resultField.setValue(sourceField.getValue());
->>>>>>> a9f9086e
       }
     }
 
@@ -538,13 +529,6 @@
  * @private
  */
 Blockly.InsertionMarkerManager.prototype.showPreview_ = function() {
-<<<<<<< HEAD
-  if (this.shouldReplace_()) {
-    this.highlightBlock_();
-    this.createConnectionLine_(); // pxt-blockly
-  } else {  // Should insert
-    this.connectMarker_();
-=======
   var closest = this.closestConnection_;
   var renderer = this.workspace_.getRenderer();
   var method = renderer.getConnectionPreviewMethod(
@@ -562,7 +546,6 @@
     case Blockly.InsertionMarkerManager.PREVIEW_TYPE.REPLACEMENT_FADE:
       this.showReplacementFade_();
       break;
->>>>>>> a9f9086e
   }
 
   // Optionally highlight the actual connection, as a nod to previous behaviour.
@@ -686,16 +669,10 @@
           .shouldHighlightConnection(this.closestConnection_)) {
     this.closestConnection_.unhighlight();
   }
-<<<<<<< HEAD
-  if (this.highlightingBlock_) {
-    this.unhighlightBlock_();
-    this.hideConnectionLine_(); // pxt-blockly
-=======
   if (this.fadedBlock_) {
     this.hideReplacementFade_();
   } else if (this.highlightedBlock_) {
     this.hideInsertionInputOutline_();
->>>>>>> a9f9086e
   } else if (this.markerConnection_) {
     this.hideInsertionMarker_();
   }
@@ -802,6 +779,7 @@
   var closest = this.closestConnection_;
   this.highlightedBlock_ = closest.getSourceBlock();
   this.highlightedBlock_.highlightShapeForInput(closest, true);
+  this.createConnectionLine_(); // pxt-blockly
 };
 
 /**
@@ -811,6 +789,7 @@
 Blockly.InsertionMarkerManager.prototype.hideInsertionInputOutline_ = function() {
   this.highlightedBlock_.highlightShapeForInput(this.closestConnection_, false);
   this.highlightedBlock_ = null;
+  this.hideConnectionLine_(); // pxt-blockly
 };
 
 /**
