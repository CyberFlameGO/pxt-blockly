--- conflicted
+++ resolved
@@ -97,7 +97,6 @@
   this.cssClass_ = xml.getAttribute('web-class') || null;
 
   /**
-<<<<<<< HEAD
    * If specified, an icon to add to this button.
    * @type {?string}
    * @private
@@ -113,13 +112,13 @@
    */
   this.line_ = xml.getAttribute('web-line') || null;
   this.lineWidth_ = xml.getAttribute('web-line-width') || null;
-=======
+
+  /**
    * Mouse up event data.
    * @type {?Blockly.EventData}
    * @private
    */
   this.onMouseUpWrapper_ = null;
->>>>>>> 1a2fb6dd
 };
 
 /**
@@ -140,23 +139,13 @@
 Blockly.FlyoutButton.prototype.height = 40; // Can't be computed like the width
 
 /**
-<<<<<<< HEAD
  * Opaque data that can be passed to Blockly.unbindEvent_.
  * @type {Array.<!Array>}
  * @private
  */
-Blockly.FlyoutButton.prototype.onMouseUpWrapper_ = null;
-
-/**
- * Opaque data that can be passed to Blockly.unbindEvent_.
- * @type {Array.<!Array>}
- * @private
- */
 Blockly.FlyoutButton.HELP_IMAGE_URI = 'data:image/svg+xml;base64,PHN2ZyB3aWR0aD0iMjYiIGhlaWdodD0iMjYiIHZpZXdCb3g9IjAgMCAyNiAyNiIgZmlsbD0ibm9uZSIgeG1sbnM9Imh0dHA6Ly93d3cudzMub3JnLzIwMDAvc3ZnIj4KPGNpcmNsZSBjeD0iMTMiIGN5PSIxMyIgcj0iMTMiIGZpbGw9IndoaXRlIi8+CjxwYXRoIGQ9Ik0xNy45NTIgOS4xODQwMkMxNy45NTIgMTAuMjU2IDE3LjgxNiAxMS4wNzIgMTcuNTQ0IDExLjYzMkMxNy4yODggMTIuMTkyIDE2Ljc1MiAxMi43OTIgMTUuOTM2IDEzLjQzMkMxNS4xMiAxNC4wNzIgMTQuNTc2IDE0LjU4NCAxNC4zMDQgMTQuOTY4QzE0LjA0OCAxNS4zMzYgMTMuOTIgMTUuNzM2IDEzLjkyIDE2LjE2OFYxNi45NkgxMS44MDhDMTEuNDI0IDE2LjQ2NCAxMS4yMzIgMTUuODQgMTEuMjMyIDE1LjA4OEMxMS4yMzIgMTQuNjg4IDExLjM4NCAxNC4yODggMTEuNjg4IDEzLjg4OEMxMS45OTIgMTMuNDg4IDEyLjUzNiAxMi45NjggMTMuMzIgMTIuMzI4QzE0LjEwNCAxMS42NzIgMTQuNjI0IDExLjE2OCAxNC44OCAxMC44MTZDMTUuMTM2IDEwLjQ0OCAxNS4yNjQgOS45NjgwMiAxNS4yNjQgOS4zNzYwMkMxNS4yNjQgOC4yMDgwMiAxNC40MTYgNy42MjQwMiAxMi43MiA3LjYyNDAyQzExLjc2IDcuNjI0MDIgMTAuNzUyIDcuNzM2MDIgOS42OTYgNy45NjAwMkw5LjE0NCA4LjA4MDAyTDkgNi4wODgwMkMxMC40ODggNS41NjAwMiAxMS44NCA1LjI5NjAyIDEzLjA1NiA1LjI5NjAyQzE0LjczNiA1LjI5NjAyIDE1Ljk2OCA1LjYwODAyIDE2Ljc1MiA2LjIzMjAyQzE3LjU1MiA2Ljg0MDAyIDE3Ljk1MiA3LjgyNDAyIDE3Ljk1MiA5LjE4NDAyWk0xMS40IDIyVjE4LjY0SDE0LjE4NFYyMkgxMS40WiIgZmlsbD0iIzU5NUU3NCIvPgo8L3N2Zz4K';
 
 /**
-=======
->>>>>>> 1a2fb6dd
  * Create the button elements.
  * @return {!SVGElement} The button's SVG group.
  */
@@ -207,8 +196,7 @@
         'flyoutForegroundColour', 'fill');
   }
 
-<<<<<<< HEAD
-  this.width = Blockly.Field.getCachedWidth(svgText);
+  this.width = Blockly.utils.dom.getTextWidth(svgText);
 
   // pxtblockly: support for icons in toolbox labels
   if (this.icon_ || this.iconClass_) {
@@ -225,7 +213,7 @@
     svgIcon.setAttribute('x', this.targetWorkspace_.RTL ? this.width + Blockly.FlyoutButton.MARGIN : 0);
     svgIcon.setAttribute('y', this.height / 2);
 
-    this.width += Blockly.Field.getCachedWidth(svgIcon) + Blockly.FlyoutButton.MARGIN;
+    this.width += Blockly.utils.dom.getTextWidth(svgIcon) + Blockly.FlyoutButton.MARGIN;
   }
 
   if (this.helpButtonIcon_) {
@@ -259,10 +247,6 @@
     svgLine.setAttribute('y1', this.height);
     svgLine.setAttribute('y2', this.height);
   }
-=======
-  this.width = Blockly.utils.dom.getTextWidth(svgText);
-  this.height = 20;  // Can't compute it :(
->>>>>>> 1a2fb6dd
 
   if (!this.isLabel_) {
     this.width += 2 * Blockly.FlyoutButton.MARGIN;
@@ -393,16 +377,24 @@
 Blockly.Css.register([
   /* eslint-disable indent */
   '.blocklyFlyoutButton {',
-    'fill: #888;',
-    'cursor: default;',
+    'fill: #F4F4F4;',
+  '}',
+
+  '.blocklyFlyoutButtonBackground {',
+      'stroke: #fff;',
+  '}',
+
+  '.blocklyFlyoutButton .blocklyText {',
+    'fill: $colour_text;',
   '}',
 
   '.blocklyFlyoutButtonShadow {',
-    'fill: #666;',
+    'fill: none;',
   '}',
 
   '.blocklyFlyoutButton:hover {',
-    'fill: #aaa;',
+    'fill: #EAEAEA;',
+    'cursor: pointer;',
   '}',
 
   '.blocklyFlyoutLabel {',
@@ -414,7 +406,10 @@
   '}',
 
   '.blocklyFlyoutLabelText {',
-    'fill: #000;',
+    'font-family: "Helvetica Neue", "Segoe UI", Helvetica, sans-serif;',
+    'font-size: 14pt;',
+    'fill: $colour_text;',
+    'font-weight: bold;',
   '}'
   /* eslint-enable indent */
 ]);