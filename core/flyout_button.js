/**
 * @license
 * Visual Blocks Editor
 *
 * Copyright 2016 Google Inc.
 * https://developers.google.com/blockly/
 *
 * Licensed under the Apache License, Version 2.0 (the "License");
 * you may not use this file except in compliance with the License.
 * You may obtain a copy of the License at
 *
 *   http://www.apache.org/licenses/LICENSE-2.0
 *
 * Unless required by applicable law or agreed to in writing, software
 * distributed under the License is distributed on an "AS IS" BASIS,
 * WITHOUT WARRANTIES OR CONDITIONS OF ANY KIND, either express or implied.
 * See the License for the specific language governing permissions and
 * limitations under the License.
 */

/**
 * @fileoverview Class for a button in the flyout.
 * @author fenichel@google.com (Rachel Fenichel)
 */
'use strict';

goog.provide('Blockly.FlyoutButton');

goog.require('Blockly.utils');
goog.require('Blockly.utils.Coordinate');
goog.require('Blockly.utils.dom');


/**
 * Class for a button in the flyout.
 * @param {!Blockly.WorkspaceSvg} workspace The workspace in which to place this
 *     button.
 * @param {!Blockly.WorkspaceSvg} targetWorkspace The flyout's target workspace.
 * @param {!Element} xml The XML specifying the label/button.
 * @param {boolean} isLabel Whether this button should be styled as a label.
 * @constructor
 */
Blockly.FlyoutButton = function(workspace, targetWorkspace, xml, isLabel) {
  // Labels behave the same as buttons, but are styled differently.

  /**
   * @type {!Blockly.WorkspaceSvg}
   * @private
   */
  this.workspace_ = workspace;

  /**
   * @type {!Blockly.Workspace}
   * @private
   */
  this.targetWorkspace_ = targetWorkspace;

  /**
   * @type {string}
   * @private
   */
  this.text_ = xml.getAttribute('text');

  /**
   * @type {!Blockly.utils.Coordinate}
   * @private
   */
  this.position_ = new Blockly.utils.Coordinate(0, 0);

  /**
   * Whether this button should be styled as a label.
   * @type {boolean}
   * @private
   */
  this.isLabel_ = isLabel;

  /**
<<<<<<< HEAD
   * If specified, add a help icon to the right of the label.
   * @type {?string}
   * @private
   */
  this.helpButtonIcon_ = xml.getAttribute('web-help-button') || null;

  /**
   * Function to call when this button is clicked.
   * @type {function(!Blockly.FlyoutButton)}
   * @private
   */
  this.callback_ = null;

  var callbackKey = xml.getAttribute('callbackkey');
  if (this.isLabel_ && !this.helpButtonIcon_ && callbackKey) {
    console.warn('Labels should not have callbacks. Label text: ' + this.text_);
  } else if (!this.isLabel_ &&
      !(callbackKey && targetWorkspace.getButtonCallback(callbackKey))) {
    console.warn('Buttons should have callbacks. Button text: ' + this.text_);
  } else {
    this.callback_ = targetWorkspace.getButtonCallback(callbackKey);
  }
=======
   * The key to the function called when this button is clicked.
   * @type {string}
   * @private
   */
  this.callbackKey_ = xml.getAttribute('callbackKey');
>>>>>>> de39d5f2

  /**
   * If specified, a CSS class to add to this button.
   * @type {?string}
   * @private
   */
  this.cssClass_ = xml.getAttribute('web-class') || null;

  /**
   * If specified, an icon to add to this button.
   * @type {?string}
   * @private
   */
  this.icon_ = xml.getAttribute('web-icon') || null;
  this.iconClass_ = xml.getAttribute('web-icon-class') || null;
  this.iconColor_ = xml.getAttribute('web-icon-color') || null;

  /**
   * If specified, a line to add underneath this button.
   * @type {?string}
   * @private
   */
  this.line_ = xml.getAttribute('web-line') || null;
  this.lineWidth_ = xml.getAttribute('web-line-width') || null;
};

/**
 * The margin around the text in the button.
 */
Blockly.FlyoutButton.MARGIN = 40;

/**
 * The width of the button's rect.
 * @type {number}
 */
Blockly.FlyoutButton.prototype.width = 0;

/**
 * The height of the button's rect.
 * @type {number}
 */
Blockly.FlyoutButton.prototype.height = 40; // Can't be computed like the width

/**
 * Opaque data that can be passed to Blockly.unbindEvent_.
 * @type {Array.<!Array>}
 * @private
 */
Blockly.FlyoutButton.prototype.onMouseUpWrapper_ = null;

/**
 * Opaque data that can be passed to Blockly.unbindEvent_.
 * @type {Array.<!Array>}
 * @private
 */
Blockly.FlyoutButton.HELP_IMAGE_URI = 'data:image/svg+xml;base64,PHN2ZyB3aWR0aD0iMjYiIGhlaWdodD0iMjYiIHZpZXdCb3g9IjAgMCAyNiAyNiIgZmlsbD0ibm9uZSIgeG1sbnM9Imh0dHA6Ly93d3cudzMub3JnLzIwMDAvc3ZnIj4KPGNpcmNsZSBjeD0iMTMiIGN5PSIxMyIgcj0iMTMiIGZpbGw9IndoaXRlIi8+CjxwYXRoIGQ9Ik0xNy45NTIgOS4xODQwMkMxNy45NTIgMTAuMjU2IDE3LjgxNiAxMS4wNzIgMTcuNTQ0IDExLjYzMkMxNy4yODggMTIuMTkyIDE2Ljc1MiAxMi43OTIgMTUuOTM2IDEzLjQzMkMxNS4xMiAxNC4wNzIgMTQuNTc2IDE0LjU4NCAxNC4zMDQgMTQuOTY4QzE0LjA0OCAxNS4zMzYgMTMuOTIgMTUuNzM2IDEzLjkyIDE2LjE2OFYxNi45NkgxMS44MDhDMTEuNDI0IDE2LjQ2NCAxMS4yMzIgMTUuODQgMTEuMjMyIDE1LjA4OEMxMS4yMzIgMTQuNjg4IDExLjM4NCAxNC4yODggMTEuNjg4IDEzLjg4OEMxMS45OTIgMTMuNDg4IDEyLjUzNiAxMi45NjggMTMuMzIgMTIuMzI4QzE0LjEwNCAxMS42NzIgMTQuNjI0IDExLjE2OCAxNC44OCAxMC44MTZDMTUuMTM2IDEwLjQ0OCAxNS4yNjQgOS45NjgwMiAxNS4yNjQgOS4zNzYwMkMxNS4yNjQgOC4yMDgwMiAxNC40MTYgNy42MjQwMiAxMi43MiA3LjYyNDAyQzExLjc2IDcuNjI0MDIgMTAuNzUyIDcuNzM2MDIgOS42OTYgNy45NjAwMkw5LjE0NCA4LjA4MDAyTDkgNi4wODgwMkMxMC40ODggNS41NjAwMiAxMS44NCA1LjI5NjAyIDEzLjA1NiA1LjI5NjAyQzE0LjczNiA1LjI5NjAyIDE1Ljk2OCA1LjYwODAyIDE2Ljc1MiA2LjIzMjAyQzE3LjU1MiA2Ljg0MDAyIDE3Ljk1MiA3LjgyNDAyIDE3Ljk1MiA5LjE4NDAyWk0xMS40IDIyVjE4LjY0SDE0LjE4NFYyMkgxMS40WiIgZmlsbD0iIzU5NUU3NCIvPgo8L3N2Zz4K';

/**
 * Create the button elements.
 * @return {!Element} The button's SVG group.
 */
Blockly.FlyoutButton.prototype.createDom = function() {
  var cssClass = this.isLabel_ ? 'blocklyFlyoutLabel' : 'blocklyFlyoutButton';
  if (this.cssClass_) {
    cssClass += ' ' + this.cssClass_;
  }

  this.svgGroup_ = Blockly.utils.dom.createSvgElement('g', {'class': cssClass},
      this.workspace_.getCanvas());

  if (!this.isLabel_) {
    // Shadow rectangle (light source does not mirror in RTL).
    var shadow = Blockly.utils.dom.createSvgElement('rect',
        {
          'class': 'blocklyFlyoutButtonShadow',
          'rx': 4, 'ry': 4, 'x': 1, 'y': 1
        },
        this.svgGroup_);
  }
  // Background rectangle.
  var rect = Blockly.utils.dom.createSvgElement('rect',
      {
        'class': this.isLabel_ ?
            'blocklyFlyoutLabelBackground' : 'blocklyFlyoutButtonBackground',
        'rx': 4, 'ry': 4
      },
      this.svgGroup_);

  var svgText = Blockly.utils.dom.createSvgElement('text',
      {
        'class': this.isLabel_ ? 'blocklyFlyoutLabelText' : 'blocklyText',
        'x': 0,
        'y': 0,
        'text-anchor': 'middle'
      },
      this.svgGroup_);
  svgText.textContent = Blockly.utils.replaceMessageReferences(this.text_);

  this.width = Blockly.Field.getCachedWidth(svgText);

  // pxtblockly: support for icons in toolbox labels
  if (this.icon_ || this.iconClass_) {
    var svgIcon = Blockly.utils.createSvgElement('text',
        {'class': this.iconClass_ ? 'blocklyFlyoutLabelIcon ' + this.iconClass_ : 'blocklyFlyoutLabelIcon',
          'x': 0, 'y': 0, 'text-anchor': 'start'},
        this.svgGroup_);
    if (this.icon_) svgIcon.textContent = this.icon_;
    if (this.iconColor_) svgIcon.setAttribute('style', 'fill: ' + this.iconColor_);

    svgIcon.setAttribute('dominant-baseline', 'central');
    svgIcon.setAttribute('dy', goog.userAgent.EDGE_OR_IE ?
      Blockly.Field.IE_TEXT_OFFSET : '0');
    svgIcon.setAttribute('x', this.targetWorkspace_.RTL ? this.width + Blockly.FlyoutButton.MARGIN : 0);
    svgIcon.setAttribute('y', this.height / 2);

    this.width += Blockly.Field.getCachedWidth(svgIcon) + Blockly.FlyoutButton.MARGIN;
  }

  if (this.helpButtonIcon_) {
    var helpButtonWidth = 25;
    var helpButtonMarginX = 15;
    var helpButtonMarginY = 10;
    var helpButtonX = this.workspace_.RTL ?
      - this.width + Blockly.FlyoutButton.MARGIN + helpButtonMarginX :
      this.width + helpButtonMarginX;
    this.helpButtonImage_ = Blockly.utils.createSvgElement(
        'image',
        {
          'class': 'blocklyFlyoutButton',
          'height': helpButtonWidth + 'px',
          'width': helpButtonWidth + 'px',
          'x': helpButtonX + 'px',
          'y': helpButtonMarginY + 'px'
        },
        this.svgGroup_);
    this.helpButtonImage_.setAttributeNS('http://www.w3.org/1999/xlink',
        'xlink:href', Blockly.FlyoutButton.HELP_IMAGE_URI);
  }

  if (this.line_) {
    var svgLine = Blockly.utils.createSvgElement('line',
        {'class': 'blocklyFlyoutLine', 'stroke-dasharray': this.line_,
          'text-anchor': 'middle'},
        this.svgGroup_);
    svgLine.setAttribute('x1', 0);
    svgLine.setAttribute('x2', this.lineWidth_ != null ? this.lineWidth_ : this.width);
    svgLine.setAttribute('y1', this.height);
    svgLine.setAttribute('y2', this.height);
  }

  if (!this.isLabel_) {
    this.width += 2 * Blockly.FlyoutButton.MARGIN;
    shadow.setAttribute('width', this.width);
    shadow.setAttribute('height', this.height);
  }
  rect.setAttribute('width', this.width);
  rect.setAttribute('height', this.height);

  svgText.setAttribute('text-anchor', 'middle');
  svgText.setAttribute('dominant-baseline', 'central');
  svgText.setAttribute('dy', goog.userAgent.EDGE_OR_IE ?
    Blockly.Field.IE_TEXT_OFFSET : '0');
  svgText.setAttribute('x', this.width / 2);
  svgText.setAttribute('y', this.height / 2);

<<<<<<< HEAD
  var buttonHitTarget = this.helpButtonIcon_ && this.callback_ ?
      this.helpButtonImage_ : this.svgGroup_;
  this.mouseUpWrapper_ = Blockly.bindEventWithChecks_(buttonHitTarget, 'mouseup',
      this, this.onMouseUp_);
=======
  this.onMouseUpWrapper_ = Blockly.bindEventWithChecks_(
      this.svgGroup_, 'mouseup', this, this.onMouseUp_);
>>>>>>> de39d5f2
  return this.svgGroup_;
};

/**
 * Correctly position the flyout button and make it visible.
 */
Blockly.FlyoutButton.prototype.show = function() {
  this.updateTransform_();
  this.svgGroup_.setAttribute('display', 'block');
};

/**
 * Update SVG attributes to match internal state.
 * @private
 */
Blockly.FlyoutButton.prototype.updateTransform_ = function() {
  this.svgGroup_.setAttribute('transform',
      'translate(' + this.position_.x + ',' + this.position_.y + ')');
};

/**
 * Move the button to the given x, y coordinates.
 * @param {number} x The new x coordinate.
 * @param {number} y The new y coordinate.
 */
Blockly.FlyoutButton.prototype.moveTo = function(x, y) {
  this.position_.x = x;
  this.position_.y = y;
  this.updateTransform_();
};

/**
 * Location of the button.
 * @return {!Blockly.utils.Coordinate} x, y coordinates.
 * @package
 */
Blockly.FlyoutButton.prototype.getPosition = function() {
  return this.position_;
};

/**
 * Get the button's target workspace.
 * @return {!Blockly.WorkspaceSvg} The target workspace of the flyout where this
 *     button resides.
 */
Blockly.FlyoutButton.prototype.getTargetWorkspace = function() {
  return this.targetWorkspace_;
};

/**
 * Get the text of this button.
 * @return {string} The text on the button.
 * @package
 */
Blockly.FlyoutButton.prototype.getText = function() {
  return this.text_;
};

/**
 * Get the position of this button.
 * @return {!goog.math.Coordinate} The button position.
 * @package
 */
Blockly.FlyoutButton.prototype.getPosition = function() {
  return this.position_;
};

/**
 * Dispose of this button.
 */
Blockly.FlyoutButton.prototype.dispose = function() {
  if (this.onMouseUpWrapper_) {
    Blockly.unbindEvent_(this.onMouseUpWrapper_);
  }
  if (this.svgGroup_) {
    Blockly.utils.dom.removeNode(this.svgGroup_);
    this.svgGroup_ = null;
  }
  this.workspace_ = null;
  this.targetWorkspace_ = null;
};

/**
 * Do something when the button is clicked.
 * @param {!Event} e Mouse up event.
 * @private
 */
Blockly.FlyoutButton.prototype.onMouseUp_ = function(e) {
  var gesture = this.targetWorkspace_.getGesture(e);
  if (gesture) {
    gesture.cancel();
  }

  if (this.isLabel_ && this.callbackKey_) {
    console.warn('Labels should not have callbacks. Label text: ' + this.text_);
  } else if (!this.isLabel_ && !(this.callbackKey_ &&
      this.targetWorkspace_.getButtonCallback(this.callbackKey_))) {
    console.warn('Buttons should have callbacks. Button text: ' + this.text_);
  } else if (!this.isLabel_) {
    this.targetWorkspace_.getButtonCallback(this.callbackKey_)(this);
  }
};<|MERGE_RESOLUTION|>--- conflicted
+++ resolved
@@ -75,7 +75,6 @@
   this.isLabel_ = isLabel;
 
   /**
-<<<<<<< HEAD
    * If specified, add a help icon to the right of the label.
    * @type {?string}
    * @private
@@ -83,28 +82,12 @@
   this.helpButtonIcon_ = xml.getAttribute('web-help-button') || null;
 
   /**
-   * Function to call when this button is clicked.
-   * @type {function(!Blockly.FlyoutButton)}
-   * @private
-   */
-  this.callback_ = null;
-
-  var callbackKey = xml.getAttribute('callbackkey');
-  if (this.isLabel_ && !this.helpButtonIcon_ && callbackKey) {
-    console.warn('Labels should not have callbacks. Label text: ' + this.text_);
-  } else if (!this.isLabel_ &&
-      !(callbackKey && targetWorkspace.getButtonCallback(callbackKey))) {
-    console.warn('Buttons should have callbacks. Button text: ' + this.text_);
-  } else {
-    this.callback_ = targetWorkspace.getButtonCallback(callbackKey);
-  }
-=======
    * The key to the function called when this button is clicked.
+   * TODO shakao check if callbackkey changes needed pxt-blockly/commit/3dc9e08f9add5147ab42946692017bac953cf9ad
    * @type {string}
    * @private
    */
   this.callbackKey_ = xml.getAttribute('callbackKey');
->>>>>>> de39d5f2
 
   /**
    * If specified, a CSS class to add to this button.
@@ -207,7 +190,7 @@
 
   // pxtblockly: support for icons in toolbox labels
   if (this.icon_ || this.iconClass_) {
-    var svgIcon = Blockly.utils.createSvgElement('text',
+    var svgIcon = Blockly.utils.dom.createSvgElement('text',
         {'class': this.iconClass_ ? 'blocklyFlyoutLabelIcon ' + this.iconClass_ : 'blocklyFlyoutLabelIcon',
           'x': 0, 'y': 0, 'text-anchor': 'start'},
         this.svgGroup_);
@@ -230,7 +213,7 @@
     var helpButtonX = this.workspace_.RTL ?
       - this.width + Blockly.FlyoutButton.MARGIN + helpButtonMarginX :
       this.width + helpButtonMarginX;
-    this.helpButtonImage_ = Blockly.utils.createSvgElement(
+    this.helpButtonImage_ = Blockly.utils.dom.createSvgElement(
         'image',
         {
           'class': 'blocklyFlyoutButton',
@@ -245,7 +228,7 @@
   }
 
   if (this.line_) {
-    var svgLine = Blockly.utils.createSvgElement('line',
+    var svgLine = Blockly.utils.dom.createSvgElement('line',
         {'class': 'blocklyFlyoutLine', 'stroke-dasharray': this.line_,
           'text-anchor': 'middle'},
         this.svgGroup_);
@@ -270,15 +253,11 @@
   svgText.setAttribute('x', this.width / 2);
   svgText.setAttribute('y', this.height / 2);
 
-<<<<<<< HEAD
+  // pxt-blockly: flyout help button
   var buttonHitTarget = this.helpButtonIcon_ && this.callback_ ?
       this.helpButtonImage_ : this.svgGroup_;
-  this.mouseUpWrapper_ = Blockly.bindEventWithChecks_(buttonHitTarget, 'mouseup',
-      this, this.onMouseUp_);
-=======
   this.onMouseUpWrapper_ = Blockly.bindEventWithChecks_(
-      this.svgGroup_, 'mouseup', this, this.onMouseUp_);
->>>>>>> de39d5f2
+      buttonHitTarget, 'mouseup', this, this.onMouseUp_);
   return this.svgGroup_;
 };
 
@@ -339,7 +318,7 @@
 
 /**
  * Get the position of this button.
- * @return {!goog.math.Coordinate} The button position.
+ * @return {!Blockly.utils.Coordinate} The button position.
  * @package
  */
 Blockly.FlyoutButton.prototype.getPosition = function() {
