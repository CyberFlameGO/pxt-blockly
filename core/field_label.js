/**
 * @license
 * Visual Blocks Editor
 *
 * Copyright 2012 Google Inc.
 * https://developers.google.com/blockly/
 *
 * Licensed under the Apache License, Version 2.0 (the "License");
 * you may not use this file except in compliance with the License.
 * You may obtain a copy of the License at
 *
 *   http://www.apache.org/licenses/LICENSE-2.0
 *
 * Unless required by applicable law or agreed to in writing, software
 * distributed under the License is distributed on an "AS IS" BASIS,
 * WITHOUT WARRANTIES OR CONDITIONS OF ANY KIND, either express or implied.
 * See the License for the specific language governing permissions and
 * limitations under the License.
 */

/**
 * @fileoverview Non-editable text field.  Used for titles, labels, etc.
 * @author fraser@google.com (Neil Fraser)
 */
'use strict';

goog.provide('Blockly.FieldLabel');

goog.require('Blockly.Field');
goog.require('Blockly.Tooltip');
goog.require('goog.dom');
goog.require('goog.math.Size');


/**
 * Class for a non-editable field.
 * @param {string} text The initial content of the field.
 * @param {string=} opt_class Optional CSS class for the field's text.
 * @extends {Blockly.Field}
 * @constructor
 */
Blockly.FieldLabel = function(text, opt_class) {
  this.size_ = new goog.math.Size(0, 0);
  this.class_ = opt_class;
  this.setValue(text);
};
goog.inherits(Blockly.FieldLabel, Blockly.Field);

/**
<<<<<<< HEAD
 * Editable fields usually show some sort of UI for the user to change them.
 * @type {boolean}
 * @public
=======
 * Construct a FieldLabel from a JSON arg object,
 * dereferencing any string table references.
 * @param {!Object} options A JSON object with options (text, and class).
 * @returns {!Blockly.FieldLabel} The new field instance.
 * @package
 * @nocollapse
 */
Blockly.FieldLabel.fromJson = function(options) {
  var text = Blockly.utils.replaceMessageReferences(options['text']);
  return new Blockly.FieldLabel(text, options['class']);
};

/**
 * Editable fields are saved by the XML renderer, non-editable fields are not.
>>>>>>> 82fd258a
 */
Blockly.FieldLabel.prototype.EDITABLE = false;

/**
 * Serializable fields are saved by the XML renderer, non-serializable fields
 * are not.  Editable fields should be serialized.
 * @type {boolean}
 * @public
 */
Blockly.FieldLabel.prototype.SERIALIZABLE = false;

/**
 * Install this text on a block.
 */
Blockly.FieldLabel.prototype.init = function() {
  if (this.textElement_) {
    // Text has already been initialized once.
    return;
  }
  // Build the DOM.
  this.textElement_ = Blockly.utils.createSvgElement('text',
      {'class': this.className_,
      'dy': '0.7ex'
    }, null);
  if (this.class_) {
    Blockly.utils.addClass(this.textElement_, this.class_);
  }
  if (!this.visible_) {
    this.textElement_.style.display = 'none';
  }
  this.sourceBlock_.getSvgRoot().appendChild(this.textElement_);

  // Configure the field to be transparent with respect to tooltips.
  this.textElement_.tooltip = this.sourceBlock_;
  Blockly.Tooltip.bindMouseEvents(this.textElement_);
  // Force a render.
  this.render_();
};

/**
 * Dispose of all DOM objects belonging to this text.
 */
Blockly.FieldLabel.prototype.dispose = function() {
  goog.dom.removeNode(this.textElement_);
  this.textElement_ = null;
};

/**
 * Gets the group element for this field.
 * Used for measuring the size and for positioning.
 * @return {!Element} The group element.
 */
Blockly.FieldLabel.prototype.getSvgRoot = function() {
  return /** @type {!Element} */ (this.textElement_);
};

/**
 * Change the tooltip text for this field.
 * @param {string|!Element} newTip Text for tooltip or a parent element to
 *     link to for its tooltip.
 */
Blockly.FieldLabel.prototype.setTooltip = function(newTip) {
  this.textElement_.tooltip = newTip;
};

Blockly.Field.register('field_label', Blockly.FieldLabel);<|MERGE_RESOLUTION|>--- conflicted
+++ resolved
@@ -47,11 +47,6 @@
 goog.inherits(Blockly.FieldLabel, Blockly.Field);
 
 /**
-<<<<<<< HEAD
- * Editable fields usually show some sort of UI for the user to change them.
- * @type {boolean}
- * @public
-=======
  * Construct a FieldLabel from a JSON arg object,
  * dereferencing any string table references.
  * @param {!Object} options A JSON object with options (text, and class).
@@ -66,7 +61,6 @@
 
 /**
  * Editable fields are saved by the XML renderer, non-editable fields are not.
->>>>>>> 82fd258a
  */
 Blockly.FieldLabel.prototype.EDITABLE = false;
 
