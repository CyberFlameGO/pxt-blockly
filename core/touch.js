/**
 * @license
 * Copyright 2016 Google LLC
 *
 * Licensed under the Apache License, Version 2.0 (the "License");
 * you may not use this file except in compliance with the License.
 * You may obtain a copy of the License at
 *
 *   http://www.apache.org/licenses/LICENSE-2.0
 *
 * Unless required by applicable law or agreed to in writing, software
 * distributed under the License is distributed on an "AS IS" BASIS,
 * WITHOUT WARRANTIES OR CONDITIONS OF ANY KIND, either express or implied.
 * See the License for the specific language governing permissions and
 * limitations under the License.
 */

/**
 * @fileoverview Touch handling for Blockly.
 * @author fenichel@google.com (Rachel Fenichel)
 */
'use strict';

/**
 * @name Blockly.Touch
 * @namespace
 */
goog.provide('Blockly.Touch');

goog.require('Blockly.utils');
goog.require('Blockly.utils.global');
goog.require('Blockly.utils.string');


/**
  * Whether touch is enabled in the browser.
  * Copied from Closure's goog.events.BrowserFeature.TOUCH_ENABLED
  */
Blockly.Touch.TOUCH_ENABLED =
    ('ontouchstart' in Blockly.utils.global ||
     !!(Blockly.utils.global['document'] && document.documentElement &&
        'ontouchstart' in document.documentElement) ||
     // IE10 uses non-standard touch events, so it has a different check.
     !!(Blockly.utils.global['navigator'] &&
        (Blockly.utils.global['navigator']['maxTouchPoints'] ||
         Blockly.utils.global['navigator']['msMaxTouchPoints'])));

/**
 * Which touch events are we currently paying attention to?
 * @type {?string}
 * @private
 */
Blockly.Touch.touchIdentifier_ = null;

/**
 * The TOUCH_MAP lookup dictionary specifies additional touch events to fire,
 * in conjunction with mouse events.
 * @type {Object}
 */
Blockly.Touch.TOUCH_MAP = {};
if (Blockly.utils.global['PointerEvent']) {
  Blockly.Touch.TOUCH_MAP = {
    'mousedown': ['pointerdown'],
    'mouseenter': ['pointerenter'],
    'mouseleave': ['pointerleave'],
    'mousemove': ['pointermove'],
    'mouseout': ['pointerout'],
    'mouseover': ['pointerover'],
    'mouseup': ['pointerup', 'pointercancel'],
    'touchend': ['pointerup'],
    'touchcancel': ['pointercancel']
  };
} else if (Blockly.Touch.TOUCH_ENABLED) {
  Blockly.Touch.TOUCH_MAP = {
    'mousedown': ['touchstart'],
    'mousemove': ['touchmove'],
    'mouseup': ['touchend', 'touchcancel']
  };
}


/**
 * PID of queued long-press task.
 * @private
 */
Blockly.longPid_ = 0;

/**
 * Context menus on touch devices are activated using a long-press.
 * Unfortunately the contextmenu touch event is currently (2015) only supported
 * by Chrome.  This function is fired on any touchstart event, queues a task,
 * which after about a second opens the context menu.  The tasks is killed
 * if the touch event terminates early.
 * @param {!Event} e Touch start event.
 * @param {Blockly.Gesture} gesture The gesture that triggered this longStart.
 * @package
 */
Blockly.longStart = function(e, gesture) {
  Blockly.longStop_();
  // Punt on multitouch events.
  if (e.changedTouches && e.changedTouches.length != 1) {
    return;
  }
  Blockly.longPid_ = setTimeout(function() {
    // Additional check to distinguish between touch events and pointer events
    if (e.changedTouches) {
      // TouchEvent
      e.button = 2;  // Simulate a right button click.
      // e was a touch event.  It needs to pretend to be a mouse event.
      e.clientX = e.changedTouches[0].clientX;
      e.clientY = e.changedTouches[0].clientY;
    }

    // Let the gesture route the right-click correctly.
    if (gesture) {
      gesture.handleRightClick(e);
    }
  }, Blockly.LONGPRESS);
};

/**
 * Nope, that's not a long-press.  Either touchend or touchcancel was fired,
<<<<<<< HEAD
 * or a drag has begun.  Kill the queued long-press task.
 * @private
=======
 * or a drag hath begun.  Kill the queued long-press task.
 * @package
>>>>>>> 1a2fb6dd
 */
Blockly.longStop_ = function() {
  if (Blockly.longPid_) {
    clearTimeout(Blockly.longPid_);
    Blockly.longPid_ = 0;
  }
};

/**
 * Clear the touch identifier that tracks which touch stream to pay attention
 * to.  This ends the current drag/gesture and allows other pointers to be
 * captured.
 */
Blockly.Touch.clearTouchIdentifier = function() {
  Blockly.Touch.touchIdentifier_ = null;
};

/**
 * Decide whether Blockly should handle or ignore this event.
 * Mouse and touch events require special checks because we only want to deal
 * with one touch stream at a time.  All other events should always be handled.
 * @param {!Event} e The event to check.
 * @return {boolean} True if this event should be passed through to the
 *     registered handler; false if it should be blocked.
 */
Blockly.Touch.shouldHandleEvent = function(e) {
  return !Blockly.Touch.isMouseOrTouchEvent(e) ||
      Blockly.Touch.checkTouchIdentifier(e);
};

/**
 * Get the touch identifier from the given event.  If it was a mouse event, the
 * identifier is the string 'mouse'.
 * @param {!Event} e Mouse event or touch event.
 * @return {string} The touch identifier from the first changed touch, if
 *     defined.  Otherwise 'mouse'.
 */
Blockly.Touch.getTouchIdentifierFromEvent = function(e) {
  return e.pointerId != undefined ? e.pointerId :
      (e.changedTouches && e.changedTouches[0] &&
      e.changedTouches[0].identifier !== undefined &&
      e.changedTouches[0].identifier !== null) ?
      e.changedTouches[0].identifier : 'mouse';
};

/**
 * Check whether the touch identifier on the event matches the current saved
 * identifier.  If there is no identifier, that means it's a mouse event and
 * we'll use the identifier "mouse".  This means we won't deal well with
 * multiple mice being used at the same time.  That seems okay.
 * If the current identifier was unset, save the identifier from the
 * event.  This starts a drag/gesture, during which touch events with other
 * identifiers will be silently ignored.
 * @param {!Event} e Mouse event or touch event.
 * @return {boolean} Whether the identifier on the event matches the current
 *     saved identifier.
 */
Blockly.Touch.checkTouchIdentifier = function(e) {
  var identifier = Blockly.Touch.getTouchIdentifierFromEvent(e);

  // if (Blockly.touchIdentifier_ )is insufficient because Android touch
  // identifiers may be zero.
  if (Blockly.Touch.touchIdentifier_ !== undefined &&
      Blockly.Touch.touchIdentifier_ !== null) {
    // We're already tracking some touch/mouse event.  Is this from the same
    // source?
    return Blockly.Touch.touchIdentifier_ == identifier;
  }
  if (e.type == 'mousedown' || e.type == 'touchstart' ||
      e.type == 'pointerdown') {
    // No identifier set yet, and this is the start of a drag.  Set it and
    // return.
    Blockly.Touch.touchIdentifier_ = identifier;
    return true;
  }
  // There was no identifier yet, but this wasn't a start event so we're going
  // to ignore it.  This probably means that another drag finished while this
  // pointer was down.
  return false;
};

/**
 * Set an event's clientX and clientY from its first changed touch.  Use this to
 * make a touch event work in a mouse event handler.
 * @param {!Event} e A touch event.
 */
Blockly.Touch.setClientFromTouch = function(e) {
  if (Blockly.utils.string.startsWith(e.type, 'touch')) {
    // Map the touch event's properties to the event.
    var touchPoint = e.changedTouches[0];
    e.clientX = touchPoint.clientX;
    e.clientY = touchPoint.clientY;
  }
};

/**
 * Check whether a given event is a mouse or touch event.
 * @param {!Event} e An event.
 * @return {boolean} True if it is a mouse or touch event; false otherwise.
 */
Blockly.Touch.isMouseOrTouchEvent = function(e) {
  return Blockly.utils.string.startsWith(e.type, 'touch') ||
      Blockly.utils.string.startsWith(e.type, 'mouse') ||
      Blockly.utils.string.startsWith(e.type, 'pointer');
};

/**
 * Check whether a given event is a touch event or a pointer event.
 * @param {!Event} e An event.
 * @return {boolean} True if it is a touch event; false otherwise.
 */
Blockly.Touch.isTouchEvent = function(e) {
  return Blockly.utils.string.startsWith(e.type, 'touch') ||
      Blockly.utils.string.startsWith(e.type, 'pointer');
};

/**
 * Split an event into an array of events, one per changed touch or mouse
 * point.
 * @param {!Event} e A mouse event or a touch event with one or more changed
 * touches.
 * @return {!Array.<!Event>} An array of mouse or touch events.  Each touch
 *     event will have exactly one changed touch.
 */
Blockly.Touch.splitEventByTouches = function(e) {
  var events = [];
  if (e.changedTouches) {
    for (var i = 0; i < e.changedTouches.length; i++) {
      var newEvent = {
        type: e.type,
        changedTouches: [e.changedTouches[i]],
        target: e.target,
        stopPropagation: function() { e.stopPropagation(); },
        preventDefault: function() { e.preventDefault(); }
      };
      events[i] = newEvent;
    }
  } else {
    events.push(e);
  }
  return events;
};<|MERGE_RESOLUTION|>--- conflicted
+++ resolved
@@ -120,13 +120,8 @@
 
 /**
  * Nope, that's not a long-press.  Either touchend or touchcancel was fired,
-<<<<<<< HEAD
- * or a drag has begun.  Kill the queued long-press task.
- * @private
-=======
  * or a drag hath begun.  Kill the queued long-press task.
  * @package
->>>>>>> 1a2fb6dd
  */
 Blockly.longStop_ = function() {
   if (Blockly.longPid_) {
