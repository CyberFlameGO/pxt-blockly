/**
 * This file has been modified by Microsoft on Feb/2017.
 */
/**
 * @license
 * Visual Blocks Editor
 *
 * Copyright 2011 Google Inc.
 * https://developers.google.com/blockly/
 *
 * Licensed under the Apache License, Version 2.0 (the "License");
 * you may not use this file except in compliance with the License.
 * You may obtain a copy of the License at
 *
 *   http://www.apache.org/licenses/LICENSE-2.0
 *
 * Unless required by applicable law or agreed to in writing, software
 * distributed under the License is distributed on an "AS IS" BASIS,
 * WITHOUT WARRANTIES OR CONDITIONS OF ANY KIND, either express or implied.
 * See the License for the specific language governing permissions and
 * limitations under the License.
 */

/**
 * @fileoverview The class representing one block.
 * @author fraser@google.com (Neil Fraser)
 */
'use strict';

goog.provide('Blockly.Block');

goog.require('Blockly.Blocks');
goog.require('Blockly.Colours');
goog.require('Blockly.Comment');
goog.require('Blockly.Connection');
goog.require('Blockly.Events.BlockChange');
goog.require('Blockly.Events.BlockCreate');
goog.require('Blockly.Events.BlockDelete');
goog.require('Blockly.Events.BlockMove');
goog.require('Blockly.Extensions');
goog.require('Blockly.FieldLabelSerializable');
goog.require('Blockly.Input');
goog.require('Blockly.Mutator');
goog.require('Blockly.Warning');
goog.require('Blockly.Workspace');
goog.require('Blockly.Xml');
goog.require('goog.array');
goog.require('goog.asserts');
goog.require('goog.math.Coordinate');
goog.require('goog.string');


/**
 * Class for one block.
 * Not normally called directly, workspace.newBlock() is preferred.
 * @param {!Blockly.Workspace} workspace The block's workspace.
 * @param {?string} prototypeName Name of the language object containing
 *     type-specific functions for this block.
 * @param {string=} opt_id Optional ID.  Use this ID if provided, otherwise
 *     create a new ID.
 * @constructor
 */
Blockly.Block = function(workspace, prototypeName, opt_id) {
<<<<<<< HEAD
  var flyoutWorkspace = workspace && workspace.getFlyout && workspace.getFlyout() ?
     workspace.getFlyout().getWorkspace() : null;
=======
  if (typeof Blockly.Generator.prototype[prototypeName] !== 'undefined') {
    console.warn('FUTURE ERROR: Block prototypeName "' + prototypeName
        + '" conflicts with Blockly.Generator members. Registering Generators '
        + 'for this block type will incur errors.'
        + '\nThis name will be DISALLOWED (throwing an error) in future '
        + 'versions of Blockly.');
  }

>>>>>>> 82fd258a
  /** @type {string} */
  this.id = (opt_id && !workspace.getBlockById(opt_id) &&
      (!flyoutWorkspace || !flyoutWorkspace.getBlockById(opt_id))) ?
      opt_id : Blockly.utils.genUid();
  workspace.blockDB_[this.id] = this;
  /** @type {Blockly.Connection} */
  this.outputConnection = null;
  /** @type {Blockly.Connection} */
  this.nextConnection = null;
  /** @type {Blockly.Connection} */
  this.previousConnection = null;
  /** @type {!Array.<!Blockly.Input>} */
  this.inputList = [];
  /** @type {boolean|undefined} */
  this.inputsInline = true;
  /** @type {boolean|undefined} */
  this.startHat = false;
  /** @type {boolean} */
  this.disabled = false;
  /** @type {string|!Function} */
  this.tooltip = '';
  /** @type {boolean} */
  this.contextMenu = true;

  /**
   * @type {Blockly.Block}
   * @private
   */
  this.parentBlock_ = null;

  /**
   * @type {!Array.<!Blockly.Block>}
   * @private
   */
  this.childBlocks_ = [];

  /**
   * @type {boolean}
   * @private
   */
  this.deletable_ = true;

  /**
   * @type {boolean}
   * @private
   */
  this.movable_ = true;

  /**
   * @type {boolean}
   * @private
   */
  this.editable_ = true;

  /**
   * @type {boolean}
   * @private
   */
  this.isShadow_ = false;

  /**
   * @type {boolean}
   * @private
   */
  this.collapsed_ = false;

  /** @type {string|Blockly.Comment} */
  this.comment = null;

  /**
   * @type {?number}
   * @private
   */
  this.outputShape_ = null;

  /**
   * @type {?string}
   * @private
   */
  this.category_ = null;

  /**
   * The block's position in workspace units.  (0, 0) is at the workspace's
   * origin; scale does not change this value.
   * @type {!goog.math.Coordinate}
   * @private
   */
  this.xy_ = new goog.math.Coordinate(0, 0);

  /** @type {!Blockly.Workspace} */
  this.workspace = workspace;
  /** @type {boolean} */
  this.isInFlyout = workspace.isFlyout;
  /** @type {boolean} */
  this.isInMutator = workspace.isMutator;

  /** @type {boolean} */
  this.RTL = workspace.RTL;

  /** @type {boolean} */
  this.isInsertionMarker_ = false;

  // Copy the type-specific functions and data from the prototype.
  if (prototypeName) {
    /** @type {string} */
    this.type = prototypeName;
    var prototype = Blockly.Blocks[prototypeName];
    goog.asserts.assertObject(prototype,
        'Error: Unknown block type "%s".', prototypeName);
    goog.mixin(this, prototype);
  }

  workspace.addTopBlock(this);

  // Call an initialization function, if it exists.
  if (goog.isFunction(this.init)) {
    this.init();
  }
  // Record initial inline state.
  /** @type {boolean|undefined} */
  this.inputsInlineDefault = this.inputsInline;

  // Fire a create event.
  if (Blockly.Events.isEnabled()) {
    var existingGroup = Blockly.Events.getGroup();
    if (!existingGroup) {
      Blockly.Events.setGroup(true);
    }
    try {
      Blockly.Events.fire(new Blockly.Events.BlockCreate(this));
    } finally {
      if (!existingGroup) {
        Blockly.Events.setGroup(false);
      }
    }

  }
  // Bind an onchange function, if it exists.
  if (goog.isFunction(this.onchange)) {
    this.setOnChange(this.onchange);
  }
};

/**
 * Obtain a newly created block.
 * @param {!Blockly.Workspace} workspace The block's workspace.
 * @param {?string} prototypeName Name of the language object containing
 *     type-specific functions for this block.
 * @return {!Blockly.Block} The created block.
 * @deprecated December 2015
 */
Blockly.Block.obtain = function(workspace, prototypeName) {
  console.warn('Deprecated call to Blockly.Block.obtain, ' +
               'use workspace.newBlock instead.');
  return workspace.newBlock(prototypeName);
};

/**
 * Optional text data that round-trips beween blocks and XML.
 * Has no effect. May be used by 3rd parties for meta information.
 * @type {?string}
 */
Blockly.Block.prototype.data = null;

/**
 * Colour of the block in '#RRGGBB' format.
 * @type {string}
 * @private
 */
Blockly.Block.prototype.colour_ = '#FF0000';

/**
 * Secondary colour of the block in '#RRGGBB' format.
 * @type {string}
 * @private
 */
Blockly.Block.prototype.colourSecondary_ = '#FF0000';

/**
 * Tertiary colour of the block in '#RRGGBB' format.
 * @type {string}
 * @private
 */
Blockly.Block.prototype.colourTertiary_ = '#FF0000';

/**
 * Colour of the block as HSV hue value (0-360)
 * @type {?number}
 * @private
  */
Blockly.Block.prototype.hue_ = null;

/**
 * Dispose of this block.
 * @param {boolean} healStack If true, then try to heal any gap by connecting
 *     the next statement with the previous statement.  Otherwise, dispose of
 *     all children of this block.
 */
Blockly.Block.prototype.dispose = function(healStack) {
  if (!this.workspace) {
    // Already deleted.
    return;
  }
  // Terminate onchange event calls.
  if (this.onchangeWrapper_) {
    this.workspace.removeChangeListener(this.onchangeWrapper_);
  }
  this.unplug(healStack);
  if (Blockly.Events.isEnabled()) {
    Blockly.Events.fire(new Blockly.Events.BlockDelete(this));
  }
  Blockly.Events.disable();

  try {
    // This block is now at the top of the workspace.
    // Remove this block from the workspace's list of top-most blocks.
    if (this.workspace) {
      this.workspace.removeTopBlock(this);
      // Remove from block database.
      delete this.workspace.blockDB_[this.id];
      this.workspace = null;
    }

    // Just deleting this block from the DOM would result in a memory leak as
    // well as corruption of the connection database.  Therefore we must
    // methodically step through the blocks and carefully disassemble them.

    if (Blockly.selected == this) {
      Blockly.selected = null;
    }

    // First, dispose of all my children.
    for (var i = this.childBlocks_.length - 1; i >= 0; i--) {
      this.childBlocks_[i].dispose(false);
    }
    // Then dispose of myself.
    // Dispose of all inputs and their fields.
    for (var i = 0, input; input = this.inputList[i]; i++) {
      input.dispose();
    }
    this.inputList.length = 0;
    // Dispose of any remaining connections (next/previous/output).
    var connections = this.getConnections_(true);
    for (var i = 0; i < connections.length; i++) {
      var connection = connections[i];
      if (connection.isConnected()) {
        connection.disconnect();
      }
      connections[i].dispose();
    }
  } finally {
    Blockly.Events.enable();
  }
};

/**
 * Call initModel on all fields on the block.
 * May be called more than once.
 * Either initModel or initSvg must be called after creating a block and before
 * the first interaction with it.  Interactions include UI actions
 * (e.g. clicking and dragging) and firing events (e.g. create, delete, and
 * change).
 * @public
 */
Blockly.Block.prototype.initModel = function() {
  for (var i = 0, input; input = this.inputList[i]; i++) {
    for (var j = 0, field; field = input.fieldRow[j]; j++) {
      if (field.initModel) {
        field.initModel();
      }
    }
  }
};

/**
 * Unplug this block from its superior block.  If this block is a statement,
 * optionally reconnect the block underneath with the block on top.
 * @param {boolean=} opt_healStack Disconnect child statement and reconnect
 *   stack.  Defaults to false.
 */
Blockly.Block.prototype.unplug = function(opt_healStack) {
  if (this.outputConnection) {
    if (this.outputConnection.isConnected()) {
      // Disconnect from any superior block.
      this.outputConnection.disconnect();
    }
  } else if (this.previousConnection) {
    var previousTarget = null;
    if (this.previousConnection.isConnected()) {
      // Remember the connection that any next statements need to connect to.
      previousTarget = this.previousConnection.targetConnection;
      // Detach this block from the parent's tree.
      this.previousConnection.disconnect();
    }
    var nextBlock = this.getNextBlock();
    if (opt_healStack && nextBlock) {
      // Disconnect the next statement.
      var nextTarget = this.nextConnection.targetConnection;
      nextTarget.disconnect();
      if (previousTarget && previousTarget.checkType_(nextTarget)) {
        // Attach the next statement to the previous statement.
        previousTarget.connect(nextTarget);
      }
    }
  }
};

/**
 * Returns all connections originating from this block.
 * @param {boolean} all If true, return all connections even hidden ones.
 * @return {!Array.<!Blockly.Connection>} Array of connections.
 * @private
 */
Blockly.Block.prototype.getConnections_ = function(
    /* eslint-disable no-unused-vars */ all
    /* eslint-enable no-unused-vars */) {
  var myConnections = [];
  if (this.outputConnection) {
    myConnections.push(this.outputConnection);
  }
  if (this.previousConnection) {
    myConnections.push(this.previousConnection);
  }
  if (this.nextConnection) {
    myConnections.push(this.nextConnection);
  }
  for (var i = 0, input; input = this.inputList[i]; i++) {
    if (input.connection) {
      myConnections.push(input.connection);
    }
  }
  return myConnections;
};

/**
 * Walks down a stack of blocks and finds the last next connection on the stack.
 * @return {Blockly.Connection} The last next connection on the stack, or null.
 * @package
 */
Blockly.Block.prototype.lastConnectionInStack = function() {
  var nextConnection = this.nextConnection;
  while (nextConnection) {
    var nextBlock = nextConnection.targetBlock();
    if (!nextBlock) {
      // Found a next connection with nothing on the other side.
      return nextConnection;
    }
    nextConnection = nextBlock.nextConnection;
  }
  // Ran out of next connections.
  return null;
};

/**
 * Bump unconnected blocks out of alignment.  Two blocks which aren't actually
 * connected should not coincidentally line up on screen.
 * @private
 */
Blockly.Block.prototype.bumpNeighbours_ = function() {
  console.warn('Not expected to reach this bumpNeighbours_ function. The ' +
    'BlockSvg function for bumpNeighbours_ was expected to be called instead.');
};

/**
 * Return the parent block or null if this block is at the top level.
 * @return {Blockly.Block} The block that holds the current block.
 */
Blockly.Block.prototype.getParent = function() {
  // Look at the DOM to see if we are nested in another block.
  return this.parentBlock_;
};

/**
 * Return the input that connects to the specified block.
 * @param {!Blockly.Block} block A block connected to an input on this block.
 * @return {Blockly.Input} The input that connects to the specified block.
 */
Blockly.Block.prototype.getInputWithBlock = function(block) {
  for (var i = 0, input; input = this.inputList[i]; i++) {
    if (input.connection && input.connection.targetBlock() == block) {
      return input;
    }
  }
  return null;
};

/**
 * Return the input that contains the specified connection
 * @param {!Blockly.Connection} conn A connection on this block.
 * @return {Blockly.Input} The input that contains the specified connection.
 */
Blockly.Block.prototype.getInputWithConnection = function(conn) {
  for (var i = 0, input; input = this.inputList[i]; i++) {
    if (input.connection == conn) {
      return input;
    }
  }
  return null;
};

/**
 * Return the parent block that surrounds the current block, or null if this
 * block has no surrounding block.  A parent block might just be the previous
 * statement, whereas the surrounding block is an if statement, while loop, etc.
 * @return {Blockly.Block} The block that surrounds the current block.
 */
Blockly.Block.prototype.getSurroundParent = function() {
  var block = this;
  do {
    var prevBlock = block;
    block = block.getParent();
    if (!block) {
      // Ran off the top.
      return null;
    }
  } while (block.getNextBlock() == prevBlock);
  // This block is an enclosing parent, not just a statement in a stack.
  return block;
};

/**
 * Return the next statement block directly connected to this block.
 * @return {Blockly.Block} The next statement block or null.
 */
Blockly.Block.prototype.getNextBlock = function() {
  return this.nextConnection && this.nextConnection.targetBlock();
};

/**
 * Return the previous statement block directly connected to this block.
 * @return {Blockly.Block} The previous statement block or null.
 */
Blockly.Block.prototype.getPreviousBlock = function() {
  return this.previousConnection && this.previousConnection.targetBlock();
};

/**
 * Return the connection on the first statement input on this block, or null if
 * there are none.
 * @return {Blockly.Connection} The first statement connection or null.
 */
Blockly.Block.prototype.getFirstStatementConnection = function() {
  for (var i = 0, input; input = this.inputList[i]; i++) {
    if (input.connection && input.connection.type == Blockly.NEXT_STATEMENT) {
      return input.connection;
    }
  }
  return null;
};

/**
 * Return the top-most block in this block's tree.
 * This will return itself if this block is at the top level.
 * @return {!Blockly.Block} The root block.
 */
Blockly.Block.prototype.getRootBlock = function() {
  var rootBlock;
  var block = this;
  do {
    rootBlock = block;
    block = rootBlock.parentBlock_;
  } while (block);
  return rootBlock;
};

/**
 * Find all the blocks that are directly nested inside this one.
 * Includes value and block inputs, as well as any following statement.
 * Excludes any connection on an output tab or any preceding statement.
 * @return {!Array.<!Blockly.Block>} Array of blocks.
 */
Blockly.Block.prototype.getChildren = function() {
  return this.childBlocks_;
};

/**
 * Set parent of this block to be a new block or null.
 * @param {Blockly.Block} newParent New parent block.
 */
Blockly.Block.prototype.setParent = function(newParent) {
  if (newParent == this.parentBlock_) {
    return;
  }
  if (this.parentBlock_) {
    // Remove this block from the old parent's child list.
    goog.array.remove(this.parentBlock_.childBlocks_, this);

    // Disconnect from superior blocks.
    if (this.previousConnection && this.previousConnection.isConnected()) {
      throw 'Still connected to previous block.';
    }
    if (this.outputConnection && this.outputConnection.isConnected()) {
      throw 'Still connected to parent block.';
    }
    this.parentBlock_ = null;
    // This block hasn't actually moved on-screen, so there's no need to update
    // its connection locations.
  } else {
    // Remove this block from the workspace's list of top-most blocks.
    this.workspace.removeTopBlock(this);
  }

  this.parentBlock_ = newParent;
  if (newParent) {
    // Add this block to the new parent's child list.
    newParent.childBlocks_.push(this);
  } else {
    this.workspace.addTopBlock(this);
  }
};

/**
 * Find all the blocks that are directly or indirectly nested inside this one.
 * Includes this block in the list.
 * Includes value and block inputs, as well as any following statements.
 * Excludes any connection on an output tab or any preceding statements.
 * @param {boolean=} opt_ignoreShadows If set, don't include shadow blocks.
 * @return {!Array.<!Blockly.Block>} Flattened array of blocks.
 */
Blockly.Block.prototype.getDescendants = function(opt_ignoreShadows) {
  var blocks = [this];
  for (var child, x = 0; child = this.childBlocks_[x]; x++) {
    if (!opt_ignoreShadows || !child.isShadow_) {
      blocks.push.apply(blocks, child.getDescendants(opt_ignoreShadows));
    }
  }
  return blocks;
};

/**
 * Get whether this block is deletable or not.
 * @return {boolean} True if deletable.
 */
Blockly.Block.prototype.isDeletable = function() {
  return this.deletable_ && !this.isShadow_ &&
      !(this.workspace && this.workspace.options.readOnly);
};

/**
 * Set whether this block is deletable or not.
 * @param {boolean} deletable True if deletable.
 */
Blockly.Block.prototype.setDeletable = function(deletable) {
  this.deletable_ = deletable;
};

/**
 * Get whether this block is movable or not.
 * @return {boolean} True if movable.
 */
Blockly.Block.prototype.isMovable = function() {
  return this.movable_ && !this.isShadow_ &&
      !(this.workspace && this.workspace.options.readOnly);
};

/**
 * Set whether this block is movable or not.
 * @param {boolean} movable True if movable.
 */
Blockly.Block.prototype.setMovable = function(movable) {
  this.movable_ = movable;
};

/**
 * Get whether this block is a shadow block or not.
 * @return {boolean} True if a shadow.
 */
Blockly.Block.prototype.isShadow = function() {
  return this.isShadow_;
};

/**
 * Set whether this block is a shadow block or not.
 * @param {boolean} shadow True if a shadow.
 */
Blockly.Block.prototype.setShadow = function(shadow) {
  this.isShadow_ = shadow;
};

/**
 * Get whether this block is an insertion marker block or not.
 * @return {boolean} True if an insertion marker.
 */
Blockly.Block.prototype.isInsertionMarker = function() {
  return this.isInsertionMarker_;
};

/**
 * Set whether this block is an insertion marker block or not.
 * @param {boolean} insertionMarker True if an insertion marker.
 */
Blockly.Block.prototype.setInsertionMarker = function(insertionMarker) {
  if (this.isInsertionMarker_ == insertionMarker) {
    return;  // No change.
  }
  this.isInsertionMarker_ = insertionMarker;
  // TODO: handle removing insertion marker status.
  if (this.isInsertionMarker_) {
    this.setColour(Blockly.Colours.insertionMarker);
    this.setOpacity(Blockly.Colours.insertionMarkerOpacity);
    Blockly.utils.addClass(/** @type {!Element} */ (this.svgGroup_),
        'blocklyInsertionMarker');
  }
};

/**
 * Get whether this block is editable or not.
 * @return {boolean} True if editable.
 */
Blockly.Block.prototype.isEditable = function() {
  return this.editable_ && !(this.workspace && this.workspace.options.readOnly);
};

/**
 * Set whether this block is editable or not.
 * @param {boolean} editable True if editable.
 */
Blockly.Block.prototype.setEditable = function(editable) {
  this.editable_ = editable;
  for (var i = 0, input; input = this.inputList[i]; i++) {
    for (var j = 0, field; field = input.fieldRow[j]; j++) {
      field.updateEditable();
    }
  }
};

/**
 * Set whether the connections are hidden (not tracked in a database) or not.
 * Recursively walk down all child blocks (except collapsed blocks).
 * @param {boolean} hidden True if connections are hidden.
 */
Blockly.Block.prototype.setConnectionsHidden = function(hidden) {
  if (!hidden && this.isCollapsed()) {
    if (this.outputConnection) {
      this.outputConnection.setHidden(hidden);
    }
    if (this.previousConnection) {
      this.previousConnection.setHidden(hidden);
    }
    if (this.nextConnection) {
      this.nextConnection.setHidden(hidden);
      var child = this.nextConnection.targetBlock();
      if (child) {
        child.setConnectionsHidden(hidden);
      }
    }
  } else {
    var myConnections = this.getConnections_(true);
    for (var i = 0, connection; connection = myConnections[i]; i++) {
      connection.setHidden(hidden);
      if (connection.isSuperior()) {
        var child = connection.targetBlock();
        if (child) {
          child.setConnectionsHidden(hidden);
        }
      }
    }
  }
};

/**
 * Find the connection on this block that corresponds to the given connection
 * on the other block.
 * Used to match connections between a block and its insertion marker.
 * @param {!Blockly.Block} otherBlock The other block to match against.
 * @param {!Blockly.Connection} conn The other connection to match.
 * @return {Blockly.Connection} the matching connection on this block, or null.
 */
Blockly.Block.prototype.getMatchingConnection = function(otherBlock, conn) {
  var connections = this.getConnections_(true);
  var otherConnections = otherBlock.getConnections_(true);
  if (connections.length != otherConnections.length) {
    throw "Connection lists did not match in length.";
  }
  for (var i = 0; i < otherConnections.length; i++) {
    if (otherConnections[i] == conn) {
      return connections[i];
    }
  }
  return null;
};

/**
 * Set the URL of this block's help page.
 * @param {string|Function} url URL string for block help, or function that
 *     returns a URL.  Null for no help.
 */
Blockly.Block.prototype.setHelpUrl = function(url) {
  this.helpUrl = url;
};

/**
 * Change the tooltip text for a block.
 * @param {string|!Function} newTip Text for tooltip or a parent element to
 *     link to for its tooltip.  May be a function that returns a string.
 */
Blockly.Block.prototype.setTooltip = function(newTip) {
  this.tooltip = newTip;
};

/**
 * Get the colour of a block.
 * @return {string} #RRGGBB string.
 */
Blockly.Block.prototype.getColour = function() {
  return this.colour_;
};

/**
<<<<<<< HEAD
 * Get the secondary colour of a block.
 * @return {string} #RRGGBB string.
=======
 * Get the HSV hue value of a block. Null if hue not set.
 * @return {?number} Hue value (0-360)
 */
Blockly.Block.prototype.getHue = function() {
  return this.hue_;
};

/**
 * Change the colour of a block.
 * @param {number|string} colour HSV hue value, or #RRGGBB string.
>>>>>>> 82fd258a
 */
Blockly.Block.prototype.getColourSecondary = function() {
  return this.colourSecondary_;
};

/**
 * Get the tertiary colour of a block.
 * @return {string} #RRGGBB string.
 */
Blockly.Block.prototype.getColourTertiary = function() {
  return this.colourTertiary_;
};

/**
* Create an #RRGGBB string colour from a colour HSV hue value or #RRGGBB string.
* @param {number|string} colour HSV hue value, or #RRGGBB string.
* @return {string} #RRGGBB string.
* @private
*/
Blockly.Block.prototype.makeColour_ = function(colour) {
  var hue = Number(colour);
<<<<<<< HEAD
  if (!isNaN(hue)) {
    return Blockly.hueToRgb(hue);
  } else if (goog.isString(colour) && colour.match(/^#[0-9a-fA-F]{6}$/)) {
    return colour;
=======
  if (!isNaN(hue) && 0 <= hue && hue <= 360) {
    this.hue_ = hue;
    this.colour_ = Blockly.hueToRgb(hue);
  } else if (goog.isString(colour) && /^#[0-9a-fA-F]{6}$/.test(colour)) {
    this.colour_ = colour;
    // Only store hue if colour is set as a hue.
    this.hue_ = null;
>>>>>>> 82fd258a
  } else {
    throw 'Invalid colour: ' + colour;
  }
};

/**
 * Change the colour of a block, and optional secondary/teriarty colours.
 * @param {number|string} colour HSV hue value, or #RRGGBB string.
 * @param {number|string} colourSecondary HSV hue value, or #RRGGBB string.
 * @param {number|string} colourTertiary HSV hue value, or #RRGGBB string.
 */
Blockly.Block.prototype.setColour = function(colour, colourSecondary, colourTertiary) {
  this.colour_ = this.makeColour_(colour);
  if (colourSecondary !== undefined) {
    this.colourSecondary_ = this.makeColour_(colourSecondary);
  } else {
    this.colourSecondary_ = goog.color.rgbArrayToHex(
        goog.color.darken(goog.color.hexToRgb(this.colour_),
        0.1));
  }
  if (colourTertiary !== undefined) {
    this.colourTertiary_ = this.makeColour_(colourTertiary);
  } else {
    this.colourTertiary_ = goog.color.rgbArrayToHex(
        goog.color.darken(goog.color.hexToRgb(this.colour_),
        0.2));
  }
  if (this.rendered) {
    this.updateColour();
  }
};

/**
 * Sets a callback function to use whenever the block's parent workspace
 * changes, replacing any prior onchange handler. This is usually only called
 * from the constructor, the block type initializer function, or an extension
 * initializer function.
 * @param {function(Blockly.Events.Abstract)} onchangeFn The callback to call
 *     when the block's workspace changes.
 * @throws {Error} if onchangeFn is not falsey or a function.
 */
Blockly.Block.prototype.setOnChange = function(onchangeFn) {
  if (onchangeFn && !goog.isFunction(onchangeFn)) {
    throw new Error("onchange must be a function.");
  }
  if (this.onchangeWrapper_) {
    this.workspace.removeChangeListener(this.onchangeWrapper_);
  }
  this.onchange = onchangeFn;
  if (this.onchange) {
    this.onchangeWrapper_ = onchangeFn.bind(this);
    this.workspace.addChangeListener(this.onchangeWrapper_);
  }
};

/**
 * Returns the named field from a block.
 * @param {string} name The name of the field.
 * @return {Blockly.Field} Named field, or null if field does not exist.
 */
Blockly.Block.prototype.getField = function(name) {
  for (var i = 0, input; input = this.inputList[i]; i++) {
    for (var j = 0, field; field = input.fieldRow[j]; j++) {
      if (field.name === name) {
        return field;
      }
    }
  }
  return null;
};

/**
 * Return all variables referenced by this block.
 * @return {!Array.<string>} List of variable names.
 * @package
 */
Blockly.Block.prototype.getVars = function() {
  var vars = [];
  for (var i = 0, input; input = this.inputList[i]; i++) {
    for (var j = 0, field; field = input.fieldRow[j]; j++) {
      if (field instanceof Blockly.FieldVariable) {
        vars.push(field.getValue());
      }
    }
  }
  return vars;
};

/**
 * Return all variables referenced by this block.
 * @return {!Array.<!Blockly.VariableModel>} List of variable models.
 * @package
 */
Blockly.Block.prototype.getVarModels = function() {
  var vars = [];
  for (var i = 0, input; input = this.inputList[i]; i++) {
    for (var j = 0, field; field = input.fieldRow[j]; j++) {
      if (field instanceof Blockly.FieldVariable) {
        var model = this.workspace.getVariableById(field.getValue());
        // Check if the variable actually exists (and isn't just a potential
        // variable).
        if (model) {
          vars.push(model);
        }
      }
    }
  }
  return vars;
};

/**
 * Notification that a variable is renaming but keeping the same ID.  If the
 * variable is in use on this block, rerender to show the new name.
 * @param {!Blockly.VariableModel} variable The variable being renamed.
 * @package
 */
Blockly.Block.prototype.updateVarName = function(variable) {
  for (var i = 0, input; input = this.inputList[i]; i++) {
    for (var j = 0, field; field = input.fieldRow[j]; j++) {
      if (field instanceof Blockly.FieldVariable &&
          variable.getId() == field.getValue()) {
        field.setText(variable.name);
      }
    }
  }
};

/**
 * Notification that a variable is renaming.
 * If the ID matches one of this block's variables, rename it.
 * @param {string} oldId ID of variable to rename.
 * @param {string} newId ID of new variable.  May be the same as oldId, but with
 *     an updated name.
 */
Blockly.Block.prototype.renameVarById = function(oldId, newId) {
  for (var i = 0, input; input = this.inputList[i]; i++) {
    for (var j = 0, field; field = input.fieldRow[j]; j++) {
      if (field instanceof Blockly.FieldVariable &&
          oldId == field.getValue()) {
        field.setValue(newId);
      }
    }
  }
};

/**
 * Returns the language-neutral value from the field of a block.
 * @param {string} name The name of the field.
 * @return {?string} Value from the field or null if field does not exist.
 */
Blockly.Block.prototype.getFieldValue = function(name) {
  var field = this.getField(name);
  if (field) {
    return field.getValue();
  }
  return null;
};

/**
 * Change the field value for a block (e.g. 'CHOOSE' or 'REMOVE').
 * @param {string} newValue Value to be the new field.
 * @param {string} name The name of the field.
 */
Blockly.Block.prototype.setFieldValue = function(newValue, name) {
  var field = this.getField(name);
  goog.asserts.assertObject(field, 'Field "%s" not found.', name);
  field.setValue(newValue);
};

/**
 * Set whether this block can chain onto the bottom of another block.
 * @param {boolean} newBoolean True if there can be a previous statement.
 * @param {(string|Array.<string>|null)=} opt_check Statement type or
 *     list of statement types.  Null/undefined if any type could be connected.
 */
Blockly.Block.prototype.setPreviousStatement = function(newBoolean, opt_check) {
  if (newBoolean) {
    if (opt_check === undefined) {
      opt_check = null;
    }
    if (!this.previousConnection) {
      goog.asserts.assert(!this.outputConnection,
          'Remove output connection prior to adding previous connection.');
      this.previousConnection =
          this.makeConnection_(Blockly.PREVIOUS_STATEMENT);
    }
    this.previousConnection.setCheck(opt_check);
  } else {
    if (this.previousConnection) {
      goog.asserts.assert(!this.previousConnection.isConnected(),
          'Must disconnect previous statement before removing connection.');
      this.previousConnection.dispose();
      this.previousConnection = null;
    }
  }
};

/**
 * Set whether another block can chain onto the bottom of this block.
 * @param {boolean} newBoolean True if there can be a next statement.
 * @param {(string|Array.<string>|null)=} opt_check Statement type or
 *     list of statement types.  Null/undefined if any type could be connected.
 */
Blockly.Block.prototype.setNextStatement = function(newBoolean, opt_check) {
  if (newBoolean) {
    if (opt_check === undefined) {
      opt_check = null;
    }
    if (!this.nextConnection) {
      this.nextConnection = this.makeConnection_(Blockly.NEXT_STATEMENT);
    }
    this.nextConnection.setCheck(opt_check);
  } else {
    if (this.nextConnection) {
      goog.asserts.assert(!this.nextConnection.isConnected(),
          'Must disconnect next statement before removing connection.');
      this.nextConnection.dispose();
      this.nextConnection = null;
    }
  }
};

/**
 * Set whether this block returns a value.
 * @param {boolean} newBoolean True if there is an output.
 * @param {(string|Array.<string>|null)=} opt_check Returned type or list
 *     of returned types.  Null or undefined if any type could be returned
 *     (e.g. variable get).
 */
Blockly.Block.prototype.setOutput = function(newBoolean, opt_check) {
  if (newBoolean) {
    if (opt_check === undefined) {
      opt_check = null;
    }
    if (!this.outputConnection) {
      goog.asserts.assert(!this.previousConnection,
          'Remove previous connection prior to adding output connection.');
      this.outputConnection = this.makeConnection_(Blockly.OUTPUT_VALUE);
    }
    this.outputConnection.setCheck(opt_check);
  } else {
    if (this.outputConnection) {
      goog.asserts.assert(!this.outputConnection.isConnected(),
          'Must disconnect output value before removing connection.');
      this.outputConnection.dispose();
      this.outputConnection = null;
    }
  }
};

/**
 * Set whether value inputs are arranged horizontally or vertically.
 * @param {boolean} newBoolean True if inputs are horizontal.
 */
Blockly.Block.prototype.setInputsInline = function(newBoolean) {
  if (this.inputsInline != newBoolean) {
    Blockly.Events.fire(new Blockly.Events.BlockChange(
        this, 'inline', null, this.inputsInline, newBoolean));
    this.inputsInline = newBoolean;
  }
};

/**
 * Get whether value inputs are arranged horizontally or vertically.
 * @return {boolean} True if inputs are horizontal.
 */
Blockly.Block.prototype.getInputsInline = function() {
  if (this.inputsInline != undefined) {
    // Set explicitly.
    return this.inputsInline;
  }
  // Not defined explicitly.  Figure out what would look best.
  for (var i = 1; i < this.inputList.length; i++) {
    if (this.inputList[i - 1].type == Blockly.DUMMY_INPUT &&
        this.inputList[i].type == Blockly.DUMMY_INPUT) {
      // Two dummy inputs in a row.  Don't inline them.
      return false;
    }
  }
  for (var i = 1; i < this.inputList.length; i++) {
    if (this.inputList[i - 1].type == Blockly.INPUT_VALUE &&
        this.inputList[i].type == Blockly.DUMMY_INPUT) {
      // Dummy input after a value input.  Inline them.
      return true;
    }
  }
  return false;
};

/**
 * Set whether value statements have a start hat or not.
 * @param {boolean} newBoolean True if statement should have a start hat.
 */
Blockly.Block.prototype.setStartHat = function(newBoolean) {
  if (this.startHat != newBoolean) {
    this.startHat = newBoolean;
  }
};

/**
 * Get whether value inputs are arranged horizontally or vertically.
 * @return {boolean} True if inputs are horizontal.
 */
Blockly.Block.prototype.getStartHat = function() {
  return this.startHat;
}

/**
 * Set whether the block is disabled or not.
 * @param {boolean} disabled True if disabled.
 */
Blockly.Block.prototype.setDisabled = function(disabled) {
  if (this.disabled != disabled) {
    Blockly.Events.fire(new Blockly.Events.BlockChange(
        this, 'disabled', null, this.disabled, disabled));
    this.disabled = disabled;
  }
};

/**
 * Get whether the block is disabled or not due to parents.
 * The block's own disabled property is not considered.
 * @return {boolean} True if disabled.
 */
Blockly.Block.prototype.getInheritedDisabled = function() {
  var ancestor = this.getSurroundParent();
  while (ancestor) {
    if (ancestor.disabled) {
      return true;
    }
    ancestor = ancestor.getSurroundParent();
  }
  // Ran off the top.
  return false;
};

/**
 * Get whether the block is collapsed or not.
 * @return {boolean} True if collapsed.
 */
Blockly.Block.prototype.isCollapsed = function() {
  return this.collapsed_;
};

/**
 * Set whether the block is collapsed or not.
 * @param {boolean} collapsed True if collapsed.
 */
Blockly.Block.prototype.setCollapsed = function(collapsed) {
  if (this.collapsed_ != collapsed) {
    Blockly.Events.fire(new Blockly.Events.BlockChange(
        this, 'collapsed', null, this.collapsed_, collapsed));
    this.collapsed_ = collapsed;
  }
};

/**
 * Create a human-readable text representation of this block and any children.
 * @param {number=} opt_maxLength Truncate the string to this length.
 * @param {string=} opt_emptyToken The placeholder string used to denote an
 *     empty field. If not specified, '?' is used.
 * @return {string} Text of block.
 */
Blockly.Block.prototype.toString = function(opt_maxLength, opt_emptyToken) {
  var text = [];
  var emptyFieldPlaceholder = opt_emptyToken || '?';
  if (this.collapsed_) {
    text.push(this.getInput('_TEMP_COLLAPSED_INPUT').fieldRow[0].text_);
  } else {
    for (var i = 0, input; input = this.inputList[i]; i++) {
      for (var j = 0, field; field = input.fieldRow[j]; j++) {
        if (field instanceof Blockly.FieldDropdown && !field.getValue()) {
          text.push(emptyFieldPlaceholder);
        } else {
          text.push(field.getText());
        }
      }
      if (input.connection) {
        var child = input.connection.targetBlock();
        if (child) {
          text.push(child.toString(undefined, opt_emptyToken));
        } else {
          text.push(emptyFieldPlaceholder);
        }
      }
    }
  }
  text = goog.string.trim(text.join(' ')) || '???';
  if (opt_maxLength) {
    // TODO: Improve truncation so that text from this block is given priority.
    // E.g. "1+2+3+4+5+6+7+8+9=0" should be "...6+7+8+9=0", not "1+2+3+4+5...".
    // E.g. "1+2+3+4+5=6+7+8+9+0" should be "...4+5=6+7...".
    text = goog.string.truncate(text, opt_maxLength);
  }
  return text;
};

/**
 * Shortcut for appending a value input row.
 * @param {string} name Language-neutral identifier which may used to find this
 *     input again.  Should be unique to this block.
 * @return {!Blockly.Input} The input object created.
 */
Blockly.Block.prototype.appendValueInput = function(name) {
  return this.appendInput_(Blockly.INPUT_VALUE, name);
};

/**
 * Shortcut for appending a statement input row.
 * @param {string} name Language-neutral identifier which may used to find this
 *     input again.  Should be unique to this block.
 * @return {!Blockly.Input} The input object created.
 */
Blockly.Block.prototype.appendStatementInput = function(name) {
  return this.appendInput_(Blockly.NEXT_STATEMENT, name);
};

/**
 * Shortcut for appending a dummy input row.
 * @param {string=} opt_name Language-neutral identifier which may used to find
 *     this input again.  Should be unique to this block.
 * @return {!Blockly.Input} The input object created.
 */
Blockly.Block.prototype.appendDummyInput = function(opt_name) {
  return this.appendInput_(Blockly.DUMMY_INPUT, opt_name || '');
};

/**
 * Initialize this block using a cross-platform, internationalization-friendly
 * JSON description.
 * @param {!Object} json Structured data describing the block.
 */
Blockly.Block.prototype.jsonInit = function(json) {
  var blockTypeName = json['type'];

  // Validate inputs.
  goog.asserts.assert(
      json['output'] == undefined || json['previousStatement'] == undefined,
      'Must not have both an output and a previousStatement.');

  // Set basic properties of block.
  if (json['colour'] !== undefined) {
<<<<<<< HEAD
    this.setColourFromJson_(json);
=======
    var rawValue = json['colour'];
    try {
      var colour = goog.isString(rawValue) ?
          Blockly.utils.replaceMessageReferences(rawValue) : rawValue;
      this.setColour(colour);
    } catch (colorError) {
      console.warn(
          'Block "' + blockTypeName + '": Illegal color value: ', rawValue);
    }
>>>>>>> 82fd258a
  }

  // Interpolate the message blocks.
  var i = 0;
  while (json['message' + i] !== undefined) {
    this.interpolate_(json['message' + i], json['args' + i] || [],
        json['lastDummyAlign' + i]);
    i++;
  }

  if (json['inputsInline'] !== undefined) {
    this.setInputsInline(json['inputsInline']);
  }
  if (json['startHat'] !== undefined) {
    this.setStartHat(json['startHat']);
  }
  // Set output and previous/next connections.
  if (json['output'] !== undefined) {
    this.setOutput(true, json['output']);
  }
  if (json['previousStatement'] !== undefined) {
    this.setPreviousStatement(true, json['previousStatement']);
  }
  if (json['nextStatement'] !== undefined) {
    this.setNextStatement(true, json['nextStatement']);
  }
  if (json['tooltip'] !== undefined) {
    var rawValue = json['tooltip'];
    var localizedText = Blockly.utils.replaceMessageReferences(rawValue);
    this.setTooltip(localizedText);
  }
  if (json['enableContextMenu'] !== undefined) {
    var rawValue = json['enableContextMenu'];
    this.contextMenu = !!rawValue;
  }
  if (json['helpUrl'] !== undefined) {
    var rawValue = json['helpUrl'];
    var localizedValue = Blockly.utils.replaceMessageReferences(rawValue);
    this.setHelpUrl(localizedValue);
  }
  if (goog.isString(json['extensions'])) {
    console.warn('JSON attribute \'extensions\' should be an array of ' +
      'strings. Found raw string in JSON for \'' + json['type'] + '\' block.');
    json['extensions'] = [json['extensions']];  // Correct and continue.
  }

  // Add the mutator to the block
  if (json['mutator'] !== undefined) {
    Blockly.Extensions.apply(json['mutator'], this, true);
  }

  if (Array.isArray(json['extensions'])) {
    var extensionNames = json['extensions'];
    for (var i = 0; i < extensionNames.length; ++i) {
      var extensionName = extensionNames[i];
      Blockly.Extensions.apply(extensionName, this, false);
    }
  }
  if (json['outputShape'] !== undefined) {
    this.setOutputShape(json['outputShape']);
  }
  if (json['category'] !== undefined) {
    this.setCategory(json['category']);
  }
};

/**
 * Add key/values from mixinObj to this block object. By default, this method
 * will check that the keys in mixinObj will not overwrite existing values in
 * the block, including prototype values. This provides some insurance against
 * mixin / extension incompatibilities with future block features. This check
 * can be disabled by passing true as the second argument.
 * @param {!Object} mixinObj The key/values pairs to add to this block object.
 * @param {boolean=} opt_disableCheck Option flag to disable overwrite checks.
 */
Blockly.Block.prototype.mixin = function(mixinObj, opt_disableCheck) {
  if (goog.isDef(opt_disableCheck) && !goog.isBoolean(opt_disableCheck)) {
    throw new Error("opt_disableCheck must be a boolean if provided");
  }
  if (!opt_disableCheck) {
    var overwrites = [];
    for (var key in mixinObj) {
      if (this[key] !== undefined) {
        overwrites.push(key);
      }
    }
    if (overwrites.length) {
      throw new Error('Mixin will overwrite block members: ' +
        JSON.stringify(overwrites));
    }
  }
  goog.mixin(this, mixinObj);
};

/**
 * Set the colour of the block from strings or string table references.
 * @param {string|?} primary Primary colour, which may be a string that contains
 *     string table references.
 * @param {string|?} secondary Secondary colour, which may be a string that
 *     contains string table references.
 * @param {string|?} tertiary Tertiary colour, which may be a string that
 *     contains string table references.
 * @private
 */
Blockly.Block.prototype.setColourFromRawValues_ = function(primary, secondary,
    tertiary) {
  primary = goog.isString(primary) ?
      Blockly.utils.replaceMessageReferences(primary) : primary;
  secondary = goog.isString(secondary) ?
      Blockly.utils.replaceMessageReferences(secondary) : secondary;
  tertiary = goog.isString(tertiary) ?
      Blockly.utils.replaceMessageReferences(tertiary) : tertiary;

  this.setColour(primary, secondary, tertiary);
};

/**
 * Set the colour of the block from JSON, replacing message references as
 * needed.
 * @param {!Object} json Structured data describing the block.
 * @private
 */
Blockly.Block.prototype.setColourFromJson_ = function(json) {
  this.setColourFromRawValues_(json['colour'], json['colourSecondary'],
      json['colourTertiary']);
};

/**
 * Interpolate a message description onto the block.
 * @param {string} message Text contains interpolation tokens (%1, %2, ...)
 *     that match with fields or inputs defined in the args array.
 * @param {!Array} args Array of arguments to be interpolated.
 * @param {string=} lastDummyAlign If a dummy input is added at the end,
 *     how should it be aligned?
 * @private
 */
Blockly.Block.prototype.interpolate_ = function(message, args, lastDummyAlign) {
  var tokens = Blockly.utils.tokenizeInterpolation(message);
  // Interpolate the arguments.  Build a list of elements.
  var indexDup = [];
  var indexCount = 0;
  var elements = [];
  for (var i = 0; i < tokens.length; i++) {
    var token = tokens[i];
    if (typeof token == 'number') {
      if (token <= 0 || token > args.length) {
        throw new Error('Block "' + this.type + '": ' +
            'Message index %' + token + ' out of range.');
      }
      if (indexDup[token]) {
        throw new Error('Block "' + this.type + '": ' +
            'Message index %' + token + ' duplicated.');
      }
      indexDup[token] = true;
      indexCount++;
      elements.push(args[token - 1]);
    } else {
      token = token.trim();
      if (token) {
        elements.push(token);
      }
    }
  }
  if(indexCount != args.length) {
    throw new Error('Block "' + this.type + '": ' +
        'Message does not reference all ' + args.length + ' arg(s).');
  }
  // Add last dummy input if needed.
  if (elements.length && (typeof elements[elements.length - 1] == 'string' ||
      goog.string.startsWith(
          elements[elements.length - 1]['type'], 'field_'))) {
    var dummyInput = {type: 'input_dummy'};
    if (lastDummyAlign) {
      dummyInput['align'] = lastDummyAlign;
    }
    elements.push(dummyInput);
  }
  // Lookup of alignment constants.
  var alignmentLookup = {
    'LEFT': Blockly.ALIGN_LEFT,
    'RIGHT': Blockly.ALIGN_RIGHT,
    'CENTRE': Blockly.ALIGN_CENTRE
  };
  // Populate block with inputs and fields.
  var fieldStack = [];
  for (var i = 0; i < elements.length; i++) {
    var element = elements[i];
    if (typeof element == 'string') {
      fieldStack.push([element, undefined]);
    } else {
      var field = null;
      var input = null;
      do {
        var altRepeat = false;
        if (typeof element == 'string') {
          field = new Blockly.FieldLabel(element);
        } else {
          switch (element['type']) {
            case 'input_value':
              input = this.appendValueInput(element['name']);
              break;
            case 'input_statement':
              input = this.appendStatementInput(element['name']);
              break;
            case 'input_dummy':
              input = this.appendDummyInput(element['name']);
              break;
<<<<<<< HEAD
            case 'field_label':
              field = Blockly.Block.newFieldLabelFromJson_(element);
              break;
            case 'field_label_serializable':
              field = Blockly.Block.newFieldLabelSerializableFromJson_(element);
              break;
            case 'field_input':
              field = Blockly.Block.newFieldTextInputFromJson_(element);
              break;
            case 'field_string':
              field = Blockly.Block.newFieldStringFromJson_(element);
              break;
            case 'field_textdropdown':
              field = new Blockly.FieldTextDropdown(element['text'], element['options']);
              if (typeof element['spellcheck'] == 'boolean') {
                field.setSpellcheck(element['spellcheck']);
              }
              break;
            case 'field_numberdropdown':
              field = new Blockly.FieldNumberDropdown(
                element['value'], element['options'],
                element['min'], element['max'], element['precision']
              );
              break;
            case 'field_angle':
              field = new Blockly.FieldAngle(element['angle']);
              break;
            case 'field_checkbox':
              field = new Blockly.FieldCheckbox(
                  element['checked'] ? 'TRUE' : 'FALSE');
              break;
            case 'field_colour':
              field = new Blockly.FieldColour(element['colour']);
              break;
            case 'field_colour_slider':
              field = new Blockly.FieldColourSlider(element['colour']);
              break;
            case 'field_variable':
              field = Blockly.Block.newFieldVariableFromJson_(element);
              break;
            case 'field_dropdown':
              field = new Blockly.FieldDropdown(element['options']);
              break;
            case 'field_iconmenu':
              field = new Blockly.FieldIconMenu(element['options']);
              break;
            case 'field_image':
              field = Blockly.Block.newFieldImageFromJson_(element);
              break;
            case 'field_number':
              field = new Blockly.FieldNumber(element['value'],
                  element['min'], element['max'], element['precision']);
              break;
            case 'field_slider':
              field = new Blockly.FieldSlider(element['value'],
                  element['min'], element['max'], element['precision'], element['step'], element['labelText']);
              break;
            case 'field_date':
              if (Blockly.FieldDate) {
                field = new Blockly.FieldDate(element['date']);
                break;
              }
              // Fall through if FieldDate is not compiled in.
=======

>>>>>>> 82fd258a
            default:
              field = Blockly.Field.fromJson(element);

              // Unknown field.
              if (!field) {
                if (element['alt']) {
                  element = element['alt'];
                  altRepeat = true;
                } else {
                  console.warn('Blockly could not create a field of type ' +
                      element['type'] +
                      '. You may need to register your custom field.  See ' +
                      'github.com/google/blockly/issues/1584');
                }
              }
          }
        }
      } while (altRepeat);
      if (field) {
        fieldStack.push([field, element['name']]);
      } else if (input) {
        if (element['check']) {
          input.setCheck(element['check']);
        }
        if (element['align']) {
          input.setAlign(alignmentLookup[element['align']]);
        }
        for (var j = 0; j < fieldStack.length; j++) {
          input.appendField(fieldStack[j][0], fieldStack[j][1]);
        }
        fieldStack.length = 0;
      }
    }
  }
};

/**
<<<<<<< HEAD
 * Helper function to construct a FieldImage from a JSON arg object,
 * dereferencing any string table references.
 * @param {!Object} options A JSON object with options (src, width, height, and alt).
 * @returns {!Blockly.FieldImage} The new image.
 * @private
 */
Blockly.Block.newFieldImageFromJson_ = function(options) {
  var src = Blockly.utils.replaceMessageReferences(options['src']);
  var width = Number(Blockly.utils.replaceMessageReferences(options['width']));
  var height =
    Number(Blockly.utils.replaceMessageReferences(options['height']));
  var alt = Blockly.utils.replaceMessageReferences(options['alt']);
  var flip_rtl = !!options['flip_rtl'];
  return new Blockly.FieldImage(src, width, height, alt, flip_rtl);
};

/**
 * Helper function to construct a FieldLabel from a JSON arg object,
 * dereferencing any string table references.
 * @param {!Object} options A JSON object with options (text, and class).
 * @returns {!Blockly.FieldLabel} The new label.
 * @private
 */
Blockly.Block.newFieldLabelFromJson_ = function(options) {
  var text = Blockly.utils.replaceMessageReferences(options['text']);
  return new Blockly.FieldLabel(text, options['class']);
};

/**
 * Helper function to construct a FieldLabelSerializable from a JSON arg object,
 * dereferencing any string table references.
 * @param {!Object} options A JSON object with options (text, and class).
 * @returns {!Blockly.FieldLabelSerializable} The new label.
 * @private
 */
Blockly.Block.newFieldLabelSerializableFromJson_ = function(options) {
  var text = Blockly.utils.replaceMessageReferences(options['text']);
  return new Blockly.FieldLabelSerializable(text, options['class']);
};

/**
 * Helper function to construct a FieldTextInput from a JSON arg object,
 * dereferencing any string table references.
 * @param {!Object} options A JSON object with options (text, class, and
 *                          spellcheck).
 * @returns {!Blockly.FieldTextInput} The new text input.
 * @private
 */
Blockly.Block.newFieldTextInputFromJson_ = function(options) {
  var text = Blockly.utils.replaceMessageReferences(options['text']);
  var field = new Blockly.FieldTextInput(text, options['class']);
  if (typeof options['spellcheck'] == 'boolean') {
    field.setSpellcheck(options['spellcheck']);
  }
  return field;
};

/**
 * Helper function to construct a FieldString from a JSON arg object,
 * dereferencing any string table references.
 * @param {!Object} options A JSON object with options (text, class, and
 *                          spellcheck).
 * @returns {!Blockly.FieldString} The new text input.
 * @private
 */
Blockly.Block.newFieldStringFromJson_ = function(options) {
  var text = Blockly.utils.replaceMessageReferences(options['text']);
  var field = new Blockly.FieldString(text, options['class']);
  if (typeof options['spellcheck'] == 'boolean') {
    field.setSpellcheck(options['spellcheck']);
  }
  return field;
};

/**
 * Helper function to construct a FieldVariable from a JSON arg object,
 * dereferencing any string table references.
 * @param {!Object} options A JSON object with options (variable).
 * @returns {!Blockly.FieldVariable} The variable field.
 * @private
 */
Blockly.Block.newFieldVariableFromJson_ = function(options) {
  var varname = Blockly.utils.replaceMessageReferences(options['variable']);
  var variableTypes = options['variableTypes'];
  return new Blockly.FieldVariable(varname, null, variableTypes);
};

/**
=======
>>>>>>> 82fd258a
 * Add a value input, statement input or local variable to this block.
 * @param {number} type Either Blockly.INPUT_VALUE or Blockly.NEXT_STATEMENT or
 *     Blockly.DUMMY_INPUT.
 * @param {string} name Language-neutral identifier which may used to find this
 *     input again.  Should be unique to this block.
 * @return {!Blockly.Input} The input object created.
 * @private
 */
Blockly.Block.prototype.appendInput_ = function(type, name) {
  var connection = null;
  if (type == Blockly.INPUT_VALUE || type == Blockly.NEXT_STATEMENT) {
    connection = this.makeConnection_(type);
  }
  var input = new Blockly.Input(type, name, this, connection);
  // Append input to list.
  this.inputList.push(input);
  return input;
};

/**
 * Move a named input to a different location on this block.
 * @param {string} name The name of the input to move.
 * @param {?string} refName Name of input that should be after the moved input,
 *   or null to be the input at the end.
 */
Blockly.Block.prototype.moveInputBefore = function(name, refName) {
  if (name == refName) {
    return;
  }
  // Find both inputs.
  var inputIndex = -1;
  var refIndex = refName ? -1 : this.inputList.length;
  for (var i = 0, input; input = this.inputList[i]; i++) {
    if (input.name == name) {
      inputIndex = i;
      if (refIndex != -1) {
        break;
      }
    } else if (refName && input.name == refName) {
      refIndex = i;
      if (inputIndex != -1) {
        break;
      }
    }
  }
  goog.asserts.assert(inputIndex != -1, 'Named input "%s" not found.', name);
  goog.asserts.assert(
      refIndex != -1, 'Reference input "%s" not found.', refName);
  this.moveNumberedInputBefore(inputIndex, refIndex);
};

/**
 * Move a numbered input to a different location on this block.
 * @param {number} inputIndex Index of the input to move.
 * @param {number} refIndex Index of input that should be after the moved input.
 */
Blockly.Block.prototype.moveNumberedInputBefore = function(
    inputIndex, refIndex) {
  // Validate arguments.
  goog.asserts.assert(inputIndex != refIndex, 'Can\'t move input to itself.');
  goog.asserts.assert(inputIndex < this.inputList.length,
      'Input index ' + inputIndex + ' out of bounds.');
  goog.asserts.assert(refIndex <= this.inputList.length,
      'Reference input ' + refIndex + ' out of bounds.');
  // Remove input.
  var input = this.inputList[inputIndex];
  this.inputList.splice(inputIndex, 1);
  if (inputIndex < refIndex) {
    refIndex--;
  }
  // Reinsert input.
  this.inputList.splice(refIndex, 0, input);
};

/**
 * Remove an input from this block.
 * @param {string} name The name of the input.
 * @param {boolean=} opt_quiet True to prevent error if input is not present.
 * @throws {goog.asserts.AssertionError} if the input is not present and
 *     opt_quiet is not true.
 */
Blockly.Block.prototype.removeInput = function(name, opt_quiet) {
  for (var i = 0, input; input = this.inputList[i]; i++) {
    if (input.name == name) {
      if (input.connection && input.connection.isConnected()) {
        input.connection.setShadowDom(null);
        var block = input.connection.targetBlock();
        if (block.isShadow()) {
          // Destroy any attached shadow block.
          block.dispose();
        } else {
          // Disconnect any attached normal block.
          block.unplug();
        }
      }
      input.dispose();
      this.inputList.splice(i, 1);
      return;
    }
  }
  if (!opt_quiet) {
    goog.asserts.fail('Input "%s" not found.', name);
  }
};

/**
 * Fetches the named input object.
 * @param {string} name The name of the input.
 * @return {Blockly.Input} The input object, or null if input does not exist.
 */
Blockly.Block.prototype.getInput = function(name) {
  for (var i = 0, input; input = this.inputList[i]; i++) {
    if (input.name == name) {
      return input;
    }
  }
  // This input does not exist.
  return null;
};

/**
 * Fetches the block attached to the named input.
 * @param {string} name The name of the input.
 * @return {Blockly.Block} The attached value block, or null if the input is
 *     either disconnected or if the input does not exist.
 */
Blockly.Block.prototype.getInputTargetBlock = function(name) {
  var input = this.getInput(name);
  return input && input.connection && input.connection.targetBlock();
};

/**
 * Returns the comment on this block (or '' if none).
 * @return {string} Block's comment.
 */
Blockly.Block.prototype.getCommentText = function() {
  return this.comment || '';
};

/**
 * Set this block's comment text.
 * @param {?string} text The text, or null to delete.
 */
Blockly.Block.prototype.setCommentText = function(text) {
  if (this.comment != text) {
    Blockly.Events.fire(new Blockly.Events.BlockChange(
        this, 'comment', null, this.comment, text || ''));
    this.comment = text;
  }
};

/**
 * Set this block's output shape.
 * e.g., null, OUTPUT_SHAPE_HEXAGONAL, OUTPUT_SHAPE_ROUND, OUTPUT_SHAPE_SQUARE.
 * @param {?number} outputShape Value representing output shape
 *     (see constants.js).
 */
Blockly.Block.prototype.setOutputShape = function(outputShape) {
  this.outputShape_ = outputShape;
};

/**
 * Get this block's output shape.
 * @return {?number} Value representing output shape (see constants.js).
 */
Blockly.Block.prototype.getOutputShape = function() {
  return this.outputShape_ || Blockly.OUTPUT_SHAPE_ROUND;
};

/**
 * Set this block's category (for styling purposes)
 * @param {?string} category The block's category (see constants.js).
 */
Blockly.Block.prototype.setCategory = function(category) {
  this.category_ = category;
};

/**
 * Get this block's category (for styling purposes)
 * @return {?string} category The block's category (see constants.js).
 */
Blockly.Block.prototype.getCategory = function() {
  return this.category_;
};

/**
 * Set this block's warning text.
 * @param {?string} text The text, or null to delete.
<<<<<<< HEAD
 * @abstract
=======
 * @param {string=} opt_id An optional ID for the warning text to be able to
 *     maintain multiple warnings.
>>>>>>> 82fd258a
 */
Blockly.Block.prototype.setWarningText = function(text,
    /* eslint-disable no-unused-vars */ opt_id
    /* eslint-enable no-unused-vars */) {
  // NOP.
};

/**
 * Give this block a mutator dialog.
 * @param {Blockly.Mutator} mutator A mutator dialog instance or null to remove.
 * @abstract
 */
Blockly.Block.prototype.setMutator = function(
    /* eslint-disable no-unused-vars */ mutator
    /* eslint-enable no-unused-vars */) {
  // NOP.
};

/**
 * Return the coordinates of the top-left corner of this block relative to the
 * drawing surface's origin (0,0), in workspace units.
 * @return {!goog.math.Coordinate} Object with .x and .y properties.
 */
Blockly.Block.prototype.getRelativeToSurfaceXY = function() {
  return this.xy_;
};

/**
 * Move a block by a relative offset.
 * @param {number} dx Horizontal offset, in workspace units.
 * @param {number} dy Vertical offset, in workspace units.
 */
Blockly.Block.prototype.moveBy = function(dx, dy) {
  goog.asserts.assert(!this.parentBlock_, 'Block has parent.');
  var event = new Blockly.Events.BlockMove(this);
  this.xy_.translate(dx, dy);
  event.recordNew();
  Blockly.Events.fire(event);
};

/**
 * Create a connection of the specified type.
 * @param {number} type The type of the connection to create.
 * @return {!Blockly.Connection} A new connection of the specified type.
 * @private
 */
Blockly.Block.prototype.makeConnection_ = function(type) {
  return new Blockly.Connection(this, type);
};

/**
 * Recursively checks whether all statement and value inputs are filled with
 * blocks. Also checks all following statement blocks in this stack.
 * @param {boolean=} opt_shadowBlocksAreFilled An optional argument controlling
 *     whether shadow blocks are counted as filled. Defaults to true.
 * @return {boolean} True if all inputs are filled, false otherwise.
 */
Blockly.Block.prototype.allInputsFilled = function(opt_shadowBlocksAreFilled) {
  // Account for the shadow block filledness toggle.
  if (opt_shadowBlocksAreFilled === undefined) {
    opt_shadowBlocksAreFilled = true;
  }
  if (!opt_shadowBlocksAreFilled && this.isShadow()) {
    return false;
  }

  // Recursively check each input block of the current block.
  for (var i = 0, input; input = this.inputList[i]; i++) {
    if (!input.connection) {
      continue;
    }
    var target = input.connection.targetBlock();
    if (!target || !target.allInputsFilled(opt_shadowBlocksAreFilled)) {
      return false;
    }
  }

  // Recursively check the next block after the current block.
  var next = this.getNextBlock();
  if (next) {
    return next.allInputsFilled(opt_shadowBlocksAreFilled);
  }

  return true;
};

/**
 * This method returns a string describing this Block in developer terms (type
 * name and ID; English only).
 *
 * Intended to on be used in console logs and errors. If you need a string that
 * uses the user's native language (including block text, field values, and
 * child blocks), use [toString()]{@link Blockly.Block#toString}.
 * @return {string} The description.
 */
Blockly.Block.prototype.toDevString = function() {
  var msg = this.type ? '"' + this.type + '" block' : 'Block';
  if (this.id) {
    msg += ' (id="' + this.id + '")';
  }
  return msg;
};<|MERGE_RESOLUTION|>--- conflicted
+++ resolved
@@ -61,10 +61,6 @@
  * @constructor
  */
 Blockly.Block = function(workspace, prototypeName, opt_id) {
-<<<<<<< HEAD
-  var flyoutWorkspace = workspace && workspace.getFlyout && workspace.getFlyout() ?
-     workspace.getFlyout().getWorkspace() : null;
-=======
   if (typeof Blockly.Generator.prototype[prototypeName] !== 'undefined') {
     console.warn('FUTURE ERROR: Block prototypeName "' + prototypeName
         + '" conflicts with Blockly.Generator members. Registering Generators '
@@ -72,8 +68,8 @@
         + '\nThis name will be DISALLOWED (throwing an error) in future '
         + 'versions of Blockly.');
   }
-
->>>>>>> 82fd258a
+  var flyoutWorkspace = workspace && workspace.getFlyout && workspace.getFlyout() ?
+     workspace.getFlyout().getWorkspace() : null;
   /** @type {string} */
   this.id = (opt_id && !workspace.getBlockById(opt_id) &&
       (!flyoutWorkspace || !flyoutWorkspace.getBlockById(opt_id))) ?
@@ -783,21 +779,16 @@
 };
 
 /**
-<<<<<<< HEAD
+ * Get the HSV hue value of a block. Null if hue not set.
+ * @return {?number} Hue value (0-360)
+ */
+Blockly.Block.prototype.getHue = function() {
+  return this.hue_;
+};
+
+/**
  * Get the secondary colour of a block.
  * @return {string} #RRGGBB string.
-=======
- * Get the HSV hue value of a block. Null if hue not set.
- * @return {?number} Hue value (0-360)
- */
-Blockly.Block.prototype.getHue = function() {
-  return this.hue_;
-};
-
-/**
- * Change the colour of a block.
- * @param {number|string} colour HSV hue value, or #RRGGBB string.
->>>>>>> 82fd258a
  */
 Blockly.Block.prototype.getColourSecondary = function() {
   return this.colourSecondary_;
@@ -819,20 +810,10 @@
 */
 Blockly.Block.prototype.makeColour_ = function(colour) {
   var hue = Number(colour);
-<<<<<<< HEAD
   if (!isNaN(hue)) {
     return Blockly.hueToRgb(hue);
   } else if (goog.isString(colour) && colour.match(/^#[0-9a-fA-F]{6}$/)) {
     return colour;
-=======
-  if (!isNaN(hue) && 0 <= hue && hue <= 360) {
-    this.hue_ = hue;
-    this.colour_ = Blockly.hueToRgb(hue);
-  } else if (goog.isString(colour) && /^#[0-9a-fA-F]{6}$/.test(colour)) {
-    this.colour_ = colour;
-    // Only store hue if colour is set as a hue.
-    this.hue_ = null;
->>>>>>> 82fd258a
   } else {
     throw 'Invalid colour: ' + colour;
   }
@@ -1275,19 +1256,7 @@
 
   // Set basic properties of block.
   if (json['colour'] !== undefined) {
-<<<<<<< HEAD
     this.setColourFromJson_(json);
-=======
-    var rawValue = json['colour'];
-    try {
-      var colour = goog.isString(rawValue) ?
-          Blockly.utils.replaceMessageReferences(rawValue) : rawValue;
-      this.setColour(colour);
-    } catch (colorError) {
-      console.warn(
-          'Block "' + blockTypeName + '": Illegal color value: ', rawValue);
-    }
->>>>>>> 82fd258a
   }
 
   // Interpolate the message blocks.
@@ -1495,73 +1464,6 @@
             case 'input_dummy':
               input = this.appendDummyInput(element['name']);
               break;
-<<<<<<< HEAD
-            case 'field_label':
-              field = Blockly.Block.newFieldLabelFromJson_(element);
-              break;
-            case 'field_label_serializable':
-              field = Blockly.Block.newFieldLabelSerializableFromJson_(element);
-              break;
-            case 'field_input':
-              field = Blockly.Block.newFieldTextInputFromJson_(element);
-              break;
-            case 'field_string':
-              field = Blockly.Block.newFieldStringFromJson_(element);
-              break;
-            case 'field_textdropdown':
-              field = new Blockly.FieldTextDropdown(element['text'], element['options']);
-              if (typeof element['spellcheck'] == 'boolean') {
-                field.setSpellcheck(element['spellcheck']);
-              }
-              break;
-            case 'field_numberdropdown':
-              field = new Blockly.FieldNumberDropdown(
-                element['value'], element['options'],
-                element['min'], element['max'], element['precision']
-              );
-              break;
-            case 'field_angle':
-              field = new Blockly.FieldAngle(element['angle']);
-              break;
-            case 'field_checkbox':
-              field = new Blockly.FieldCheckbox(
-                  element['checked'] ? 'TRUE' : 'FALSE');
-              break;
-            case 'field_colour':
-              field = new Blockly.FieldColour(element['colour']);
-              break;
-            case 'field_colour_slider':
-              field = new Blockly.FieldColourSlider(element['colour']);
-              break;
-            case 'field_variable':
-              field = Blockly.Block.newFieldVariableFromJson_(element);
-              break;
-            case 'field_dropdown':
-              field = new Blockly.FieldDropdown(element['options']);
-              break;
-            case 'field_iconmenu':
-              field = new Blockly.FieldIconMenu(element['options']);
-              break;
-            case 'field_image':
-              field = Blockly.Block.newFieldImageFromJson_(element);
-              break;
-            case 'field_number':
-              field = new Blockly.FieldNumber(element['value'],
-                  element['min'], element['max'], element['precision']);
-              break;
-            case 'field_slider':
-              field = new Blockly.FieldSlider(element['value'],
-                  element['min'], element['max'], element['precision'], element['step'], element['labelText']);
-              break;
-            case 'field_date':
-              if (Blockly.FieldDate) {
-                field = new Blockly.FieldDate(element['date']);
-                break;
-              }
-              // Fall through if FieldDate is not compiled in.
-=======
-
->>>>>>> 82fd258a
             default:
               field = Blockly.Field.fromJson(element);
 
@@ -1599,97 +1501,6 @@
 };
 
 /**
-<<<<<<< HEAD
- * Helper function to construct a FieldImage from a JSON arg object,
- * dereferencing any string table references.
- * @param {!Object} options A JSON object with options (src, width, height, and alt).
- * @returns {!Blockly.FieldImage} The new image.
- * @private
- */
-Blockly.Block.newFieldImageFromJson_ = function(options) {
-  var src = Blockly.utils.replaceMessageReferences(options['src']);
-  var width = Number(Blockly.utils.replaceMessageReferences(options['width']));
-  var height =
-    Number(Blockly.utils.replaceMessageReferences(options['height']));
-  var alt = Blockly.utils.replaceMessageReferences(options['alt']);
-  var flip_rtl = !!options['flip_rtl'];
-  return new Blockly.FieldImage(src, width, height, alt, flip_rtl);
-};
-
-/**
- * Helper function to construct a FieldLabel from a JSON arg object,
- * dereferencing any string table references.
- * @param {!Object} options A JSON object with options (text, and class).
- * @returns {!Blockly.FieldLabel} The new label.
- * @private
- */
-Blockly.Block.newFieldLabelFromJson_ = function(options) {
-  var text = Blockly.utils.replaceMessageReferences(options['text']);
-  return new Blockly.FieldLabel(text, options['class']);
-};
-
-/**
- * Helper function to construct a FieldLabelSerializable from a JSON arg object,
- * dereferencing any string table references.
- * @param {!Object} options A JSON object with options (text, and class).
- * @returns {!Blockly.FieldLabelSerializable} The new label.
- * @private
- */
-Blockly.Block.newFieldLabelSerializableFromJson_ = function(options) {
-  var text = Blockly.utils.replaceMessageReferences(options['text']);
-  return new Blockly.FieldLabelSerializable(text, options['class']);
-};
-
-/**
- * Helper function to construct a FieldTextInput from a JSON arg object,
- * dereferencing any string table references.
- * @param {!Object} options A JSON object with options (text, class, and
- *                          spellcheck).
- * @returns {!Blockly.FieldTextInput} The new text input.
- * @private
- */
-Blockly.Block.newFieldTextInputFromJson_ = function(options) {
-  var text = Blockly.utils.replaceMessageReferences(options['text']);
-  var field = new Blockly.FieldTextInput(text, options['class']);
-  if (typeof options['spellcheck'] == 'boolean') {
-    field.setSpellcheck(options['spellcheck']);
-  }
-  return field;
-};
-
-/**
- * Helper function to construct a FieldString from a JSON arg object,
- * dereferencing any string table references.
- * @param {!Object} options A JSON object with options (text, class, and
- *                          spellcheck).
- * @returns {!Blockly.FieldString} The new text input.
- * @private
- */
-Blockly.Block.newFieldStringFromJson_ = function(options) {
-  var text = Blockly.utils.replaceMessageReferences(options['text']);
-  var field = new Blockly.FieldString(text, options['class']);
-  if (typeof options['spellcheck'] == 'boolean') {
-    field.setSpellcheck(options['spellcheck']);
-  }
-  return field;
-};
-
-/**
- * Helper function to construct a FieldVariable from a JSON arg object,
- * dereferencing any string table references.
- * @param {!Object} options A JSON object with options (variable).
- * @returns {!Blockly.FieldVariable} The variable field.
- * @private
- */
-Blockly.Block.newFieldVariableFromJson_ = function(options) {
-  var varname = Blockly.utils.replaceMessageReferences(options['variable']);
-  var variableTypes = options['variableTypes'];
-  return new Blockly.FieldVariable(varname, null, variableTypes);
-};
-
-/**
-=======
->>>>>>> 82fd258a
  * Add a value input, statement input or local variable to this block.
  * @param {number} type Either Blockly.INPUT_VALUE or Blockly.NEXT_STATEMENT or
  *     Blockly.DUMMY_INPUT.
@@ -1878,12 +1689,8 @@
 /**
  * Set this block's warning text.
  * @param {?string} text The text, or null to delete.
-<<<<<<< HEAD
- * @abstract
-=======
  * @param {string=} opt_id An optional ID for the warning text to be able to
  *     maintain multiple warnings.
->>>>>>> 82fd258a
  */
 Blockly.Block.prototype.setWarningText = function(text,
     /* eslint-disable no-unused-vars */ opt_id
