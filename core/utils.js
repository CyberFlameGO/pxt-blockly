/**
 * @license
 * Copyright 2012 Google LLC
 * SPDX-License-Identifier: Apache-2.0
 */

/**
 * @fileoverview Utility methods.
 * These methods are not specific to Blockly, and could be factored out into
 * a JavaScript framework such as Closure.
 * @author fraser@google.com (Neil Fraser)
 */
'use strict';

/**
 * @name Blockly.utils
 * @namespace
 */
goog.provide('Blockly.utils');

/** @suppress {extraRequire} */
goog.require('Blockly.constants');
goog.require('Blockly.Msg');
goog.require('Blockly.utils.colour');
goog.require('Blockly.utils.Coordinate');
goog.require('Blockly.utils.global');
goog.require('Blockly.utils.Rect');
goog.require('Blockly.utils.string');
goog.require('Blockly.utils.style');
goog.require('Blockly.utils.userAgent');

<<<<<<< HEAD
=======
goog.requireType('Blockly.Block');
goog.requireType('Blockly.WorkspaceSvg');


>>>>>>> a9f9086e
/**
 * Don't do anything for this event, just halt propagation.
 * @param {!Event} e An event.
 */
Blockly.utils.noEvent = function(e) {
  // This event has been handled.  No need to bubble up to the document.
  e.preventDefault();
  e.stopPropagation();
};

/**
 * Is this event targeting a text input widget?
 * @param {!Event} e An event.
 * @return {boolean} True if text input.
 */
Blockly.utils.isTargetInput = function(e) {
  return e.target.type == 'textarea' || e.target.type == 'text' ||
         e.target.type == 'number' || e.target.type == 'email' ||
         e.target.type == 'password' || e.target.type == 'search' ||
         e.target.type == 'tel' || e.target.type == 'url' ||
         e.target.isContentEditable ||
         (e.target.dataset && e.target.dataset.isTextInput == 'true');
};

/**
 * Return the coordinates of the top-left corner of this element relative to
 * its parent.  Only for SVG elements and children (e.g. rect, g, path).
 * @param {!Element} element SVG element to find the coordinates of.
 * @return {!Blockly.utils.Coordinate} Object with .x and .y properties.
 */
Blockly.utils.getRelativeXY = function(element) {
  var xy = new Blockly.utils.Coordinate(0, 0);
  // First, check for x and y attributes.
  var x = element.getAttribute('x');
  if (x) {
    xy.x = parseInt(x, 10);
  }
  var y = element.getAttribute('y');
  if (y) {
    xy.y = parseInt(y, 10);
  }
  // Second, check for transform="translate(...)" attribute.
  var transform = element.getAttribute('transform');
  var r = transform && transform.match(Blockly.utils.getRelativeXY.XY_REGEX_);
  if (r) {
    xy.x += Number(r[1]);
    if (r[3]) {
      xy.y += Number(r[3]);
    }
  }

  // Then check for style = transform: translate(...) or translate3d(...)
  var style = element.getAttribute('style');
  if (style && style.indexOf('translate') > -1) {
    var styleComponents =
        style.match(Blockly.utils.getRelativeXY.XY_STYLE_REGEX_);
    if (styleComponents) {
      xy.x += Number(styleComponents[1]);
      if (styleComponents[3]) {
        xy.y += Number(styleComponents[3]);
      }
    }
  }
  return xy;
};

/**
 * Return the coordinates of the top-left corner of this element relative to
 * the div Blockly was injected into.
 * @param {!Element} element SVG element to find the coordinates of. If this is
 *     not a child of the div Blockly was injected into, the behaviour is
 *     undefined.
 * @return {!Blockly.utils.Coordinate} Object with .x and .y properties.
 */
Blockly.utils.getInjectionDivXY_ = function(element) {
  var x = 0;
  var y = 0;
  while (element) {
    var xy = Blockly.utils.getRelativeXY(element);
    x = x + xy.x;
    y = y + xy.y;
    var classes = element.getAttribute('class') || '';
    if ((' ' + classes + ' ').indexOf(' injectionDiv ') != -1) {
      break;
    }
    element = /** @type {!Element} */ (element.parentNode);
  }
  return new Blockly.utils.Coordinate(x, y);
};

/**
 * Static regex to pull the x,y values out of an SVG translate() directive.
 * Note that Firefox and IE (9,10) return 'translate(12)' instead of
 * 'translate(12, 0)'.
 * Note that IE (9,10) returns 'translate(16 8)' instead of 'translate(16, 8)'.
 * Note that IE has been reported to return scientific notation (0.123456e-42).
 * @type {!RegExp}
 * @private
 */
Blockly.utils.getRelativeXY.XY_REGEX_ =
    /translate\(\s*([-+\d.e]+)([ ,]\s*([-+\d.e]+)\s*)?/;

/**
 * Static regex to pull the x,y values out of a translate() or translate3d()
 * style property.
 * Accounts for same exceptions as XY_REGEX_.
 * @type {!RegExp}
 * @private
 */
Blockly.utils.getRelativeXY.XY_STYLE_REGEX_ =
    /transform:\s*translate(?:3d)?\(\s*([-+\d.e]+)\s*px([ ,]\s*([-+\d.e]+)\s*px)?/;

/**
 * Is this event a right-click?
 * @param {!Event} e Mouse event.
 * @return {boolean} True if right-click.
 */
Blockly.utils.isRightButton = function(e) {
  if (e.ctrlKey && Blockly.utils.userAgent.MAC) {
    // Control-clicking on Mac OS X is treated as a right-click.
    // WebKit on Mac OS X fails to change button to 2 (but Gecko does).
    return true;
  }
  return e.button == 2;
};

/**
 * Return the converted coordinates of the given mouse event.
 * The origin (0,0) is the top-left corner of the Blockly SVG.
 * @param {!Event} e Mouse event.
 * @param {!Element} svg SVG element.
 * @param {?SVGMatrix} matrix Inverted screen CTM to use.
 * @return {!SVGPoint} Object with .x and .y properties.
 */
Blockly.utils.mouseToSvg = function(e, svg, matrix) {
  var svgPoint = svg.createSVGPoint();
  svgPoint.x = e.clientX;
  svgPoint.y = e.clientY;

  if (!matrix) {
    matrix = svg.getScreenCTM().inverse();
  }
  return svgPoint.matrixTransform(matrix);
};

/**
 * Get the scroll delta of a mouse event in pixel units.
 * @param {!Event} e Mouse event.
 * @return {{x: number, y: number}} Scroll delta object with .x and .y
 *    properties.
 */
Blockly.utils.getScrollDeltaPixels = function(e) {
  switch (e.deltaMode) {
    case 0x00:  // Pixel mode.
    default:
      return {
        x: e.deltaX,
        y: e.deltaY
      };
    case 0x01:  // Line mode.
      return {
        x: e.deltaX * Blockly.LINE_MODE_MULTIPLIER,
        y: e.deltaY * Blockly.LINE_MODE_MULTIPLIER
      };
    case 0x02:  // Page mode.
      return {
        x: e.deltaX * Blockly.PAGE_MODE_MULTIPLIER,
        y: e.deltaY * Blockly.PAGE_MODE_MULTIPLIER
      };
  }
};

/**
 * Parse a string with any number of interpolation tokens (%1, %2, ...).
 * It will also replace string table references (e.g., %{bky_my_msg} and
 * %{BKY_MY_MSG} will both be replaced with the value in
 * Blockly.Msg['MY_MSG']). Percentage sign characters '%' may be self-escaped
 * (e.g., '%%').
 * @param {string} message Text which might contain string table references and
 *     interpolation tokens.
 * @return {!Array<string|number>} Array of strings and numbers.
 */
Blockly.utils.tokenizeInterpolation = function(message) {
  return Blockly.utils.tokenizeInterpolation_(message, true);
};


/**
 * Replaces string table references in a message, if the message is a string.
 * For example, "%{bky_my_msg}" and "%{BKY_MY_MSG}" will both be replaced with
 * the value in Blockly.Msg['MY_MSG'].
 * @param {string|?} message Message, which may be a string that contains
 *     string table references.
 * @return {string} String with message references replaced.
 */
Blockly.utils.replaceMessageReferences = function(message) {
  if (typeof message != 'string') {
    return message;
  }
  var interpolatedResult = Blockly.utils.tokenizeInterpolation_(message, false);
  // When parseInterpolationTokens == false, interpolatedResult should be at
  // most length 1.
  return interpolatedResult.length ? String(interpolatedResult[0]) : '';
};

/**
 * Validates that any %{MSG_KEY} references in the message refer to keys of
 * the Blockly.Msg string table.
 * @param {string} message Text which might contain string table references.
 * @return {boolean} True if all message references have matching values.
 *     Otherwise, false.
 */
Blockly.utils.checkMessageReferences = function(message) {
  var validSoFar = true;

  var msgTable = Blockly.Msg;

  // TODO (#1169): Implement support for other string tables,
  // prefixes other than BKY_.
  var m = message.match(/%{BKY_[A-Z]\w*}/ig);
  for (var i = 0; i < m.length; i++) {
    var msgKey = m[i].toUpperCase();
    if (msgTable[msgKey.slice(6, -1)] == undefined) {
<<<<<<< HEAD
      // pxt-blockly: ignore, we use custom localization
      // console.log('WARNING: No message string for ' + m[i] + ' in ' + message);
=======
      console.warn('No message string for ' + m[i] + ' in ' + message);
>>>>>>> a9f9086e
      validSoFar = false;  // Continue to report other errors.
    }
  }

  return validSoFar;
};

/**
 * Internal implementation of the message reference and interpolation token
 * parsing used by tokenizeInterpolation() and replaceMessageReferences().
 * @param {string} message Text which might contain string table references and
 *     interpolation tokens.
 * @param {boolean} parseInterpolationTokens Option to parse numeric
 *     interpolation tokens (%1, %2, ...) when true.
 * @return {!Array<string|number>} Array of strings and numbers.
 * @private
 */
Blockly.utils.tokenizeInterpolation_ = function(message,
    parseInterpolationTokens) {
  var tokens = [];
  var chars = message.split('');
  chars.push('');  // End marker.
  // Parse the message with a finite state machine.
  // 0 - Base case.
  // 1 - % found.
  // 2 - Digit found.
  // 3 - Message ref found.
  var state = 0;
  var buffer = [];
  var number = null;
  for (var i = 0; i < chars.length; i++) {
    var c = chars[i];
    if (state == 0) {
      if (c == '%') {
        var text = buffer.join('');
        if (text) {
          tokens.push(text);
        }
        buffer.length = 0;
        state = 1;  // Start escape.
      } else {
        buffer.push(c);  // Regular char.
      }
    } else if (state == 1) {
      if (c == '%') {
        buffer.push(c);  // Escaped %: %%
        state = 0;
      } else if (parseInterpolationTokens && '0' <= c && c <= '9') {
        state = 2;
        number = c;
        var text = buffer.join('');
        if (text) {
          tokens.push(text);
        }
        buffer.length = 0;
      } else if (c == '{') {
        state = 3;
      } else {
        buffer.push('%', c);  // Not recognized. Return as literal.
        state = 0;
      }
    } else if (state == 2) {
      if ('0' <= c && c <= '9') {
        number += c;  // Multi-digit number.
      } else {
        tokens.push(parseInt(number, 10));
        i--;  // Parse this char again.
        state = 0;
      }
    } else if (state == 3) {  // String table reference
      if (c == '') {
        // Premature end before closing '}'
        buffer.splice(0, 0, '%{');  // Re-insert leading delimiter
        i--;  // Parse this char again.
        state = 0;  // and parse as string literal.
      } else if (c != '}') {
        buffer.push(c);
      } else {
        var rawKey = buffer.join('');
        if (/[A-Z]\w*/i.test(rawKey)) {  // Strict matching
          // Found a valid string key. Attempt case insensitive match.
          var keyUpper = rawKey.toUpperCase();

          // BKY_ is the prefix used to namespace the strings used in Blockly
          // core files and the predefined blocks in ../blocks/.
          // These strings are defined in ../msgs/ files.
          var bklyKey = Blockly.utils.string.startsWith(keyUpper, 'BKY_') ?
              keyUpper.substring(4) : null;
          if (bklyKey && bklyKey in Blockly.Msg) {
            var rawValue = Blockly.Msg[bklyKey];
            if (typeof rawValue == 'string') {
              // Attempt to dereference substrings, too, appending to the end.
              Array.prototype.push.apply(tokens,
                  Blockly.utils.tokenizeInterpolation_(
                      rawValue, parseInterpolationTokens));
            } else if (parseInterpolationTokens) {
              // When parsing interpolation tokens, numbers are special
              // placeholders (%1, %2, etc). Make sure all other values are
              // strings.
              tokens.push(String(rawValue));
            } else {
              tokens.push(rawValue);
            }
          } else {
            // No entry found in the string table. Pass reference as string.
            tokens.push('%{' + rawKey + '}');
          }
          buffer.length = 0;  // Clear the array
          state = 0;
        } else {
          tokens.push('%{' + rawKey + '}');
          buffer.length = 0;
          state = 0;  // and parse as string literal.
        }
      }
    }
  }
  var text = buffer.join('');
  if (text) {
    tokens.push(text);
  }

  // Merge adjacent text tokens into a single string.
  var mergedTokens = [];
  buffer.length = 0;
  for (var i = 0; i < tokens.length; ++i) {
    if (typeof tokens[i] == 'string') {
      buffer.push(tokens[i]);
    } else {
      text = buffer.join('');
      if (text) {
        mergedTokens.push(text);
      }
      buffer.length = 0;
      mergedTokens.push(tokens[i]);
    }
  }
  text = buffer.join('');
  if (text) {
    mergedTokens.push(text);
  }
  buffer.length = 0;

  return mergedTokens;
};

/**
 * Generate a unique ID.  This should be globally unique.
 * 87 characters ^ 20 length > 128 bits (better than a UUID).
 * @return {string} A globally unique ID string.
 */
Blockly.utils.genUid = function() {
  var length = 20;
  var soupLength = Blockly.utils.genUid.soup_.length;
  var id = [];
  for (var i = 0; i < length; i++) {
    id[i] = Blockly.utils.genUid.soup_.charAt(Math.random() * soupLength);
  }
  return id.join('');
};

/**
 * Legal characters for the unique ID.  Should be all on a US keyboard.
 * No characters that conflict with XML or JSON.  Requests to remove additional
 * 'problematic' characters from this soup will be denied.  That's your failure
 * to properly escape in your own environment.  Issues #251, #625, #682, #1304.
 * @private
 */
Blockly.utils.genUid.soup_ = '!#$%()*+,-./:;=?@[]^_`{|}~' +
    'ABCDEFGHIJKLMNOPQRSTUVWXYZabcdefghijklmnopqrstuvwxyz0123456789';

/**
 * Check if 3D transforms are supported by adding an element
 * and attempting to set the property.
 * @return {boolean} True if 3D transforms are supported.
 */
Blockly.utils.is3dSupported = function() {
  if (Blockly.utils.is3dSupported.cached_ !== undefined) {
    return Blockly.utils.is3dSupported.cached_;
  }
  // CC-BY-SA Lorenzo Polidori
  // stackoverflow.com/questions/5661671/detecting-transform-translate3d-support
  if (!Blockly.utils.global['getComputedStyle']) {
    return false;
  }

  var el = document.createElement('p');
  var has3d = 'none';
  var transforms = {
    'webkitTransform': '-webkit-transform',
    'OTransform': '-o-transform',
    'msTransform': '-ms-transform',
    'MozTransform': '-moz-transform',
    'transform': 'transform'
  };

  // Add it to the body to get the computed style.
  document.body.insertBefore(el, null);

  for (var t in transforms) {
    if (el.style[t] !== undefined) {
      el.style[t] = 'translate3d(1px,1px,1px)';
      var computedStyle = Blockly.utils.global['getComputedStyle'](el);
      if (!computedStyle) {
        // getComputedStyle in Firefox returns null when Blockly is loaded
        // inside an iframe with display: none.  Returning false and not
        // caching is3dSupported means we try again later.  This is most likely
        // when users are interacting with blocks which should mean Blockly is
        // visible again.
        // See https://bugzilla.mozilla.org/show_bug.cgi?id=548397
        document.body.removeChild(el);
        return false;
      }
      has3d = computedStyle.getPropertyValue(transforms[t]);
    }
  }
  document.body.removeChild(el);
  Blockly.utils.is3dSupported.cached_ = has3d !== 'none';
  return Blockly.utils.is3dSupported.cached_;
};

/**
 * Calls a function after the page has loaded, possibly immediately.
 * @param {function()} fn Function to run.
 * @throws Error Will throw if no global document can be found (e.g., Node.js).
 */
Blockly.utils.runAfterPageLoad = function(fn) {
  if (typeof document != 'object') {
    throw Error('Blockly.utils.runAfterPageLoad() requires browser document.');
  }
  if (document.readyState == 'complete') {
    fn();  // Page has already loaded. Call immediately.
  } else {
    // Poll readyState.
    var readyStateCheckInterval = setInterval(function() {
      if (document.readyState == 'complete') {
        clearInterval(readyStateCheckInterval);
        fn();
      }
    }, 10);
  }
};

/**
 * Get the position of the current viewport in window coordinates.  This takes
 * scroll into account.
 * @return {!Blockly.utils.Rect} An object containing window width, height, and
 *     scroll position in window coordinates.
 * @package
 */
Blockly.utils.getViewportBBox = function() {
  // Pixels, in window coordinates.
  var scrollOffset = Blockly.utils.style.getViewportPageOffset();
  return new Blockly.utils.Rect(
      scrollOffset.y,
      document.documentElement.clientHeight + scrollOffset.y,
      scrollOffset.x,
      document.documentElement.clientWidth + scrollOffset.x
  );
};

/**
 * Removes the first occurrence of a particular value from an array.
 * @param {!Array} arr Array from which to remove
 *     value.
 * @param {*} obj Object to remove.
 * @return {boolean} True if an element was removed.
 * @package
 */
Blockly.utils.arrayRemove = function(arr, obj) {
  var i = arr.indexOf(obj);
  if (i == -1) {
    return false;
  }
  arr.splice(i, 1);
  return true;
};

/**
 * Gets the document scroll distance as a coordinate object.
 * Copied from Closure's goog.dom.getDocumentScroll.
 * @return {!Blockly.utils.Coordinate} Object with values 'x' and 'y'.
 */
Blockly.utils.getDocumentScroll = function() {
  var el = document.documentElement;
  var win = window;
  if (Blockly.utils.userAgent.IE && win.pageYOffset != el.scrollTop) {
    // The keyboard on IE10 touch devices shifts the page using the pageYOffset
    // without modifying scrollTop. For this case, we want the body scroll
    // offsets.
    return new Blockly.utils.Coordinate(el.scrollLeft, el.scrollTop);
  }
  return new Blockly.utils.Coordinate(
      win.pageXOffset || el.scrollLeft, win.pageYOffset || el.scrollTop);
};

/**
 * Get a map of all the block's descendants mapping their type to the number of
 *    children with that type.
 * @param {!Blockly.Block} block The block to map.
 * @param {boolean=} opt_stripFollowing Optionally ignore all following
 *    statements (blocks that are not inside a value or statement input
 *    of the block).
 * @return {!Object} Map of types to type counts for descendants of the bock.
 */
Blockly.utils.getBlockTypeCounts = function(block, opt_stripFollowing) {
  var typeCountsMap = Object.create(null);
  var descendants = block.getDescendants(true);
  if (opt_stripFollowing) {
    var nextBlock = block.getNextBlock();
    if (nextBlock) {
      var index = descendants.indexOf(nextBlock);
      descendants.splice(index, descendants.length - index);
    }
  }
  for (var i = 0, checkBlock; (checkBlock = descendants[i]); i++) {
    if (typeCountsMap[checkBlock.type]) {
      typeCountsMap[checkBlock.type]++;
    } else {
      typeCountsMap[checkBlock.type] = 1;
    }
  }
  return typeCountsMap;
};

var resizeFromKeyboard = true;
var initialWidth = 0; // The width of the window before resizing started
var lastHeight = 0; // The height at each frame of the resize
var debounceTimeout = null;

/**
 * Called in the resize event handler to sense if the source
 * is from an on screen keyboard or user.
 * @param {!Blockly.WorkspaceSvg} workspace Any workspace in the SVG.
 */
Blockly.utils.resizeTracker = function(workspace) {
  if (debounceTimeout) {
    clearTimeout(debounceTimeout);
  }
  debounceTimeout = setTimeout(function(){
    var injectionDiv = workspace.getInjectionDiv();
    resizeFromKeyboard = true;
    if (injectionDiv) {
      initialWidth = injectionDiv.clientWidth;
      lastHeight = injectionDiv.clientHeight;
    }
  }, 1000);

  var injectionDiv = workspace.getInjectionDiv();
  if (injectionDiv) {
    if (initialWidth == 0) {
      // Initialize the correct values
      resizeFromKeyboard = true;
      initialWidth = injectionDiv.clientWidth;
      lastHeight = injectionDiv.clientHeight;
    }

    if (resizeFromKeyboard) {
      // If the on-screen keyboard is causing the resize, only the
      // height will change.
      var currWidth = injectionDiv.clientWidth;
      var currHeight = injectionDiv.clientHeight;

      if (currWidth != initialWidth) {
        resizeFromKeyboard = false;
      }
      if (currHeight > lastHeight) {
        resizeFromKeyboard = false;
      } else {
        lastHeight = currHeight;
      }
    }
  }
}

/**
 * Use during resize to see if the source of the resize
 * is from an on-screen keyboard appearing.
 */
Blockly.utils.isOnScreenKeyboardResize = function() {
  if (Blockly.utils.dom.hasClass(document.activeElement, "blocklyHtmlInput") && resizeFromKeyboard) {
    // If it is an input element, the resize might be triggered by the
    // onscreen keyboard, but we also need to make sure only the height changed
    return true;
  }

  return false;
}

/**
 * Converts screen coordinates to workspace coordinates.
 * @param {!Blockly.WorkspaceSvg} ws The workspace to find the coordinates on.
 * @param {!Blockly.utils.Coordinate} screenCoordinates The screen coordinates to
 * be converted to workspace coordinates
 * @return {!Blockly.utils.Coordinate} The workspace coordinates.
 * @package
 */
Blockly.utils.screenToWsCoordinates = function(ws, screenCoordinates) {
  var screenX = screenCoordinates.x;
  var screenY = screenCoordinates.y;

  var injectionDiv = ws.getInjectionDiv();
  // Bounding rect coordinates are in client coordinates, meaning that they
  // are in pixels relative to the upper left corner of the visible browser
  // window.  These coordinates change when you scroll the browser window.
  var boundingRect = injectionDiv.getBoundingClientRect();

  // The client coordinates offset by the injection div's upper left corner.
  var clientOffsetPixels = new Blockly.utils.Coordinate(
      screenX - boundingRect.left, screenY - boundingRect.top);

  // The offset in pixels between the main workspace's origin and the upper
  // left corner of the injection div.
  var mainOffsetPixels = ws.getOriginOffsetInPixels();

  // The position of the new comment in pixels relative to the origin of the
  // main workspace.
  var finalOffsetPixels = Blockly.utils.Coordinate.difference(
      clientOffsetPixels, mainOffsetPixels);

  // The position in main workspace coordinates.
  var finalOffsetMainWs = finalOffsetPixels.scale(1 / ws.scale);
  return finalOffsetMainWs;
};

/**
 * Parse a block colour from a number or string, as provided in a block
 * definition.
 * @param {number|string} colour HSV hue value (0 to 360), #RRGGBB string,
 *     or a message reference string pointing to one of those two values.
 * @return {{hue: ?number, hex: string}} An object containing the colour as
 *     a #RRGGBB string, and the hue if the input was an HSV hue value.
 * @throws {Error} If the colour cannot be parsed.
 */
Blockly.utils.parseBlockColour = function(colour) {
  var dereferenced = (typeof colour == 'string') ?
      Blockly.utils.replaceMessageReferences(colour) : colour;

  var hue = Number(dereferenced);
  if (!isNaN(hue) && 0 <= hue && hue <= 360) {
    return {
      hue: hue,
      hex: Blockly.utils.colour.hsvToHex(hue, Blockly.HSV_SATURATION,
          Blockly.HSV_VALUE * 255)
    };
  } else {
    var hex = Blockly.utils.colour.parse(dereferenced);
    if (hex) {
      // Only store hue if colour is set as a hue.
      return {
        hue: null,
        hex: hex
      };
    } else {
      var errorMsg = 'Invalid colour: "' + dereferenced + '"';
      if (colour != dereferenced) {
        errorMsg += ' (from "' + colour + '")';
      }
      throw Error(errorMsg);
    }
  }
};<|MERGE_RESOLUTION|>--- conflicted
+++ resolved
@@ -29,13 +29,10 @@
 goog.require('Blockly.utils.style');
 goog.require('Blockly.utils.userAgent');
 
-<<<<<<< HEAD
-=======
 goog.requireType('Blockly.Block');
 goog.requireType('Blockly.WorkspaceSvg');
 
 
->>>>>>> a9f9086e
 /**
  * Don't do anything for this event, just halt propagation.
  * @param {!Event} e An event.
@@ -259,12 +256,8 @@
   for (var i = 0; i < m.length; i++) {
     var msgKey = m[i].toUpperCase();
     if (msgTable[msgKey.slice(6, -1)] == undefined) {
-<<<<<<< HEAD
       // pxt-blockly: ignore, we use custom localization
-      // console.log('WARNING: No message string for ' + m[i] + ' in ' + message);
-=======
-      console.warn('No message string for ' + m[i] + ' in ' + message);
->>>>>>> a9f9086e
+      // console.warn('No message string for ' + m[i] + ' in ' + message);
       validSoFar = false;  // Continue to report other errors.
     }
   }
