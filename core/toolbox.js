/**
 * This file has been modified by Microsoft on Mar/2017.
 */
/**
 * @license
 * Visual Blocks Editor
 *
 * Copyright 2011 Google Inc.
 * https://developers.google.com/blockly/
 *
 * Licensed under the Apache License, Version 2.0 (the "License");
 * you may not use this file except in compliance with the License.
 * You may obtain a copy of the License at
 *
 *   http://www.apache.org/licenses/LICENSE-2.0
 *
 * Unless required by applicable law or agreed to in writing, software
 * distributed under the License is distributed on an "AS IS" BASIS,
 * WITHOUT WARRANTIES OR CONDITIONS OF ANY KIND, either express or implied.
 * See the License for the specific language governing permissions and
 * limitations under the License.
 */

/**
 * @fileoverview Toolbox from whence to create blocks.
 * @author fraser@google.com (Neil Fraser)
 */
'use strict';

goog.provide('Blockly.Toolbox');

goog.require('Blockly.Events.Ui');
goog.require('Blockly.Flyout');
goog.require('Blockly.HorizontalFlyout');
goog.require('Blockly.Touch');
goog.require('Blockly.VerticalFlyout');
goog.require('goog.dom');
goog.require('goog.dom.TagName');
goog.require('goog.events');
goog.require('goog.events.BrowserFeature');
goog.require('goog.html.SafeHtml');
goog.require('goog.html.SafeStyle');
goog.require('goog.math.Rect');
goog.require('goog.style');
goog.require('goog.ui.tree.TreeControl');
goog.require('goog.ui.tree.TreeNode');
goog.require('Blockly.PXTUtils');

/**
 * Class for a Toolbox.
 * Creates the toolbox's DOM.
 * @param {!Blockly.Workspace} workspace The workspace in which to create new
 *     blocks.
 * @constructor
 */
Blockly.Toolbox = function(workspace) {
  /**
   * @type {!Blockly.Workspace}
   * @private
   */
  this.workspace_ = workspace;

  /**
   * Is RTL vs LTR.
   * @type {boolean}
   */
  this.RTL = workspace.options.RTL;

  /**
   * Whether the toolbox should be laid out horizontally.
   * @type {boolean}
   * @private
   */
  this.horizontalLayout_ = workspace.options.horizontalLayout;

  /**
   * Position of the toolbox and flyout relative to the workspace.
   * @type {number}
   */
  this.toolboxPosition = workspace.options.toolboxPosition;

  /**
   * Configuration constants for Closure's tree UI.
   * @type {Object.<string,*>}
   * @private
   */
  this.config_ = {
    indentWidth: 19,
    cssRoot: 'blocklyTreeRoot',
    cssHideRoot: 'blocklyHidden',
    cssItem: '',
    cssTreeRow: 'blocklyTreeRow',
    cssItemLabel: 'blocklyTreeLabel',
    cssTreeIcon: 'blocklyTreeIcon',
    cssExpandedFolderIcon: 'blocklyTreeIconOpen',
    cssFileIcon: 'blocklyTreeIconNone',
    cssSelectedRow: 'blocklyTreeSelected'
  };


  /**
   * Configuration constants for tree separator.
   * @type {Object.<string,*>}
   * @private
   */
  this.treeSeparatorConfig_ = {
    cssTreeRow: 'blocklyTreeSeparator'
  };

  if (this.horizontalLayout_) {
    this.config_['cssTreeRow'] =
        this.config_['cssTreeRow'] +
        (workspace.RTL ?
        ' blocklyHorizontalTreeRtl' : ' blocklyHorizontalTree');

    this.treeSeparatorConfig_['cssTreeRow'] =
        'blocklyTreeSeparatorHorizontal ' +
        (workspace.RTL ?
        'blocklyHorizontalTreeRtl' : 'blocklyHorizontalTree');
    this.config_['cssTreeIcon'] = '';
  }
};

/**
 * Width of the toolbox, which changes only in vertical layout.
 * @type {number}
 */
Blockly.Toolbox.prototype.width = 0;

/**
 * Height of the toolbox, which changes only in horizontal layout.
 * @type {number}
 */
Blockly.Toolbox.prototype.height = 0;

/**
 * The SVG group currently selected.
 * @type {SVGGElement}
 * @private
 */
Blockly.Toolbox.prototype.selectedOption_ = null;

/**
 * The tree node most recently selected.
 * @type {goog.ui.tree.BaseNode}
 * @private
 */
Blockly.Toolbox.prototype.lastCategory_ = null;

/**
 * Initializes the toolbox.
 */
Blockly.Toolbox.prototype.init = function() {
  var workspace = this.workspace_;
  var svg = this.workspace_.getParentSvg();

  /**
   * HTML container for the Toolbox menu.
   * @type {Element}
   */
  this.HtmlDiv =
      goog.dom.createDom(goog.dom.TagName.DIV, 'blocklyToolboxDiv');
  this.HtmlDiv.setAttribute('dir', workspace.RTL ? 'RTL' : 'LTR');
  svg.parentNode.insertBefore(this.HtmlDiv, svg);

  // Clicking on toolbox closes popups.
  Blockly.bindEventWithChecks_(this.HtmlDiv, 'mousedown', this,
      function(e) {
        if (e.target == this.HtmlDiv) {
          // Close flyout.
          Blockly.hideChaff(false);
        } else {
          // Just close popups.
          Blockly.hideChaff(true);
        }
        Blockly.Touch.clearTouchIdentifier();  // Don't block future drags.
      }, /*opt_noCaptureIdentifier*/ false, /*opt_noPreventDefault*/ true);
  var workspaceOptions = {
    disabledPatternId: workspace.options.disabledPatternId,
    parentWorkspace: workspace,
    RTL: workspace.RTL,
    oneBasedIndex: workspace.options.oneBasedIndex,
    horizontalLayout: workspace.horizontalLayout,
    toolboxPosition: workspace.options.toolboxPosition
  };
  /**
   * @type {!Blockly.Flyout}
   * @private
   */
  this.flyout_ = null;
  if (workspace.horizontalLayout) {
    this.flyout_ = new Blockly.HorizontalFlyout(workspaceOptions);
  } else {
    this.flyout_ = new Blockly.VerticalFlyout(workspaceOptions);
  }
  goog.dom.insertSiblingAfter(
      this.flyout_.createDom('svg'), this.workspace_.getParentSvg());
  this.flyout_.init(workspace);

  this.config_['cleardotPath'] = workspace.options.pathToMedia + '1x1.gif';
  this.config_['cssCollapsedFolderIcon'] =
      'blocklyTreeIconClosed' + (workspace.RTL ? 'Rtl' : 'Ltr');
  var tree = new Blockly.Toolbox.TreeControl(this, this.config_);
  this.tree_ = tree;
  tree.setShowRootNode(false);
  tree.setShowLines(false);
  tree.setShowExpandIcons(false);
  tree.setSelectedItem(null);
  var openNode = this.populate_(workspace.options.languageTree);
  tree.render(this.HtmlDiv);
  if (openNode) {
    tree.setSelectedItem(openNode);
  }
  this.addColour_();
  this.position();
};

/**
 * Dispose of this toolbox.
 */
Blockly.Toolbox.prototype.dispose = function() {
  this.flyout_.dispose();
  this.tree_.dispose();
  goog.dom.removeNode(this.HtmlDiv);
  this.workspace_ = null;
  this.lastCategory_ = null;
};

/**
 * Get the width of the toolbox.
 * @return {number} The width of the toolbox.
 */
Blockly.Toolbox.prototype.getWidth = function() {
  return this.width;
};

/**
 * Get the height of the toolbox.
 * @return {number} The width of the toolbox.
 */
Blockly.Toolbox.prototype.getHeight = function() {
  return this.height;
};

/**
 * Move the toolbox to the edge.
 */
Blockly.Toolbox.prototype.position = function() {
  var treeDiv = this.HtmlDiv;
  if (!treeDiv) {
    // Not initialized yet.
    return;
  }
  var svg = this.workspace_.getParentSvg();
  var svgSize = Blockly.svgSize(svg);
  if (this.horizontalLayout_) {
    treeDiv.style.left = '0';
    treeDiv.style.height = 'auto';
    treeDiv.style.width = svgSize.width + 'px';
    this.height = treeDiv.offsetHeight;
    if (this.toolboxPosition == Blockly.TOOLBOX_AT_TOP) {  // Top
      treeDiv.style.top = '0';
    } else {  // Bottom
      treeDiv.style.bottom = '0';
    }
  } else {
    if (this.toolboxPosition == Blockly.TOOLBOX_AT_RIGHT) {  // Right
      treeDiv.style.right = '0';
    } else {  // Left
      treeDiv.style.left = '0';
    }
    treeDiv.style.height = svgSize.height + 'px';
    this.width = treeDiv.offsetWidth;
  }
  this.flyout_.position();
};

/**
 * Fill the toolbox with categories and blocks.
 * @param {!Node} newTree DOM tree of blocks.
 * @return {Node} Tree node to open at startup (or null).
 * @private
 */
Blockly.Toolbox.prototype.populate_ = function(newTree) {
  this.tree_.removeChildren();  // Delete any existing content.
  this.tree_.blocks = [];
  this.hasColours_ = false;
  var openNode =
    this.syncTrees_(newTree, this.tree_, this.workspace_.options.pathToMedia);

  if (this.tree_.blocks.length) {
    throw 'Toolbox cannot have both blocks and categories in the root level.';
  }

  // Fire a resize event since the toolbox may have changed width and height.
  this.workspace_.resizeContents();
  return openNode;
};

/**
 * Sync trees of the toolbox.
 * @param {!Node} treeIn DOM tree of blocks.
 * @param {!Blockly.Toolbox.TreeControl} treeOut The TreeContorol object built
 *     from treeIn.
 * @param {string} pathToMedia The path to the Blockly media directory.
 * @return {Node} Tree node to open at startup (or null).
 * @private
 */
Blockly.Toolbox.prototype.syncTrees_ = function(treeIn, treeOut, pathToMedia) {
  var openNode = null;
  var lastElement = null;
  for (var i = 0, childIn; childIn = treeIn.childNodes[i]; i++) {
    if (!childIn.tagName) {
      // Skip over text.
      continue;
    }
    switch (childIn.tagName.toUpperCase()) {
      case 'CATEGORY':
        // Decode the category name for any potential message references
        // (eg. `%{BKY_CATEGORY_NAME_LOGIC}`).
        var categoryName = Blockly.utils.replaceMessageReferences(
            childIn.getAttribute('name'));
        var childOut = this.tree_.createNode(categoryName);
        childOut.blocks = [];
        treeOut.add(childOut);
        var custom = childIn.getAttribute('custom');
        if (custom) {
          // Variables and procedures are special dynamic categories.
          childOut.blocks = custom;
        } else {
          var newOpenNode = this.syncTrees_(childIn, childOut, pathToMedia);
          if (newOpenNode) {
            openNode = newOpenNode;
          }
        }
        // Decode the colour for any potential message references
        // (eg. `%{BKY_MATH_HUE}`).
        var colour = Blockly.utils.replaceMessageReferences(
            childIn.getAttribute('colour'));
        if (goog.isString(colour)) {
          if (/^#[0-9a-fA-F]{6}$/.test(colour)) {
            childOut.hexColour = colour;
          } else {
            childOut.hexColour = Blockly.hueToRgb(Number(colour));
          }
          this.hasColours_ = true;
        } else {
          childOut.hexColour = '';
        }
        // pxtblockly: support custom icons in toolbox
        var iconClass = childIn.getAttribute('iconclass');
        if (goog.isString(iconClass)) {
          childOut.setIconClass(this.config_['cssTreeIcon'] + ' ' + iconClass);
        }
        var expandedClass = childIn.getAttribute('expandedclass');
        if (goog.isString(expandedClass)) {
          childOut.setExpandedIconClass(this.config_['cssTreeIcon'] + ' ' + expandedClass);
        }
        // pxtblockly: support for disabling categories
        var disabled = childIn.getAttribute('disabled');
        if (goog.isString(disabled)) {
          childOut.disabled = true;
        }
        if (childIn.getAttribute('expanded') == 'true') {
          if (childOut.blocks.length) {
            // This is a category that directly contains blocks.
            // After the tree is rendered, open this category and show flyout.
            openNode = childOut;
          }
          childOut.setExpanded(true);
        } else {
          childOut.setExpanded(false);
        }
        lastElement = childIn;
        break;
      case 'SEP':
        if (lastElement) {
          if (lastElement.tagName.toUpperCase() == 'CATEGORY') {
            // Separator between two categories.
            // <sep></sep>
            treeOut.add(new Blockly.Toolbox.TreeSeparator(
                this.treeSeparatorConfig_));
          } else {
            // Change the gap between two blocks.
            // <sep gap="36"></sep>
            // The default gap is 24, can be set larger or smaller.
            // Note that a deprecated method is to add a gap to a block.
            // <block type="math_arithmetic" gap="8"></block>
            var newGap = parseFloat(childIn.getAttribute('gap'));
            if (!isNaN(newGap) && lastElement) {
              lastElement.setAttribute('gap', newGap);
            }
          }
        }
        break;
      case 'BLOCK':
      case 'SHADOW':
      case 'LABEL':
      case 'BUTTON':
        treeOut.blocks.push(childIn);
        lastElement = childIn;
        break;
    }
  }
  return openNode;
};

Blockly.Toolbox.prototype.isInverted_ = function() {
  return this.workspace_.options.toolboxOptions && this.workspace_.options.toolboxOptions.inverted;
}

/**
 * Recursively add colours to this toolbox.
 * @param {Blockly.Toolbox.TreeNode=} opt_tree Starting point of tree.
 *     Defaults to the root node.
 * @private
 */
// pxtblockly specific: (support inverted toolbox, and coloured toolbox)
Blockly.Toolbox.prototype.addColour_ = function(opt_tree) {
    var options = this.workspace_.options;
    var tree = opt_tree || this.tree_;
    var children = tree.getChildren();
    for (var i = 0, child; child = children[i]; i++) {
        var element = child.getRowElement();
        if (element) {
            // Support for inverted and coloured toolboxes
            var toolboxOptions = options.toolboxOptions;
            if (toolboxOptions.inverted) {
                if (this.hasColours_) {
                    element.style.color = '#fff';
                    element.style.background = (child.hexColour || '#ddd');
                    var invertedMultiplier = toolboxOptions.invertedMultiplier;
                    if (!child.disabled) {
                        // Hovering over toolbox category fades.
                        Blockly.bindEvent_(child.getRowElement(), 'mouseenter', child,
                            function(e) {
                            if (!this.isSelected()) {
                                this.getRowElement().style.background = Blockly.PXTUtils.fadeColour(this.hexColour || '#ddd', invertedMultiplier, false);
                            }
                            });
                        Blockly.bindEvent_(child.getRowElement(), 'mouseleave', child,
                            function(e) {
                            if (!this.isSelected()) {
                                this.getRowElement().style.background = (this.hexColour || '#ddd');
                            }
                            });
                    }
                }
            } else {
                if (toolboxOptions.border) {
                    // Only show if the toolbox type is not noborder
                    if (this.hasColours_) {
                        var border = '8px solid ' + (child.hexColour || '#ddd');
                    } else {
                        var border = 'none';
                    }
                    if (this.workspace_.RTL) {
                        element.style.borderRight = border;
                    } else {
                        element.style.borderLeft = border;
                    }
                }
                // support for a coloured toolbox
                if (toolboxOptions.colour && this.hasColours_) {
                    element.style.color = (child.hexColour || '#000');
                }
            }
            // if disabled, show disabled opacity
            if (child.disabled) {
                element.style.opacity = toolboxOptions.disabledOpacity;
            }
        }
        this.addColour_(child);
    }
};

/**
 * Unhighlight any previously specified option.
 */
Blockly.Toolbox.prototype.clearSelection = function() {
  this.tree_.setSelectedItem(null);
};

/**
 * Adds a style on the toolbox. Usually used to change the cursor.
 * @param {string} style The name of the class to add.
 * @package
 */
Blockly.Toolbox.prototype.addStyle = function(style) {
  Blockly.utils.addClass(/** @type {!Element} */ (this.HtmlDiv), style);
};

/**
 * Removes a style from the toolbox. Usually used to change the cursor.
 * @param {string} style The name of the class to remove.
 * @package
 */
Blockly.Toolbox.prototype.removeStyle = function(style) {
  Blockly.utils.removeClass(/** @type {!Element} */ (this.HtmlDiv), style);
};

/**
 * Return the deletion rectangle for this toolbox.
 * @return {goog.math.Rect} Rectangle in which to delete.
 */
Blockly.Toolbox.prototype.getClientRect = function() {
  if (!this.HtmlDiv) {
    return null;
  }

  // BIG_NUM is offscreen padding so that blocks dragged beyond the toolbox
  // area are still deleted.  Must be smaller than Infinity, but larger than
  // the largest screen size.
  var BIG_NUM = 10000000;
  var toolboxRect = this.HtmlDiv.getBoundingClientRect();

  var x = toolboxRect.left;
  var y = toolboxRect.top;
  var width = toolboxRect.width;
  var height = toolboxRect.height;

  // Assumes that the toolbox is on the SVG edge.  If this changes
  // (e.g. toolboxes in mutators) then this code will need to be more complex.
  if (this.toolboxPosition == Blockly.TOOLBOX_AT_LEFT) {
    return new goog.math.Rect(-BIG_NUM, -BIG_NUM, BIG_NUM + x + width,
        2 * BIG_NUM);
  } else if (this.toolboxPosition == Blockly.TOOLBOX_AT_RIGHT) {
    return new goog.math.Rect(x, -BIG_NUM, BIG_NUM + width, 2 * BIG_NUM);
  } else if (this.toolboxPosition == Blockly.TOOLBOX_AT_TOP) {
    return new goog.math.Rect(-BIG_NUM, -BIG_NUM, 2 * BIG_NUM,
        BIG_NUM + y + height);
  } else {  // Bottom
    return new goog.math.Rect(0, y, 2 * BIG_NUM, BIG_NUM + width);
  }
};

/**
 * Update the flyout's contents without closing it.  Should be used in response
 * to a change in one of the dynamic categories, such as variables or
 * procedures.
 */
Blockly.Toolbox.prototype.refreshSelection = function() {
  var selectedItem = this.tree_.getSelectedItem();
  if (selectedItem && selectedItem.blocks) {
    this.flyout_.show(selectedItem.blocks);
  }
};

// Extending Closure's Tree UI.

/**
 * Extension of a TreeControl object that uses a custom tree node.
 * @param {Blockly.Toolbox} toolbox The parent toolbox for this tree.
 * @param {Object} config The configuration for the tree. See
 *    goog.ui.tree.TreeControl.DefaultConfig.
 * @constructor
 * @extends {goog.ui.tree.TreeControl}
 */
Blockly.Toolbox.TreeControl = function(toolbox, config) {
  this.toolbox_ = toolbox;
  goog.ui.tree.TreeControl.call(this, goog.html.SafeHtml.EMPTY, config);
};
goog.inherits(Blockly.Toolbox.TreeControl, goog.ui.tree.TreeControl);

/**
 * Adds touch handling to TreeControl.
 * @override
 */
Blockly.Toolbox.TreeControl.prototype.enterDocument = function() {
  Blockly.Toolbox.TreeControl.superClass_.enterDocument.call(this);

  // Add touch handler.
  if (goog.events.BrowserFeature.TOUCH_ENABLED) {
    var el = this.getElement();
    Blockly.bindEventWithChecks_(el, goog.events.EventType.TOUCHEND, this,
        this.handleTouchEvent_);
  }

  // pxtblockly: Handle right click.
  var el = this.getElement();
  Blockly.bindEventWithChecks_(el, goog.events.EventType.CONTEXTMENU, this, Blockly.utils.noEvent);
};

/**
 * Handles touch events.
 * @param {!goog.events.BrowserEvent} e The browser event.
 * @private
 */
Blockly.Toolbox.TreeControl.prototype.handleTouchEvent_ = function(e) {
  var node = this.getNodeFromEvent_(e);
  if (node && e.type === goog.events.EventType.TOUCHEND) {
    // Fire asynchronously since onMouseDown takes long enough that the browser
    // would fire the default mouse event before this method returns.
    setTimeout(function() {
      node.onClick_(e);  // Same behaviour for click and touch.
    }, 1);
  }
};

/**
 * Creates a new tree node using a custom tree node.
 * @param {string=} opt_html The HTML content of the node label.
 * @return {!goog.ui.tree.TreeNode} The new item.
 * @override
 */
Blockly.Toolbox.TreeControl.prototype.createNode = function(opt_html) {
<<<<<<< HEAD
    // This is a change from mainline blockly to remove redundant event listeners.
    // Previously this event handler was registered in the TreeNode constructor.
    if (this.toolbox_ && !this.eventHandlerRegistered_) {
    var resize = function() {
      // Even though the div hasn't changed size, the visible workspace
      // surface of the workspace has, so we may need to reposition everything.
      Blockly.svgResize(this.toolbox_.workspace_);
    };
    // Fire a resize event since the toolbox may have changed width.
    goog.events.listen(this.toolbox_.tree_,
        goog.ui.tree.BaseNode.EventType.EXPAND, resize);
    goog.events.listen(this.toolbox_.tree_,
        goog.ui.tree.BaseNode.EventType.COLLAPSE, resize);
      this.eventHandlerRegistered_ = true;
  }
  return new Blockly.Toolbox.TreeNode(this.toolbox_, opt_html ?
      goog.html.SafeHtml.htmlEscape(opt_html) : goog.html.SafeHtml.EMPTY,
=======
  var html = opt_html ?
      goog.html.SafeHtml.htmlEscape(opt_html) : goog.html.SafeHtml.EMPTY;
  return new Blockly.Toolbox.TreeNode(this.toolbox_, html,
>>>>>>> 82fd258a
      this.getConfig(), this.getDomHelper());
};

/**
 * Display/hide the flyout when an item is selected.
 * @param {goog.ui.tree.BaseNode} node The item to select.
 * @override
 */
Blockly.Toolbox.TreeControl.prototype.setSelectedItem = function(node) {
  var toolbox = this.toolbox_;
  if (node == this.selectedItem_ || node == toolbox.tree_) {
    return;
  }
  // pxtblockly: don't reset the toolbox category background color for inverted toolboxes
  if (toolbox.lastCategory_ && !toolbox.isInverted_()) {
    toolbox.lastCategory_.getRowElement().style.backgroundColor = '';
  }
  if (node) {
    var hexColour = node.hexColour || '#57e';
    node.getRowElement().style.backgroundColor = hexColour;
    // Add colours to child nodes which may have been collapsed and thus
    // not rendered.
    toolbox.addColour_(node);
  }
  var oldNode = this.getSelectedItem();
  goog.ui.tree.TreeControl.prototype.setSelectedItem.call(this, node);
  if (node && node.blocks && node.blocks.length) {
    toolbox.flyout_.show(node.blocks);
    // Scroll the flyout to the top if the category has changed.
    if (toolbox.lastCategory_ != node) {
      toolbox.flyout_.scrollToStart();
    }
  } else {
    // Hide the flyout.
    toolbox.flyout_.hide();
  }
  if (oldNode != node && oldNode != this) {
    var event = new Blockly.Events.Ui(null, 'category',
        oldNode && oldNode.getHtml(), node && node.getHtml());
    event.workspaceId = toolbox.workspace_.id;
    Blockly.Events.fire(event);
  }
  if (node) {
    toolbox.lastCategory_ = node;
  }
};

/**
 * A single node in the tree, customized for Blockly's UI.
 * @param {Blockly.Toolbox} toolbox The parent toolbox for this tree.
 * @param {!goog.html.SafeHtml} html The HTML content of the node label.
 * @param {Object=} opt_config The configuration for the tree. See
 *    goog.ui.tree.TreeControl.DefaultConfig. If not specified, a default config
 *    will be used.
 * @param {goog.dom.DomHelper=} opt_domHelper Optional DOM helper.
 * @constructor
 * @extends {goog.ui.tree.TreeNode}
 */
Blockly.Toolbox.TreeNode = function(toolbox, html, opt_config, opt_domHelper) {
  goog.ui.tree.TreeNode.call(this, html, opt_config, opt_domHelper);
};
goog.inherits(Blockly.Toolbox.TreeNode, goog.ui.tree.TreeNode);

/**
 * Suppress population of the +/- icon.
 * @return {!goog.html.SafeHtml} The source for the icon.
 * @override
 */
Blockly.Toolbox.TreeNode.prototype.getExpandIconSafeHtml = function() {
  return goog.html.SafeHtml.create('span');
};

/**
 * Expand or collapse the node on mouse click.
 * @param {!goog.events.BrowserEvent} e The browser event.
 * @override
 */
<<<<<<< HEAD
Blockly.Toolbox.TreeNode.prototype.onClick_ = function(e) {
=======
Blockly.Toolbox.TreeNode.prototype.onClick_ = function(
    /* eslint-disable no-unused-vars */ e /* eslint-disable no-unused-vars */) {
>>>>>>> 82fd258a
  // Expand icon.
  if (this.hasChildren() && this.isUserCollapsible_) {
    this.toggle();
    this.select();
  } else if (this.isSelected()) {
    this.getTree().setSelectedItem(null);
  } else {
    this.select();
  }
  this.updateRow();
};

/**
 * Suppress the inherited mouse down behaviour.
 * @param {!goog.events.BrowserEvent} e The browser event.
 * @override
 * @private
 */
<<<<<<< HEAD
Blockly.Toolbox.TreeNode.prototype.onMouseDown = function(e) {
=======
Blockly.Toolbox.TreeNode.prototype.onMouseDown = function(
    /* eslint-disable no-unused-vars */ e /* eslint-disable no-unused-vars */) {
>>>>>>> 82fd258a
  // NOPE.
};

/**
 * Suppress the inherited double-click behaviour.
 * @param {!goog.events.BrowserEvent} e The browser event.
 * @override
 * @private
 */
Blockly.Toolbox.TreeNode.prototype.onDoubleClick_ = function(
    /* eslint-disable no-unused-vars */ e /* eslint-disable no-unused-vars */) {
  // NOP.
};

/**
 * Remap event.keyCode in horizontalLayout so that arrow
 * keys work properly and call original onKeyDown handler.
 * @param {!goog.events.BrowserEvent} e The browser event.
 * @return {boolean} The handled value.
 * @override
 * @private
 */
Blockly.Toolbox.TreeNode.prototype.onKeyDown = function(e) {
  if (this.tree.toolbox_.horizontalLayout_) {
    var map = {};
    var next = goog.events.KeyCodes.DOWN;
    var prev = goog.events.KeyCodes.UP;
    map[goog.events.KeyCodes.RIGHT] = this.rightToLeft_ ? prev : next;
    map[goog.events.KeyCodes.LEFT] = this.rightToLeft_ ? next : prev;
    map[goog.events.KeyCodes.UP] = goog.events.KeyCodes.LEFT;
    map[goog.events.KeyCodes.DOWN] = goog.events.KeyCodes.RIGHT;

    var newKeyCode = map[e.keyCode];
    e.keyCode = newKeyCode || e.keyCode;
  }
  return Blockly.Toolbox.TreeNode.superClass_.onKeyDown.call(this, e);
};

/**
 * A blank separator node in the tree.
 * @param {Object=} config The configuration for the tree. See
 *    goog.ui.tree.TreeControl.DefaultConfig. If not specified, a default config
 *    will be used.
 * @constructor
 * @extends {Blockly.Toolbox.TreeNode}
 */
Blockly.Toolbox.TreeSeparator = function(config) {
  Blockly.Toolbox.TreeNode.call(this, null, goog.html.SafeHtml.EMPTY, config);
};
goog.inherits(Blockly.Toolbox.TreeSeparator, Blockly.Toolbox.TreeNode);<|MERGE_RESOLUTION|>--- conflicted
+++ resolved
@@ -604,10 +604,9 @@
  * @override
  */
 Blockly.Toolbox.TreeControl.prototype.createNode = function(opt_html) {
-<<<<<<< HEAD
-    // This is a change from mainline blockly to remove redundant event listeners.
-    // Previously this event handler was registered in the TreeNode constructor.
-    if (this.toolbox_ && !this.eventHandlerRegistered_) {
+  // pxtblockly: This is a change from mainline blockly to remove redundant event listeners.
+  // Previously this event handler was registered in the TreeNode constructor.
+  if (this.toolbox_ && !this.eventHandlerRegistered_) {
     var resize = function() {
       // Even though the div hasn't changed size, the visible workspace
       // surface of the workspace has, so we may need to reposition everything.
@@ -620,13 +619,9 @@
         goog.ui.tree.BaseNode.EventType.COLLAPSE, resize);
       this.eventHandlerRegistered_ = true;
   }
-  return new Blockly.Toolbox.TreeNode(this.toolbox_, opt_html ?
-      goog.html.SafeHtml.htmlEscape(opt_html) : goog.html.SafeHtml.EMPTY,
-=======
   var html = opt_html ?
       goog.html.SafeHtml.htmlEscape(opt_html) : goog.html.SafeHtml.EMPTY;
   return new Blockly.Toolbox.TreeNode(this.toolbox_, html,
->>>>>>> 82fd258a
       this.getConfig(), this.getDomHelper());
 };
 
@@ -704,12 +699,8 @@
  * @param {!goog.events.BrowserEvent} e The browser event.
  * @override
  */
-<<<<<<< HEAD
-Blockly.Toolbox.TreeNode.prototype.onClick_ = function(e) {
-=======
 Blockly.Toolbox.TreeNode.prototype.onClick_ = function(
     /* eslint-disable no-unused-vars */ e /* eslint-disable no-unused-vars */) {
->>>>>>> 82fd258a
   // Expand icon.
   if (this.hasChildren() && this.isUserCollapsible_) {
     this.toggle();
@@ -728,12 +719,8 @@
  * @override
  * @private
  */
-<<<<<<< HEAD
-Blockly.Toolbox.TreeNode.prototype.onMouseDown = function(e) {
-=======
 Blockly.Toolbox.TreeNode.prototype.onMouseDown = function(
     /* eslint-disable no-unused-vars */ e /* eslint-disable no-unused-vars */) {
->>>>>>> 82fd258a
   // NOPE.
 };
 
