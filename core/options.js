--- conflicted
+++ resolved
@@ -146,12 +146,9 @@
   this.disable = hasDisable;
   this.readOnly = readOnly;
   this.maxBlocks = options['maxBlocks'] || Infinity;
-<<<<<<< HEAD
+  this.maxInstances = options['maxInstances'];
   // pxt-blockly: consumers can specify whether to use old or new functions implementation
   this.newFunctions = options['newFunctions'] == true;
-=======
-  this.maxInstances = options['maxInstances'];
->>>>>>> de39d5f2
   this.pathToMedia = pathToMedia;
   this.hasCategories = hasCategories;
   this.moveOptions = Blockly.Options.parseMoveOptions(options, hasCategories);
@@ -166,7 +163,7 @@
   this.gridOptions = Blockly.Options.parseGridOptions_(options);
   this.zoomOptions = Blockly.Options.parseZoomOptions_(options);
   this.toolboxPosition = toolboxPosition;
-<<<<<<< HEAD
+  this.theme = theme;
 
   // PXT specific:
   var toolboxOptions = options['toolboxOptions'] || {};
@@ -191,9 +188,6 @@
   this.toolboxOptions.inverted = toolboxOptions["inverted"];
   this.toolboxOptions.invertedMultiplier = toolboxOptions["invertedMultiplier"];
   this.toolboxOptions.disabledOpacity = toolboxOptions["disabledOpacity"];
-=======
-  this.theme = theme;
->>>>>>> de39d5f2
 };
 
 /**
