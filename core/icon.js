--- conflicted
+++ resolved
@@ -141,8 +141,7 @@
  */
 Blockly.Icon.prototype.applyColour = function() {
   if (this.isVisible()) {
-<<<<<<< HEAD
-    this.bubble_.setColour(this.block_.getColour(), this.block_.getColourSecondary());
+    this.bubble_.setColour(this.block_.style.colourPrimary, this.block_.style.colourSecdonary);
   }
 };
 
@@ -150,6 +149,7 @@
  * Render the icon.
  * @param {number} cursorX Horizontal offset at which to position the icon.
  * @return {number} Horizontal offset for next item to draw.
+ * TODO shakao remove?
  */
 Blockly.Icon.prototype.renderIcon = function(cursorX) {
   if ((this.collapseHidden && this.block_.isCollapsed()) ||
@@ -180,6 +180,7 @@
  * @param {number} cursorX Horizontal offset at which to position the icon.
  * @param {number} cursorY Vertical offset at which to position the icon.
  * @return {number} Horizontal offset for next item to draw.
+ * TODO shakao remove?
  */
 Blockly.Icon.prototype.moveIcon = function(cursorX, cursorY) {
   var TOP_MARGIN = 9;
@@ -198,13 +199,6 @@
 };
 
 /**
-=======
-    this.bubble_.setColour(this.block_.style.colourPrimary);
-  }
-};
-
-/**
->>>>>>> 1a2fb6dd
  * Notification that the icon has moved.  Update the arrow accordingly.
  * @param {!Blockly.utils.Coordinate} xy Absolute location in workspace coordinates.
  */
