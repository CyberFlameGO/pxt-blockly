/**
 * @license
 * Visual Blocks Editor
 *
 * Copyright 2012 Google Inc.
 * https://developers.google.com/blockly/
 *
 * Licensed under the Apache License, Version 2.0 (the "License");
 * you may not use this file except in compliance with the License.
 * You may obtain a copy of the License at
 *
 *   http://www.apache.org/licenses/LICENSE-2.0
 *
 * Unless required by applicable law or agreed to in writing, software
 * distributed under the License is distributed on an "AS IS" BASIS,
 * WITHOUT WARRANTIES OR CONDITIONS OF ANY KIND, either express or implied.
 * See the License for the specific language governing permissions and
 * limitations under the License.
 */

/**
 * @fileoverview Object representing a workspace.
 * @author fraser@google.com (Neil Fraser)
 */
'use strict';

goog.provide('Blockly.Workspace');

goog.require('Blockly.VariableMap');
goog.require('Blockly.WorkspaceComment');
goog.require('goog.array');
goog.require('goog.math');


/**
 * Class for a workspace.  This is a data structure that contains blocks.
 * There is no UI, and can be created headlessly.
 * @param {!Blockly.Options=} opt_options Dictionary of options.
 * @constructor
 */
Blockly.Workspace = function(opt_options) {
  /** @type {string} */
  this.id = Blockly.utils.genUid();
  Blockly.Workspace.WorkspaceDB_[this.id] = this;
  /** @type {!Blockly.Options} */
  this.options = opt_options || {};
  /** @type {boolean} */
  this.RTL = !!this.options.RTL;
  /** @type {boolean} */
  this.horizontalLayout = !!this.options.horizontalLayout;
  /** @type {number} */
  this.toolboxPosition = this.options.toolboxPosition;

  /**
   * @type {!Array.<!Blockly.Block>}
   * @private
   */
  this.topBlocks_ = [];
  /**
   * @type {!Array.<!Blockly.WorkspaceComment>}
   * @private
   */
  this.topComments_ = [];
  /**
   * @type {!Object}
   * @private
   */
  this.commentDB_ = Object.create(null);
  /**
   * @type {!Array.<!Function>}
   * @private
   */
  this.listeners_ = [];

  /** @type {!Array.<!Function>} */
  this.tapListeners_ = [];

  /**
   * @type {!Array.<!Blockly.Events.Abstract>}
   * @protected
   */
  this.undoStack_ = [];

  /**
   * @type {!Array.<!Blockly.Events.Abstract>}
   * @protected
   */
  this.redoStack_ = [];

  /**
   * @type {!Object}
   * @private
   */
  this.blockDB_ = Object.create(null);

  /**
   * A map from variable type to list of variable names.  The lists contain all
   * of the named variables in the workspace, including variables
   * that are not currently in use.
   * @type {!Blockly.VariableMap}
   * @private
   */
  this.variableMap_ = new Blockly.VariableMap(this);

  /**
   * Blocks in the flyout can refer to variables that don't exist in the main
   * workspace.  For instance, the "get item in list" block refers to an "item"
   * variable regardless of whether the variable has been created yet.
   * A FieldVariable must always refer to a Blockly.VariableModel.  We reconcile
   * these by tracking "potential" variables in the flyout.  These variables
   * become real when references to them are dragged into the main workspace.
   * @type {!Blockly.VariableMap}
   * @private
   */
  this.potentialVariableMap_ = null;
};

/**
 * Returns `true` if the workspace is visible and `false` if it's headless.
 * @type {boolean}
 */
Blockly.Workspace.prototype.rendered = false;

/**
 * Maximum number of undo events in stack. `0` turns off undo, `Infinity` sets it to unlimited.
 * @type {number}
 */
Blockly.Workspace.prototype.MAX_UNDO = 1024;

/**
 * Dispose of this workspace.
 * Unlink from all DOM elements to prevent memory leaks.
 */
Blockly.Workspace.prototype.dispose = function() {
  this.listeners_.length = 0;
  this.clear();
  // Remove from workspace database.
  delete Blockly.Workspace.WorkspaceDB_[this.id];
};

/**
 * Angle away from the horizontal to sweep for blocks.  Order of execution is
 * generally top to bottom, but a small angle changes the scan to give a bit of
 * a left to right bias (reversed in RTL).  Units are in degrees.
 * See: http://tvtropes.org/pmwiki/pmwiki.php/Main/DiagonalBilling.
 */
Blockly.Workspace.SCAN_ANGLE = 3;

/**
 * Add a block to the list of top blocks.
 * @param {!Blockly.Block} block Block to add.
 */
Blockly.Workspace.prototype.addTopBlock = function(block) {
  this.topBlocks_.push(block);
};

/**
 * Remove a block from the list of top blocks.
 * @param {!Blockly.Block} block Block to remove.
 */
Blockly.Workspace.prototype.removeTopBlock = function(block) {
  if (!goog.array.remove(this.topBlocks_, block)) {
    throw 'Block not present in workspace\'s list of top-most blocks.';
  }
};

/**
 * Finds the top-level blocks and returns them.  Blocks are optionally sorted
 * by position; top to bottom (with slight LTR or RTL bias).
 * @param {boolean} ordered Sort the list if true.
 * @return {!Array.<!Blockly.Block>} The top-level block objects.
 */
Blockly.Workspace.prototype.getTopBlocks = function(ordered) {
  // Copy the topBlocks_ list.
  var blocks = [].concat(this.topBlocks_);
  if (ordered && blocks.length > 1) {
    var offset = Math.sin(goog.math.toRadians(Blockly.Workspace.SCAN_ANGLE));
    if (this.RTL) {
      offset *= -1;
    }
    blocks.sort(function(a, b) {
      var aXY = a.getRelativeToSurfaceXY();
      var bXY = b.getRelativeToSurfaceXY();
      return (aXY.y + offset * aXY.x) - (bXY.y + offset * bXY.x);
    });
  }
  return blocks;
};

/**
<<<<<<< HEAD
 * Add a comment to the list of top comments.
 * @param {!Blockly.WorkspaceComment} comment comment to add.
 * @public
 */
Blockly.Workspace.prototype.addTopComment = function(comment) {
  this.topComments_.push(comment);
};

/**
 * Remove a comment from the list of top comments.
 * @param {!Blockly.WorkspaceComment} comment comment to remove.
 * @public
 */
Blockly.Workspace.prototype.removeTopComment = function(comment) {
  if (!goog.array.remove(this.topComments_, comment)) {
    throw 'Comment not present in workspace\'s list of top-most comments.';
  }
};

/**
 * Finds the top-level comments and returns them.  Comments are optionally sorted
 * by position; top to bottom (with slight LTR or RTL bias).
 * @param {boolean} ordered Sort the list if true.
 * @return {!Array.<!Blockly.WorkspaceComment>} The top-level comment objects.
 * @package
 */
Blockly.Workspace.prototype.getTopComments = function(ordered) {
  // Copy the topComments_ list.
  var comments = [].concat(this.topComments_);
  if (ordered && comments.length > 1) {
    var offset = Math.sin(goog.math.toRadians(Blockly.Workspace.SCAN_ANGLE));
    if (this.RTL) {
      offset *= -1;
    }
    comments.sort(function(a, b) {
      var aXY = a.getRelativeToSurfaceXY();
      var bXY = b.getRelativeToSurfaceXY();
      return (aXY.y + offset * aXY.x) - (bXY.y + offset * bXY.x);
    });
  }
  return comments;
};

/**
 * Find all blocks in workspace.  No particular order.
=======
 * Find all blocks in workspace.  Blocks are optionally sorted
 * by position; top to bottom (with slight LTR or RTL bias).
 * @param {boolean} ordered Sort the list if true.
>>>>>>> c3b5bb21
 * @return {!Array.<!Blockly.Block>} Array of blocks.
 */
Blockly.Workspace.prototype.getAllBlocks = function(ordered) {
  if (ordered) {
    // Slow, but ordered.
    var topBlocks = this.getTopBlocks(true);
    var blocks = [];
    for (var i = 0; i < topBlocks.length; i++) {
      blocks.push.apply(blocks, topBlocks[i].getDescendants(true));
    }
  } else {
    // Fast, but in no particular order.
    var blocks = this.getTopBlocks(false);
    for (var i = 0; i < blocks.length; i++) {
      blocks.push.apply(blocks, blocks[i].getChildren(false));
    }
  }
  return blocks;
};

/**
 * Dispose of all blocks and comments in workspace.
 */
Blockly.Workspace.prototype.clear = function() {
  var existingGroup = Blockly.Events.getGroup();
  if (!existingGroup) {
    Blockly.Events.setGroup(true);
  }
  while (this.topBlocks_.length) {
    this.topBlocks_[0].dispose();
  }
  while (this.topComments_.length) {
    this.topComments_[this.topComments_.length - 1].dispose();
  }
  if (!existingGroup) {
    Blockly.Events.setGroup(false);
  }
  this.variableMap_.clear();
  // Any block with a drop-down or WidgetDiv was disposed.
  if (Blockly.DropDownDiv) {
    Blockly.DropDownDiv.hideWithoutAnimation();
  }
  if (Blockly.WidgetDiv) {
    Blockly.WidgetDiv.hide(true);
  }
  if (this.potentialVariableMap_) {
    this.potentialVariableMap_.clear();
  }
};

/* Begin functions that are just pass-throughs to the variable map. */
/**
 * Rename a variable by updating its name in the variable map. Identify the
 * variable to rename with the given ID.
 * @param {string} id ID of the variable to rename.
 * @param {string} newName New variable name.
 */
Blockly.Workspace.prototype.renameVariableById = function(id, newName) {
  this.variableMap_.renameVariableById(id, newName);
};

/**
 * Create a variable with a given name, optional type, and optional ID.
 * @param {!string} name The name of the variable. This must be unique across
 *     variables and procedures.
 * @param {string=} opt_type The type of the variable like 'int' or 'string'.
 *     Does not need to be unique. Field_variable can filter variables based on
 *     their type. This will default to '' which is a specific type.
 * @param {string=} opt_id The unique ID of the variable. This will default to
 *     a UUID.
 * @return {?Blockly.VariableModel} The newly created variable.
 */
Blockly.Workspace.prototype.createVariable = function(name, opt_type, opt_id) {
  return this.variableMap_.createVariable(name, opt_type, opt_id);
};

/**
 * Find all the uses of the given variable, which is identified by ID.
 * @param {string} id ID of the variable to find.
 * @return {!Array.<!Blockly.Block>} Array of block usages.
 */
Blockly.Workspace.prototype.getVariableUsesById = function(id) {
  return this.variableMap_.getVariableUsesById(id);
};

/**
 * Delete a variables by the passed in ID and all of its uses from this
 * workspace. May prompt the user for confirmation.
 * @param {string} id ID of variable to delete.
 */
Blockly.Workspace.prototype.deleteVariableById = function(id) {
  this.variableMap_.deleteVariableById(id);
};

/**
 * Deletes a variable and all of its uses from this workspace without asking the
 * user for confirmation.
 * @param {!Blockly.VariableModel} variable Variable to delete.
 * @param {!Array.<!Blockly.Block>} uses An array of uses of the variable.
 * @private
 */
Blockly.Workspace.prototype.deleteVariableInternal_ = function(variable, uses) {
  this.variableMap_.deleteVariableInternal_(variable, uses);
};

/**
 * Check whether a variable exists with the given name.  The check is
 * case-insensitive.
 * @param {string} _name The name to check for.
 * @return {number} The index of the name in the variable list, or -1 if it is
 *     not present.
 * @deprecated April 2017
 */

Blockly.Workspace.prototype.variableIndexOf = function(_name) {
  console.warn(
      'Deprecated call to Blockly.Workspace.prototype.variableIndexOf');
  return -1;
};

/**
 * Find the variable by the given name and return it. Return null if it is not
 *     found.
 * @param {!string} name The name to check for.
 * @param {string=} opt_type The type of the variable.  If not provided it
 *     defaults to the empty string, which is a specific type.
 * @return {?Blockly.VariableModel} the variable with the given name.
 */
// TODO (#1199): Possibly delete this function.
Blockly.Workspace.prototype.getVariable = function(name, opt_type) {
  return this.variableMap_.getVariable(name, opt_type);
};

/**
 * Find the variable by the given ID and return it. Return null if it is not
 *     found.
 * @param {!string} id The ID to check for.
 * @return {?Blockly.VariableModel} The variable with the given ID.
 */
Blockly.Workspace.prototype.getVariableById = function(id) {
  return this.variableMap_.getVariableById(id);
};

/**
 * Find the variable with the specified type. If type is null, return list of
 *     variables with empty string type.
 * @param {?string} type Type of the variables to find.
 * @return {Array.<Blockly.VariableModel>} The sought after variables of the
 *     passed in type. An empty array if none are found.
 */
Blockly.Workspace.prototype.getVariablesOfType = function(type) {
  return this.variableMap_.getVariablesOfType(type);
};

/**
 * Return all variable types.
 * @return {!Array.<string>} List of variable types.
 * @package
 */
Blockly.Workspace.prototype.getVariableTypes = function() {
  return this.variableMap_.getVariableTypes();
};

/**
 * Return all variables of all types.
 * @return {!Array.<Blockly.VariableModel>} List of variable models.
 */
Blockly.Workspace.prototype.getAllVariables = function() {
  return this.variableMap_.getAllVariables();
};

/* End functions that are just pass-throughs to the variable map. */

/**
 * Returns the horizontal offset of the workspace.
 * Intended for LTR/RTL compatibility in XML.
 * Not relevant for a headless workspace.
 * @return {number} Width.
 */
Blockly.Workspace.prototype.getWidth = function() {
  return 0;
};

/**
 * Obtain a newly created block.
 * @param {?string} prototypeName Name of the language object containing
 *     type-specific functions for this block.
 * @param {string=} opt_id Optional ID.  Use this ID if provided, otherwise
 *     create a new ID.
 * @return {!Blockly.Block} The created block.
 */
Blockly.Workspace.prototype.newBlock = function(prototypeName, opt_id) {
  return new Blockly.Block(this, prototypeName, opt_id);
};

/**
 * The number of blocks that may be added to the workspace before reaching
 *     the maxBlocks.
 * @return {number} Number of blocks left.
 */
Blockly.Workspace.prototype.remainingCapacity = function() {
  if (isNaN(this.options.maxBlocks)) {
    return Infinity;
  }
  return this.options.maxBlocks - this.getAllBlocks().length;
};

/**
 * Undo or redo the previous action.
 * @param {boolean} redo False if undo, true if redo.
 */
Blockly.Workspace.prototype.undo = function(redo) {
  var inputStack = redo ? this.redoStack_ : this.undoStack_;
  var outputStack = redo ? this.undoStack_ : this.redoStack_;
  var inputEvent = inputStack.pop();
  if (!inputEvent) {
    return;
  }
  var events = [inputEvent];
  // Do another undo/redo if the next one is of the same group.
  while (inputStack.length && inputEvent.group &&
      inputEvent.group == inputStack[inputStack.length - 1].group) {
    events.push(inputStack.pop());
  }
  // Push these popped events on the opposite stack.
  for (var i = 0, event; event = events[i]; i++) {
    outputStack.push(event);
  }
  events = Blockly.Events.filter(events, redo);
  Blockly.Events.recordUndo = false;
  try {
    for (var i = 0, event; event = events[i]; i++) {
      event.run(redo);
    }
  } finally {
    Blockly.Events.recordUndo = true;
  }
};

/**
 * Clear the undo/redo stacks.
 */
Blockly.Workspace.prototype.clearUndo = function() {
  this.undoStack_.length = 0;
  this.redoStack_.length = 0;
  // Stop any events already in the firing queue from being undoable.
  Blockly.Events.clearPendingUndo();
};

/**
 * @return {boolean} whether there are any events in the redo stack.
 * @package
 */
Blockly.Workspace.prototype.hasRedoStack = function() {
  return this.redoStack_.length != 0;
};

/**
 * @return {boolean} whether there are any events in the undo stack.
 * @package
 */
Blockly.Workspace.prototype.hasUndoStack = function() {
  return this.undoStack_.length != 0;
};
/**
 * When something in this workspace changes, call a function.
 * @param {!Function} func Function to call.
 * @return {!Function} Function that can be passed to
 *     removeChangeListener.
 */
Blockly.Workspace.prototype.addChangeListener = function(func) {
  this.listeners_.push(func);
  return func;
};

/**
 * Stop listening for this workspace's changes.
 * @param {Function} func Function to stop calling.
 */
Blockly.Workspace.prototype.removeChangeListener = function(func) {
  goog.array.remove(this.listeners_, func);
};

/**
 * Fire a change event.
 * @param {!Blockly.Events.Abstract} event Event to fire.
 */
Blockly.Workspace.prototype.fireChangeListener = function(event) {
  if (event.recordUndo) {
    this.undoStack_.push(event);
    this.redoStack_.length = 0;
    if (this.undoStack_.length > this.MAX_UNDO) {
      this.undoStack_.unshift();
    }
  }
  // Copy listeners in case a listener attaches/detaches itself.
  var currentListeners = this.listeners_.slice();
  for (var i = 0, func; func = currentListeners[i]; i++) {
    func(event);
  }
};

/**
 * Find the block on this workspace with the specified ID.
 * @param {string} id ID of block to find.
 * @return {Blockly.Block} The sought after block or null if not found.
 */
Blockly.Workspace.prototype.getBlockById = function(id) {
  var block = this.blockDB_[id];
  if (!block && this.getFlyout() && this.getFlyout().getWorkspace()) {
    block = this.getFlyout().getWorkspace().blockDB_[id];
  }
  return block || null;
};

/**
 * Getter for the flyout associated with this workspace.  This is null in a
 * non-rendered workspace, but may be overriden by subclasses.
 * @return {Blockly.Flyout} The flyout on this workspace.
 */
Blockly.Workspace.prototype.getFlyout = function() {
  return null;
};

/**
 * Find the comment on this workspace with the specified ID.
 * @param {string} id ID of comment to find.
 * @return {Blockly.WorkspaceComment} The sought after comment or null if not
 *     found.
 * @public
 */
Blockly.Workspace.prototype.getCommentById = function(id) {
  return this.commentDB_[id] || null;
};

/**
 * Add the comment to the comment database.
 * @param {Blockly.WorkspaceComment} comment The comment to add.
 * @public
 */
Blockly.Workspace.prototype.addCommentById = function(comment) {
  if (this.commentDB_[comment.id]) {
    console.warn('Overriding an existing comment on this workspace, with id "' +
        comment.id + '"');
  }
  this.commentDB_[comment.id] = comment;
};

/**
 * Remove the comment from the comment database.
 * @param {string} id The id of the comment to remove.
 * @public
 */
Blockly.Workspace.prototype.removeCommentById = function(id) {
  delete this.commentDB_[id];
};

/**
 * Checks whether all value and statement inputs in the workspace are filled
 * with blocks.
 * @param {boolean=} opt_shadowBlocksAreFilled An optional argument controlling
 *     whether shadow blocks are counted as filled. Defaults to true.
 * @return {boolean} True if all inputs are filled, false otherwise.
 */
Blockly.Workspace.prototype.allInputsFilled = function(opt_shadowBlocksAreFilled) {
  var blocks = this.getTopBlocks(false);
  for (var i = 0, block; block = blocks[i]; i++) {
    if (!block.allInputsFilled(opt_shadowBlocksAreFilled)) {
      return false;
    }
  }
  return true;
};

/**
 * Return the variable map that contains "potential" variables.  These exist in
 * the flyout but not in the workspace.
 * @return {?Blockly.VariableMap} The potential variable map.
 * @package
 */
Blockly.Workspace.prototype.getPotentialVariableMap = function() {
  return this.potentialVariableMap_;
};

/**
 * Create and store the potential variable map for this workspace.
 * @package
 */
Blockly.Workspace.prototype.createPotentialVariableMap = function() {
  this.potentialVariableMap_ = new Blockly.VariableMap(this);
};

/**
 * Return the map of all variables on the workspace.
 * @return {?Blockly.VariableMap} The  variable map.
 */
Blockly.Workspace.prototype.getVariableMap = function() {
  return this.variableMap_;
};

/**
 * Database of all workspaces.
 * @private
 */
Blockly.Workspace.WorkspaceDB_ = Object.create(null);

/**
 * Find the workspace with the specified ID.
 * @param {string} id ID of workspace to find.
 * @return {Blockly.Workspace} The sought after workspace or null if not found.
 */
Blockly.Workspace.getById = function(id) {
  return Blockly.Workspace.WorkspaceDB_[id] || null;
};

// Export symbols that would otherwise be renamed by Closure compiler.
Blockly.Workspace.prototype['clear'] = Blockly.Workspace.prototype.clear;
Blockly.Workspace.prototype['clearUndo'] =
    Blockly.Workspace.prototype.clearUndo;
Blockly.Workspace.prototype['addChangeListener'] =
    Blockly.Workspace.prototype.addChangeListener;
Blockly.Workspace.prototype['removeChangeListener'] =
    Blockly.Workspace.prototype.removeChangeListener;<|MERGE_RESOLUTION|>--- conflicted
+++ resolved
@@ -188,7 +188,6 @@
 };
 
 /**
-<<<<<<< HEAD
  * Add a comment to the list of top comments.
  * @param {!Blockly.WorkspaceComment} comment comment to add.
  * @public
@@ -233,12 +232,9 @@
 };
 
 /**
- * Find all blocks in workspace.  No particular order.
-=======
  * Find all blocks in workspace.  Blocks are optionally sorted
  * by position; top to bottom (with slight LTR or RTL bias).
  * @param {boolean} ordered Sort the list if true.
->>>>>>> c3b5bb21
  * @return {!Array.<!Blockly.Block>} Array of blocks.
  */
 Blockly.Workspace.prototype.getAllBlocks = function(ordered) {
