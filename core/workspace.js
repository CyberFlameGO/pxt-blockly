/**
 * @license
 * Copyright 2012 Google LLC
 * SPDX-License-Identifier: Apache-2.0
 */

/**
 * @fileoverview Object representing a workspace.
 * @author fraser@google.com (Neil Fraser)
 */
'use strict';

goog.provide('Blockly.Workspace');

/** @suppress {extraRequire} */
goog.require('Blockly.ConnectionChecker');
goog.require('Blockly.Events');
goog.require('Blockly.IASTNodeLocation');
goog.require('Blockly.Options');
goog.require('Blockly.registry');
goog.require('Blockly.utils');
goog.require('Blockly.utils.math');
goog.require('Blockly.VariableMap');

goog.requireType('Blockly.Block');
goog.requireType('Blockly.ConnectionDB');
goog.requireType('Blockly.Events.Abstract');
goog.requireType('Blockly.IConnectionChecker');
goog.requireType('Blockly.utils.toolbox');
goog.requireType('Blockly.VariableModel');


/**
 * Class for a workspace.  This is a data structure that contains blocks.
 * There is no UI, and can be created headlessly.
 * @param {!Blockly.Options=} opt_options Dictionary of options.
 * @constructor
 * @implements {Blockly.IASTNodeLocation}
 */
Blockly.Workspace = function(opt_options) {
  /** @type {string} */
  this.id = Blockly.utils.genUid();
  Blockly.Workspace.WorkspaceDB_[this.id] = this;
  /** @type {!Blockly.Options} */
  this.options = opt_options ||
      new Blockly.Options(/** @type {!Blockly.BlocklyOptions} */ ({}));
  /** @type {boolean} */
  this.RTL = !!this.options.RTL;
  /** @type {boolean} */
  this.horizontalLayout = !!this.options.horizontalLayout;
  /** @type {Blockly.utils.toolbox.Position} */
  this.toolboxPosition = this.options.toolboxPosition;

<<<<<<< HEAD
  // pxtblockly: used to prevent workspace load notifications from happening while
  // workspace is still being loaded from xml
  /** @type {boolean} */
  this.loadingEventsDisabled = false;
=======
  var connectionCheckerClass = Blockly.registry.getClassFromOptions(
      Blockly.registry.Type.CONNECTION_CHECKER, this.options, true);
  /**
   * An object that encapsulates logic for safety, type, and dragging checks.
   * @type {!Blockly.IConnectionChecker}
   */
  this.connectionChecker = new connectionCheckerClass(this);
>>>>>>> a9f9086e

  /**
   * @type {!Array<!Blockly.Block>}
   * @private
   */
  this.topBlocks_ = [];
  /**
   * @type {!Array<!Blockly.WorkspaceComment>}
   * @private
   */
  this.topComments_ = [];
  /**
   * @type {!Object}
   * @private
   */
  this.commentDB_ = Object.create(null);
  /**
   * @type {!Array<!Function>}
   * @private
   */
  this.listeners_ = [];

  /** @type {!Array.<!Function>} */
  this.tapListeners_ = [];

  /**
   * @type {!Array<!Blockly.Events.Abstract>}
   * @protected
   */
  this.undoStack_ = [];

  /**
   * @type {!Array<!Blockly.Events.Abstract>}
   * @protected
   */
  this.redoStack_ = [];

  /**
   * @type {!Object}
   * @private
   */
  this.blockDB_ = Object.create(null);
  /**
   * @type {!Object}
   * @private
   */
  this.typedBlocksDB_ = Object.create(null);

  /**
   * A map from variable type to list of variable names.  The lists contain all
   * of the named variables in the workspace, including variables
   * that are not currently in use.
   * @type {!Blockly.VariableMap}
   * @private
   */
  this.variableMap_ = new Blockly.VariableMap(this);

  /**
   * Blocks in the flyout can refer to variables that don't exist in the main
   * workspace.  For instance, the "get item in list" block refers to an "item"
   * variable regardless of whether the variable has been created yet.
   * A FieldVariable must always refer to a Blockly.VariableModel.  We reconcile
   * these by tracking "potential" variables in the flyout.  These variables
   * become real when references to them are dragged into the main workspace.
   * @type {?Blockly.VariableMap}
   * @private
   */
  this.potentialVariableMap_ = null;
};

/**
 * Returns `true` if the workspace is visible and `false` if it's headless.
 * @type {boolean}
 */
Blockly.Workspace.prototype.rendered = false;

/**
 * Returns `true` if the workspace is currently in the process of a bulk clear.
 * @type {boolean}
 * @package
 */
Blockly.Workspace.prototype.isClearing = false;

/**
 * Maximum number of undo events in stack. `0` turns off undo, `Infinity` sets
 * it to unlimited.
 * @type {number}
 */
Blockly.Workspace.prototype.MAX_UNDO = 1024;

/**
 * Set of databases for rapid lookup of connection locations.
 * @type {Array<!Blockly.ConnectionDB>}
 */
Blockly.Workspace.prototype.connectionDBList = null;

/**
 * Dispose of this workspace.
 * Unlink from all DOM elements to prevent memory leaks.
 * @suppress {checkTypes}
 */
Blockly.Workspace.prototype.dispose = function() {
  this.listeners_.length = 0;
  this.clear();
  // Remove from workspace database.
  delete Blockly.Workspace.WorkspaceDB_[this.id];
};

/**
 * Angle away from the horizontal to sweep for blocks.  Order of execution is
 * generally top to bottom, but a small angle changes the scan to give a bit of
 * a left to right bias (reversed in RTL).  Units are in degrees.
 * See: https://tvtropes.org/pmwiki/pmwiki.php/Main/DiagonalBilling
 */
Blockly.Workspace.SCAN_ANGLE = 3;

/**
 * Compare function for sorting objects (blocks, comments, etc) by position;
 *    top to bottom (with slight LTR or RTL bias).
 * @param {!Blockly.Block | !Blockly.WorkspaceComment} a The first object to
 *    compare.
 * @param {!Blockly.Block | !Blockly.WorkspaceComment} b The second object to
 *    compare.
 * @return {number} The comparison value. This tells Array.sort() how to change
 *    object a's index.
 * @private
 */
Blockly.Workspace.prototype.sortObjects_ = function(a, b) {
  var aXY = a.getRelativeToSurfaceXY();
  var bXY = b.getRelativeToSurfaceXY();
  return (aXY.y + Blockly.Workspace.prototype.sortObjects_.offset * aXY.x) -
      (bXY.y + Blockly.Workspace.prototype.sortObjects_.offset * bXY.x);
};

/**
 * Adds a block to the list of top blocks.
 * @param {!Blockly.Block} block Block to add.
 */
Blockly.Workspace.prototype.addTopBlock = function(block) {
  this.topBlocks_.push(block);
};

/**
 * Removes a block from the list of top blocks.
 * @param {!Blockly.Block} block Block to remove.
 */
Blockly.Workspace.prototype.removeTopBlock = function(block) {
  if (!Blockly.utils.arrayRemove(this.topBlocks_, block)) {
    throw Error('Block not present in workspace\'s list of top-most blocks.');
  }
};

/**
 * Finds the top-level blocks and returns them.  Blocks are optionally sorted
 * by position; top to bottom (with slight LTR or RTL bias).
 * @param {boolean} ordered Sort the list if true.
 * @return {!Array<!Blockly.Block>} The top-level block objects.
 */
Blockly.Workspace.prototype.getTopBlocks = function(ordered) {
  // Copy the topBlocks_ list.
  var blocks = [].concat(this.topBlocks_);
  if (ordered && blocks.length > 1) {
    this.sortObjects_.offset =
        Math.sin(Blockly.utils.math.toRadians(Blockly.Workspace.SCAN_ANGLE));
    if (this.RTL) {
      this.sortObjects_.offset *= -1;
    }
    blocks.sort(this.sortObjects_);
  }
  return blocks;
};

/**
 * Add a block to the list of blocks keyed by type.
 * @param {!Blockly.Block} block Block to add.
 */
Blockly.Workspace.prototype.addTypedBlock = function(block) {
  if (!this.typedBlocksDB_[block.type]) {
    this.typedBlocksDB_[block.type] = [];
  }
  this.typedBlocksDB_[block.type].push(block);
};

/**
 * Remove a block from the list of blocks keyed by type.
 * @param {!Blockly.Block} block Block to remove.
 */
Blockly.Workspace.prototype.removeTypedBlock = function(block) {
  this.typedBlocksDB_[block.type].splice(this.typedBlocksDB_[block.type]
      .indexOf(block), 1);
  if (!this.typedBlocksDB_[block.type].length) {
    delete this.typedBlocksDB_[block.type];
  }
};

/**
 * Finds the blocks with the associated type and returns them. Blocks are
 * optionally sorted by position; top to bottom (with slight LTR or RTL bias).
 * @param {string} type The type of block to search for.
 * @param {boolean} ordered Sort the list if true.
 * @return {!Array<!Blockly.Block>} The blocks of the given type.
 */
Blockly.Workspace.prototype.getBlocksByType = function(type, ordered) {
  if (!this.typedBlocksDB_[type]) {
    return [];
  }
  var blocks = this.typedBlocksDB_[type].slice(0);
  if (ordered && blocks.length > 1) {
    this.sortObjects_.offset =
        Math.sin(Blockly.utils.math.toRadians(Blockly.Workspace.SCAN_ANGLE));
    if (this.RTL) {
      this.sortObjects_.offset *= -1;
    }
    blocks.sort(this.sortObjects_);
  }
  return blocks;
};

/**
 * Adds a comment to the list of top comments.
 * @param {!Blockly.WorkspaceComment} comment comment to add.
 * @package
 */
Blockly.Workspace.prototype.addTopComment = function(comment) {
  this.topComments_.push(comment);

  // Note: If the comment database starts to hold block comments, this may need
  // to move to a separate function.
  if (this.commentDB_[comment.id]) {
    console.warn('Overriding an existing comment on this workspace, with id "' +
        comment.id + '"');
  }
  this.commentDB_[comment.id] = comment;
};

/**
 * Removes a comment from the list of top comments.
 * @param {!Blockly.WorkspaceComment} comment comment to remove.
 * @package
 */
Blockly.Workspace.prototype.removeTopComment = function(comment) {
  if (!Blockly.utils.arrayRemove(this.topComments_, comment)) {
    throw Error('Comment not present in workspace\'s list of top-most ' +
        'comments.');
  }
  // Note: If the comment database starts to hold block comments, this may need
  // to move to a separate function.
  delete this.commentDB_[comment.id];
};

/**
 * Finds the top-level comments and returns them.  Comments are optionally
 * sorted by position; top to bottom (with slight LTR or RTL bias).
 * @param {boolean} ordered Sort the list if true.
 * @return {!Array<!Blockly.WorkspaceComment>} The top-level comment objects.
 * @package
 */
Blockly.Workspace.prototype.getTopComments = function(ordered) {
  // Copy the topComments_ list.
  var comments = [].concat(this.topComments_);
  if (ordered && comments.length > 1) {
    this.sortObjects_.offset =
        Math.sin(Blockly.utils.math.toRadians(Blockly.Workspace.SCAN_ANGLE));
    if (this.RTL) {
      this.sortObjects_.offset *= -1;
    }
    comments.sort(this.sortObjects_);
  }
  return comments;
};

/**
 * Find all blocks in workspace.  Blocks are optionally sorted
 * by position; top to bottom (with slight LTR or RTL bias).
 * @param {boolean} ordered Sort the list if true.
<<<<<<< HEAD
 * @return {!Array.<!Blockly.WorkspaceComment>} The top-level comment objects.
 * @package
 */
Blockly.Workspace.prototype.getTopComments = function(ordered) {
  // Copy the topComments_ list.
  var comments = [].concat(this.topComments_);
  if (ordered && comments.length > 1) {
    var offset = Math.sin(goog.math.toRadians(Blockly.Workspace.SCAN_ANGLE));
    if (this.RTL) {
      offset *= -1;
    }
    comments.sort(function(a, b) {
      var aXY = a.getRelativeToSurfaceXY();
      var bXY = b.getRelativeToSurfaceXY();
      return (aXY.y + offset * aXY.x) - (bXY.y + offset * bXY.x);
    });
  }
  return comments;
};

/**
 * Find all blocks in workspace.  Blocks are optionally sorted
 * by position; top to bottom (with slight LTR or RTL bias).
 * @param {boolean=} ordered Sort the list if true.
 * @return {!Array.<!Blockly.Block>} Array of blocks.
=======
 * @return {!Array<!Blockly.Block>} Array of blocks.
>>>>>>> a9f9086e
 */
Blockly.Workspace.prototype.getAllBlocks = function(ordered) {
  if (ordered) {
    // Slow, but ordered.
    var topBlocks = this.getTopBlocks(true);
    var blocks = [];
    for (var i = 0; i < topBlocks.length; i++) {
      blocks.push.apply(blocks, topBlocks[i].getDescendants(true));
    }
  } else {
    // Fast, but in no particular order.
    var blocks = this.getTopBlocks(false);
    for (var i = 0; i < blocks.length; i++) {
      blocks.push.apply(blocks, blocks[i].getChildren(false));
    }
  }

  // Insertion markers exist on the workspace for rendering reasons, but aren't
  // "real" blocks from a developer perspective.
  var filtered = blocks.filter(function(block) {
    return !block.isInsertionMarker();
  });

  return filtered;
};

/**
 * Dispose of all blocks and comments in workspace.
 */
Blockly.Workspace.prototype.clear = function() {
  this.isClearing = true;
  try {
    var existingGroup = Blockly.Events.getGroup();
    if (!existingGroup) {
      Blockly.Events.setGroup(true);
    }
    while (this.topBlocks_.length) {
      this.topBlocks_[0].dispose(false);
    }
    while (this.topComments_.length) {
      this.topComments_[this.topComments_.length - 1].dispose(false);
    }
    if (!existingGroup) {
      Blockly.Events.setGroup(false);
    }
    this.variableMap_.clear();
    // Any block with a drop-down or WidgetDiv was disposed.
    if (Blockly.DropDownDiv) {
      Blockly.DropDownDiv.hideWithoutAnimation();
    }
    if (Blockly.WidgetDiv) {
      Blockly.WidgetDiv.hide(true);
    }
    if (this.potentialVariableMap_) {
      this.potentialVariableMap_.clear();
    }
  } finally {
    this.isClearing = false;
  }
};

/* Begin functions that are just pass-throughs to the variable map. */
/**
 * Rename a variable by updating its name in the variable map. Identify the
 * variable to rename with the given ID.
 * @param {string} id ID of the variable to rename.
 * @param {string} newName New variable name.
 */
Blockly.Workspace.prototype.renameVariableById = function(id, newName) {
  this.variableMap_.renameVariableById(id, newName);
};

/**
 * Create a variable with a given name, optional type, and optional ID.
 * @param {string} name The name of the variable. This must be unique across
 *     variables and procedures.
 * @param {?string=} opt_type The type of the variable like 'int' or 'string'.
 *     Does not need to be unique. Field_variable can filter variables based on
 *     their type. This will default to '' which is a specific type.
 * @param {?string=} opt_id The unique ID of the variable. This will default to
 *     a UUID.
 * @return {!Blockly.VariableModel} The newly created variable.
 */
Blockly.Workspace.prototype.createVariable = function(name, opt_type, opt_id) {
  return this.variableMap_.createVariable(name, opt_type, opt_id);
};

/**
 * Find all the uses of the given variable, which is identified by ID.
 * @param {string} id ID of the variable to find.
 * @return {!Array<!Blockly.Block>} Array of block usages.
 */
Blockly.Workspace.prototype.getVariableUsesById = function(id) {
  return this.variableMap_.getVariableUsesById(id);
};

/**
 * Delete a variables by the passed in ID and all of its uses from this
 * workspace. May prompt the user for confirmation.
 * @param {string} id ID of variable to delete.
 */
Blockly.Workspace.prototype.deleteVariableById = function(id) {
  this.variableMap_.deleteVariableById(id);
};

/**
 * Find the variable by the given name and return it. Return null if not found.
 * @param {string} name The name to check for.
 * @param {string=} opt_type The type of the variable.  If not provided it
 *     defaults to the empty string, which is a specific type.
 * @return {?Blockly.VariableModel} The variable with the given name.
 */
// TODO (#1559): Possibly delete this function after resolving #1559.
Blockly.Workspace.prototype.getVariable = function(name, opt_type) {
  return this.variableMap_.getVariable(name, opt_type);
};

/**
 * Find the variable by the given ID and return it. Return null if not found.
 * @param {string} id The ID to check for.
 * @return {?Blockly.VariableModel} The variable with the given ID.
 */
Blockly.Workspace.prototype.getVariableById = function(id) {
  return this.variableMap_.getVariableById(id);
};

/**
 * Find the variable with the specified type. If type is null, return list of
 *     variables with empty string type.
 * @param {?string} type Type of the variables to find.
 * @return {!Array<!Blockly.VariableModel>} The sought after variables of the
 *     passed in type. An empty array if none are found.
 */
Blockly.Workspace.prototype.getVariablesOfType = function(type) {
  return this.variableMap_.getVariablesOfType(type);
};

/**
 * Return all variable types.
 * @return {!Array<string>} List of variable types.
 * @package
 */
Blockly.Workspace.prototype.getVariableTypes = function() {
  return this.variableMap_.getVariableTypes(this);
};

/**
 * Return all variables of all types.
 * @return {!Array<!Blockly.VariableModel>} List of variable models.
 */
Blockly.Workspace.prototype.getAllVariables = function() {
  return this.variableMap_.getAllVariables();
};

/**
 * Returns all variable names of all types.
 * @return {!Array<string>} List of all variable names of all types.
 */
Blockly.Workspace.prototype.getAllVariableNames = function() {
  return this.variableMap_.getAllVariableNames();
};

/* End functions that are just pass-throughs to the variable map. */

/**
 * Returns the horizontal offset of the workspace.
 * Intended for LTR/RTL compatibility in XML.
 * Not relevant for a headless workspace.
 * @return {number} Width.
 */
Blockly.Workspace.prototype.getWidth = function() {
  return 0;
};

/**
 * Obtain a newly created block.
 * @param {!string} prototypeName Name of the language object containing
 *     type-specific functions for this block.
 * @param {string=} opt_id Optional ID.  Use this ID if provided, otherwise
 *     create a new ID.
 * @return {!Blockly.Block} The created block.
 */
Blockly.Workspace.prototype.newBlock = function(prototypeName, opt_id) {
  var block = new Blockly.Block(this, prototypeName, opt_id);
  // pxtblockly
  if (!this.loadingEventsDisabled) {
    block.onLoadedIntoWorkspace();
  }
  return block;
};

/**
 * The number of blocks that may be added to the workspace before reaching
 *     the maxBlocks.
 * @return {number} Number of blocks left.
 */
Blockly.Workspace.prototype.remainingCapacity = function() {
  if (isNaN(this.options.maxBlocks)) {
    return Infinity;
  }

  return this.options.maxBlocks - this.getAllBlocks(false).length;
};

/**
 * The number of blocks of the given type that may be added to the workspace
 *    before reaching the maxInstances allowed for that type.
 * @param {string} type Type of block to return capacity for.
 * @return {number} Number of blocks of type left.
 */
Blockly.Workspace.prototype.remainingCapacityOfType = function(type) {
  if (!this.options.maxInstances) {
    return Infinity;
  }

  var maxInstanceOfType = (this.options.maxInstances[type] !== undefined) ?
      this.options.maxInstances[type] : Infinity;

  return maxInstanceOfType - this.getBlocksByType(type, false).length;
};

/**
 * Check if there is remaining capacity for blocks of the given counts to be
 *    created. If the total number of blocks represented by the map is more than
 *    the total remaining capacity, it returns false. If a type count is more
 *    than the remaining capacity for that type, it returns false.
 * @param {!Object} typeCountsMap A map of types to counts (usually representing
 *    blocks to be created).
 * @return {boolean} True if there is capacity for the given map,
 *    false otherwise.
 */
Blockly.Workspace.prototype.isCapacityAvailable = function(typeCountsMap) {
  if (!this.hasBlockLimits()) {
    return true;
  }
  var copyableBlocksCount = 0;
  for (var type in typeCountsMap) {
    if (typeCountsMap[type] > this.remainingCapacityOfType(type)) {
      return false;
    }
    copyableBlocksCount += typeCountsMap[type];
  }
  if (copyableBlocksCount > this.remainingCapacity()) {
    return false;
  }
  return true;
};

/**
 * Checks if the workspace has any limits on the maximum number of blocks,
 *    or the maximum number of blocks of specific types.
 * @return {boolean} True if it has block limits, false otherwise.
 */
Blockly.Workspace.prototype.hasBlockLimits = function() {
  return this.options.maxBlocks != Infinity || !!this.options.maxInstances;
};

/**
 * Gets the undo stack for workplace.
 * @return {!Array<!Blockly.Events.Abstract>} undo stack
 * @package
 */
Blockly.Workspace.prototype.getUndoStack = function() {
  return this.undoStack_;
};

/**
 * Gets the redo stack for workplace.
 * @return {!Array<!Blockly.Events.Abstract>} redo stack
 * @package
 */
Blockly.Workspace.prototype.getRedoStack = function() {
  return this.redoStack_;
};

/**
 * Undo or redo the previous action.
 * @param {boolean} redo False if undo, true if redo.
 */
Blockly.Workspace.prototype.undo = function(redo) {
  var inputStack = redo ? this.redoStack_ : this.undoStack_;
  var outputStack = redo ? this.undoStack_ : this.redoStack_;
  var inputEvent = inputStack.pop();
  if (!inputEvent) {
    return;
  }
  var events = [inputEvent];
  // Do another undo/redo if the next one is of the same group.
  while (inputStack.length && inputEvent.group &&
      inputEvent.group == inputStack[inputStack.length - 1].group) {
    events.push(inputStack.pop());
  }
  // Push these popped events on the opposite stack.
  for (var i = 0, event; (event = events[i]); i++) {
    outputStack.push(event);
  }
  events = Blockly.Events.filter(events, redo);
  Blockly.Events.recordUndo = false;
  try {
    for (var i = 0, event; (event = events[i]); i++) {
      event.run(redo);
    }
  } finally {
    Blockly.Events.recordUndo = true;
  }
};

/**
 * Clear the undo/redo stacks.
 */
Blockly.Workspace.prototype.clearUndo = function() {
  this.undoStack_.length = 0;
  this.redoStack_.length = 0;
  // Stop any events already in the firing queue from being undoable.
  Blockly.Events.clearPendingUndo();
};

/**
 * @return {boolean} whether there are any events in the redo stack.
 * @package
 */
Blockly.Workspace.prototype.hasRedoStack = function() {
  return this.redoStack_.length != 0;
};

/**
 * @return {boolean} whether there are any events in the undo stack.
 * @package
 */
Blockly.Workspace.prototype.hasUndoStack = function() {
  return this.undoStack_.length != 0;
};
/**
 * When something in this workspace changes, call a function.
 * Note that there may be a few recent events already on the stack.  Thus the
 * new change listener might be called with events that occurred a few
 * milliseconds before the change listener was added.
 * @param {!Function} func Function to call.
 * @return {!Function} Obsolete return value, ignore.
 */
Blockly.Workspace.prototype.addChangeListener = function(func) {
  this.listeners_.push(func);
  return func;
};

/**
 * Stop listening for this workspace's changes.
 * @param {!Function} func Function to stop calling.
 */
Blockly.Workspace.prototype.removeChangeListener = function(func) {
  Blockly.utils.arrayRemove(this.listeners_, func);
};

/**
 * Fire a change event.
 * @param {!Blockly.Events.Abstract} event Event to fire.
 */
Blockly.Workspace.prototype.fireChangeListener = function(event) {
  if (event.recordUndo) {
    this.undoStack_.push(event);
    this.redoStack_.length = 0;
    while (this.undoStack_.length > this.MAX_UNDO && this.MAX_UNDO >= 0) {
      this.undoStack_.shift();
    }
  }
  for (var i = 0, func; (func = this.listeners_[i]); i++) {
    func(event);
  }
};

/**
 * Find the block on this workspace with the specified ID.
 * @param {string} id ID of block to find.
 * @return {?Blockly.Block} The sought after block, or null if not found.
 */
Blockly.Workspace.prototype.getBlockById = function(id) {
  var block = this.blockDB_[id];
  if (!block && this.getFlyout() && this.getFlyout().getWorkspace()) {
    block = this.getFlyout().getWorkspace().blockDB_[id];
  }
  return block || null;
};

/**
 * Getter for the flyout associated with this workspace.  This is null in a
 * non-rendered workspace, but may be overriden by subclasses.
 * @return {Blockly.Flyout} The flyout on this workspace.
 */
Blockly.Workspace.prototype.getFlyout = function() {
  return null;
};

/**
 * Find the comment on this workspace with the specified ID.
 * @param {string} id ID of comment to find.
 * @return {Blockly.WorkspaceComment} The sought after comment or null if not
 *     found.
 * @public
 */
Blockly.Workspace.prototype.getCommentById = function(id) {
  return this.commentDB_[id] || null;
};

/**
 * Add the comment to the comment database.
 * @param {Blockly.WorkspaceComment} comment The comment to add.
 * @public
 */
Blockly.Workspace.prototype.addCommentById = function(comment) {
  if (this.commentDB_[comment.id]) {
    console.warn('Overriding an existing comment on this workspace, with id "' +
        comment.id + '"');
  }
  this.commentDB_[comment.id] = comment;
};

/**
 * Remove the comment from the comment database.
 * @param {string} id The id of the comment to remove.
 * @public
 */
Blockly.Workspace.prototype.removeCommentById = function(id) {
  delete this.commentDB_[id];
};

/**
 * Set a block on this workspace with the specified ID.
 * @param {string} id ID of block to set.
 * @param {Blockly.Block} block The block to set.
 * @package
 */
Blockly.Workspace.prototype.setBlockById = function(id, block) {
  this.blockDB_[id] = block;
};

/**
 * Delete a block off this workspace with the specified ID.
 * @param {string} id ID of block to delete.
 * @package
 */
Blockly.Workspace.prototype.removeBlockById = function(id) {
  delete this.blockDB_[id];
};

/**
 * Find the comment on this workspace with the specified ID.
 * @param {string} id ID of comment to find.
 * @return {?Blockly.WorkspaceComment} The sought after comment, or null if not
 *     found.
 * @package
 */
Blockly.Workspace.prototype.getCommentById = function(id) {
  return this.commentDB_[id] || null;
};

/**
 * Checks whether all value and statement inputs in the workspace are filled
 * with blocks.
 * @param {boolean=} opt_shadowBlocksAreFilled An optional argument controlling
 *     whether shadow blocks are counted as filled. Defaults to true.
 * @return {boolean} True if all inputs are filled, false otherwise.
 */
Blockly.Workspace.prototype.allInputsFilled = function(
    opt_shadowBlocksAreFilled) {
  var blocks = this.getTopBlocks(false);
  for (var i = 0, block; (block = blocks[i]); i++) {
    if (!block.allInputsFilled(opt_shadowBlocksAreFilled)) {
      return false;
    }
  }
  return true;
};

/**
 * Return the variable map that contains "potential" variables.
 * These exist in the flyout but not in the workspace.
 * @return {?Blockly.VariableMap} The potential variable map.
 * @package
 */
Blockly.Workspace.prototype.getPotentialVariableMap = function() {
  return this.potentialVariableMap_;
};

/**
 * Create and store the potential variable map for this workspace.
 * @package
 */
Blockly.Workspace.prototype.createPotentialVariableMap = function() {
  this.potentialVariableMap_ = new Blockly.VariableMap(this);
};

/**
 * Return the map of all variables on the workspace.
 * @return {!Blockly.VariableMap} The variable map.
 */
Blockly.Workspace.prototype.getVariableMap = function() {
  return this.variableMap_;
};

/**
 * Set the map of all variables on the workspace.
 * @param {!Blockly.VariableMap} variableMap The variable map.
 * @package
 */
Blockly.Workspace.prototype.setVariableMap = function(variableMap) {
  this.variableMap_ = variableMap;
};


/**
 * Database of all workspaces.
 * @private
 */
Blockly.Workspace.WorkspaceDB_ = Object.create(null);

/**
 * Find the workspace with the specified ID.
 * @param {string} id ID of workspace to find.
 * @return {?Blockly.Workspace} The sought after workspace or null if not found.
 */
Blockly.Workspace.getById = function(id) {
  return Blockly.Workspace.WorkspaceDB_[id] || null;
};

/**
 * Sets the debugMode option in the workspace.
 * @param {boolean} debugMode value to set to this option.
 */
Blockly.Workspace.prototype.setDebugModeOption = function(debugMode) {
  this.options.debugMode = debugMode;
};

/**
 * Find all workspaces.
 * @return {!Array<!Blockly.Workspace>} Array of workspaces.
 */
Blockly.Workspace.getAll = function() {
  var workspaces = [];
  for (var workspaceId in Blockly.Workspace.WorkspaceDB_) {
    workspaces.push(Blockly.Workspace.WorkspaceDB_[workspaceId]);
  }
  return workspaces;
};<|MERGE_RESOLUTION|>--- conflicted
+++ resolved
@@ -51,12 +51,11 @@
   /** @type {Blockly.utils.toolbox.Position} */
   this.toolboxPosition = this.options.toolboxPosition;
 
-<<<<<<< HEAD
   // pxtblockly: used to prevent workspace load notifications from happening while
   // workspace is still being loaded from xml
   /** @type {boolean} */
   this.loadingEventsDisabled = false;
-=======
+
   var connectionCheckerClass = Blockly.registry.getClassFromOptions(
       Blockly.registry.Type.CONNECTION_CHECKER, this.options, true);
   /**
@@ -64,7 +63,6 @@
    * @type {!Blockly.IConnectionChecker}
    */
   this.connectionChecker = new connectionCheckerClass(this);
->>>>>>> a9f9086e
 
   /**
    * @type {!Array<!Blockly.Block>}
@@ -316,8 +314,8 @@
 };
 
 /**
- * Finds the top-level comments and returns them.  Comments are optionally
- * sorted by position; top to bottom (with slight LTR or RTL bias).
+ * pxt-blockly: Finds the top-level comments and returns them. Comments
+ * are optionally sorted by position; top to bottom (with slight LTR or RTL bias).
  * @param {boolean} ordered Sort the list if true.
  * @return {!Array<!Blockly.WorkspaceComment>} The top-level comment objects.
  * @package
@@ -337,11 +335,10 @@
 };
 
 /**
- * Find all blocks in workspace.  Blocks are optionally sorted
+ * Find top-level comments in workspace. Comments are optionally sorted
  * by position; top to bottom (with slight LTR or RTL bias).
  * @param {boolean} ordered Sort the list if true.
-<<<<<<< HEAD
- * @return {!Array.<!Blockly.WorkspaceComment>} The top-level comment objects.
+ * @return {!Array<!Blockly.WorkspaceComment>} The top-level comment objects.
  * @package
  */
 Blockly.Workspace.prototype.getTopComments = function(ordered) {
@@ -365,10 +362,7 @@
  * Find all blocks in workspace.  Blocks are optionally sorted
  * by position; top to bottom (with slight LTR or RTL bias).
  * @param {boolean=} ordered Sort the list if true.
- * @return {!Array.<!Blockly.Block>} Array of blocks.
-=======
  * @return {!Array<!Blockly.Block>} Array of blocks.
->>>>>>> a9f9086e
  */
 Blockly.Workspace.prototype.getAllBlocks = function(ordered) {
   if (ordered) {
