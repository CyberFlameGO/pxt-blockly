/**
 * @license
 * Visual Blocks Editor
 *
 * Copyright 2012 Google Inc.
 * https://developers.google.com/blockly/
 *
 * Licensed under the Apache License, Version 2.0 (the "License");
 * you may not use this file except in compliance with the License.
 * You may obtain a copy of the License at
 *
 *   http://www.apache.org/licenses/LICENSE-2.0
 *
 * Unless required by applicable law or agreed to in writing, software
 * distributed under the License is distributed on an "AS IS" BASIS,
 * WITHOUT WARRANTIES OR CONDITIONS OF ANY KIND, either express or implied.
 * See the License for the specific language governing permissions and
 * limitations under the License.
 */

/**
 * @fileoverview Object representing a workspace.
 * @author fraser@google.com (Neil Fraser)
 */
'use strict';

goog.provide('Blockly.Workspace');

goog.require('Blockly.Events');
goog.require('Blockly.utils');
goog.require('Blockly.utils.math');
goog.require('Blockly.VariableMap');
goog.require('Blockly.WorkspaceComment');
<<<<<<< HEAD
goog.require('goog.array');
goog.require('goog.math');
=======
goog.require('Blockly.Themes.Classic');
>>>>>>> de39d5f2


/**
 * Class for a workspace.  This is a data structure that contains blocks.
 * There is no UI, and can be created headlessly.
 * @param {!Blockly.Options=} opt_options Dictionary of options.
 * @constructor
 */
Blockly.Workspace = function(opt_options) {
  /** @type {string} */
  this.id = Blockly.utils.genUid();
  Blockly.Workspace.WorkspaceDB_[this.id] = this;
  /** @type {!Blockly.Options} */
  this.options = opt_options || {};
  /** @type {boolean} */
  this.RTL = !!this.options.RTL;
  /** @type {boolean} */
  this.horizontalLayout = !!this.options.horizontalLayout;
  /** @type {number} */
  this.toolboxPosition = this.options.toolboxPosition;

  /**
   * @type {!Array.<!Blockly.Block>}
   * @private
   */
  this.topBlocks_ = [];
  /**
   * @type {!Array.<!Blockly.WorkspaceComment>}
   * @private
   */
  this.topComments_ = [];
  /**
   * @type {!Object}
   * @private
   */
  this.commentDB_ = Object.create(null);
  /**
   * @type {!Array.<!Function>}
   * @private
   */
  this.listeners_ = [];

  /** @type {!Array.<!Function>} */
  this.tapListeners_ = [];

  /**
   * @type {!Array.<!Blockly.Events.Abstract>}
   * @protected
   */
  this.undoStack_ = [];

  /**
   * @type {!Array.<!Blockly.Events.Abstract>}
   * @protected
   */
  this.redoStack_ = [];

  /**
   * @type {!Object}
   * @private
   */
  this.blockDB_ = Object.create(null);
  /**
   * @type {!Object}
   * @private
   */
  this.typedBlocksDB_ = Object.create(null);

  /**
   * A map from variable type to list of variable names.  The lists contain all
   * of the named variables in the workspace, including variables
   * that are not currently in use.
   * @type {!Blockly.VariableMap}
   * @private
   */
  this.variableMap_ = new Blockly.VariableMap(this);

  /**
   * Blocks in the flyout can refer to variables that don't exist in the main
   * workspace.  For instance, the "get item in list" block refers to an "item"
   * variable regardless of whether the variable has been created yet.
   * A FieldVariable must always refer to a Blockly.VariableModel.  We reconcile
   * these by tracking "potential" variables in the flyout.  These variables
   * become real when references to them are dragged into the main workspace.
   * @type {!Blockly.VariableMap}
   * @private
   */
  this.potentialVariableMap_ = null;

  // Set the default theme. This is for headless workspaces. This will get
  // overwritten by the theme passed into the inject call for rendered workspaces.
  if (!Blockly.getTheme()) {
    Blockly.setTheme(Blockly.Themes.Classic);
  }
};

/**
 * Returns `true` if the workspace is visible and `false` if it's headless.
 * @type {boolean}
 */
Blockly.Workspace.prototype.rendered = false;

/**
 * Returns `true` if the workspace is currently in the process of a bulk clear.
 * @type {boolean}
 * @package
 */
Blockly.Workspace.prototype.isClearing = false;

/**
<<<<<<< HEAD
 * Maximum number of undo events in stack. `0` turns off undo, `Infinity` sets it to unlimited.
=======
 * Maximum number of undo events in stack. `0` turns off undo, `Infinity` sets
 * it to unlimited.
>>>>>>> de39d5f2
 * @type {number}
 */
Blockly.Workspace.prototype.MAX_UNDO = 1024;

/**
 * Set of databases for rapid lookup of connection locations.
 * @type {Array.<!Blockly.ConnectionDB>}
 */
Blockly.Workspace.prototype.connectionDBList = null;

/**
 * Dispose of this workspace.
 * Unlink from all DOM elements to prevent memory leaks.
 */
Blockly.Workspace.prototype.dispose = function() {
  this.listeners_.length = 0;
  this.clear();
  // Remove from workspace database.
  delete Blockly.Workspace.WorkspaceDB_[this.id];
};

/**
 * Angle away from the horizontal to sweep for blocks.  Order of execution is
 * generally top to bottom, but a small angle changes the scan to give a bit of
 * a left to right bias (reversed in RTL).  Units are in degrees.
 * See: https://tvtropes.org/pmwiki/pmwiki.php/Main/DiagonalBilling
 */
Blockly.Workspace.SCAN_ANGLE = 3;

/**
 * Compare function for sorting objects (blocks, comments, etc) by position;
 *    top to bottom (with slight LTR or RTL bias).
 * @param {!Blockly.Block | !Blockly.WorkspaceComment} a The first object to
 *    compare.
 * @param {!Blockly.Block | !Blockly.WorkspaceComment} b The second object to
 *    compare.
 * @return {number} The comparison value. This tells Array.sort() how to change
 *    object a's index.
 * @private
 */
Blockly.Workspace.prototype.sortObjects_ = function(a, b) {
  var aXY = a.getRelativeToSurfaceXY();
  var bXY = b.getRelativeToSurfaceXY();
  return (aXY.y + Blockly.Workspace.prototype.sortObjects_.offset * aXY.x) -
      (bXY.y + Blockly.Workspace.prototype.sortObjects_.offset * bXY.x);
};

/**
 * Add a block to the list of top blocks.
 * @param {!Blockly.Block} block Block to add.
 */
Blockly.Workspace.prototype.addTopBlock = function(block) {
  this.topBlocks_.push(block);
};

/**
 * Remove a block from the list of top blocks.
 * @param {!Blockly.Block} block Block to remove.
 */
Blockly.Workspace.prototype.removeTopBlock = function(block) {
  if (!Blockly.utils.arrayRemove(this.topBlocks_, block)) {
    throw Error('Block not present in workspace\'s list of top-most blocks.');
  }
};

/**
 * Finds the top-level blocks and returns them.  Blocks are optionally sorted
 * by position; top to bottom (with slight LTR or RTL bias).
 * @param {boolean} ordered Sort the list if true.
 * @return {!Array.<!Blockly.Block>} The top-level block objects.
 */
Blockly.Workspace.prototype.getTopBlocks = function(ordered) {
  // Copy the topBlocks_ list.
  var blocks = [].concat(this.topBlocks_);
  if (ordered && blocks.length > 1) {
    this.sortObjects_.offset =
        Math.sin(Blockly.utils.math.toRadians(Blockly.Workspace.SCAN_ANGLE));
    if (this.RTL) {
      this.sortObjects_.offset *= -1;
    }
    blocks.sort(this.sortObjects_);
  }
  return blocks;
};

/**
 * Add a block to the list of blocks keyed by type.
 * @param {!Blockly.Block} block Block to add.
 */
Blockly.Workspace.prototype.addTypedBlock = function(block) {
  if (!this.typedBlocksDB_[block.type]) {
    this.typedBlocksDB_[block.type] = [];
  }
  this.typedBlocksDB_[block.type].push(block);
};

/**
 * Remove a block from the list of blocks keyed by type.
 * @param {!Blockly.Block} block Block to remove.
 */
Blockly.Workspace.prototype.removeTypedBlock = function(block) {
  this.typedBlocksDB_[block.type].splice(this.typedBlocksDB_[block.type]
      .indexOf(block), 1);
  if (!this.typedBlocksDB_[block.type].length) {
    delete this.typedBlocksDB_[block.type];
  }
};

/**
 * Finds the blocks with the associated type and returns them. Blocks are
 * optionally sorted by position; top to bottom (with slight LTR or RTL bias).
 * @param {string} type The type of block to search for.
 * @param {boolean} ordered Sort the list if true.
 * @return {!Array.<!Blockly.Block>} The blocks of the given type.
 */
Blockly.Workspace.prototype.getBlocksByType = function(type, ordered) {
  if (!this.typedBlocksDB_[type]) {
    return [];
  }
  var blocks = this.typedBlocksDB_[type].slice(0);
  if (ordered && blocks.length > 1) {
    this.sortObjects_.offset =
        Math.sign(Blockly.utils.math.toRadians(Blockly.Workspace.SCAN_ANGLE));
    if (this.RTL) {
      this.sortObjects_.offset *= -1;
    }
    blocks.sort(this.sortObjects_);
  }
  return blocks;
};

/**
 * Add a comment to the list of top comments.
 * @param {!Blockly.WorkspaceComment} comment comment to add.
<<<<<<< HEAD
 * @public
 */
Blockly.Workspace.prototype.addTopComment = function(comment) {
  this.topComments_.push(comment);
=======
 * @package
 */
Blockly.Workspace.prototype.addTopComment = function(comment) {
  this.topComments_.push(comment);

  // Note: If the comment database starts to hold block comments, this may need
  // to move to a separate function.
  if (this.commentDB_[comment.id]) {
    console.warn('Overriding an existing comment on this workspace, with id "' +
        comment.id + '"');
  }
  this.commentDB_[comment.id] = comment;
>>>>>>> de39d5f2
};

/**
 * Remove a comment from the list of top comments.
 * @param {!Blockly.WorkspaceComment} comment comment to remove.
<<<<<<< HEAD
 * @public
 */
Blockly.Workspace.prototype.removeTopComment = function(comment) {
  if (!goog.array.remove(this.topComments_, comment)) {
    throw 'Comment not present in workspace\'s list of top-most comments.';
  }
};

/**
 * Finds the top-level comments and returns them.  Comments are optionally sorted
=======
 * @package
 */
Blockly.Workspace.prototype.removeTopComment = function(comment) {
  if (!Blockly.utils.arrayRemove(this.topComments_, comment)) {
    throw Error('Comment not present in workspace\'s list of top-most ' +
        'comments.');
  }
  // Note: If the comment database starts to hold block comments, this may need
  // to move to a separate function.
  delete this.commentDB_[comment.id];
};

/**
 * Finds the top-level comments and returns them.  Comments are optionally
 * sorted by position; top to bottom (with slight LTR or RTL bias).
 * @param {boolean} ordered Sort the list if true.
 * @return {!Array.<!Blockly.WorkspaceComment>} The top-level comment objects.
 * @package
 */
Blockly.Workspace.prototype.getTopComments = function(ordered) {
  // Copy the topComments_ list.
  var comments = [].concat(this.topComments_);
  if (ordered && comments.length > 1) {
    this.sortObjects_.offset =
        Math.sin(Blockly.utils.math.toRadians(Blockly.Workspace.SCAN_ANGLE));
    if (this.RTL) {
      this.sortObjects_.offset *= -1;
    }
    comments.sort(this.sortObjects_);
  }
  return comments;
};

/**
 * Find all blocks in workspace.  Blocks are optionally sorted
>>>>>>> de39d5f2
 * by position; top to bottom (with slight LTR or RTL bias).
 * @param {boolean} ordered Sort the list if true.
 * @return {!Array.<!Blockly.WorkspaceComment>} The top-level comment objects.
 * @package
 */
Blockly.Workspace.prototype.getTopComments = function(ordered) {
  // Copy the topComments_ list.
  var comments = [].concat(this.topComments_);
  if (ordered && comments.length > 1) {
    var offset = Math.sin(goog.math.toRadians(Blockly.Workspace.SCAN_ANGLE));
    if (this.RTL) {
      offset *= -1;
    }
    comments.sort(function(a, b) {
      var aXY = a.getRelativeToSurfaceXY();
      var bXY = b.getRelativeToSurfaceXY();
      return (aXY.y + offset * aXY.x) - (bXY.y + offset * bXY.x);
    });
  }
  return comments;
};

/**
 * Find all blocks in workspace.  Blocks are optionally sorted
 * by position; top to bottom (with slight LTR or RTL bias).
 * @param {boolean=} ordered Sort the list if true.
 * @return {!Array.<!Blockly.Block>} Array of blocks.
 */
Blockly.Workspace.prototype.getAllBlocks = function(ordered) {
  if (ordered) {
    // Slow, but ordered.
    var topBlocks = this.getTopBlocks(true);
    var blocks = [];
    for (var i = 0; i < topBlocks.length; i++) {
      blocks.push.apply(blocks, topBlocks[i].getDescendants(true));
    }
  } else {
    // Fast, but in no particular order.
    var blocks = this.getTopBlocks(false);
    for (var i = 0; i < blocks.length; i++) {
      blocks.push.apply(blocks, blocks[i].getChildren(false));
    }
  }

  // Insertion markers exist on the workspace for rendering reasons, but aren't
  // "real" blocks from a developer perspective.
  var filtered = blocks.filter(function(block) {
    return !block.isInsertionMarker();
  });

  return filtered;
};

/**
 * Dispose of all blocks and comments in workspace.
 */
Blockly.Workspace.prototype.clear = function() {
  this.isClearing = true;
  try {
    var existingGroup = Blockly.Events.getGroup();
    if (!existingGroup) {
      Blockly.Events.setGroup(true);
    }
    while (this.topBlocks_.length) {
      this.topBlocks_[0].dispose();
    }
    while (this.topComments_.length) {
      this.topComments_[this.topComments_.length - 1].dispose();
    }
    if (!existingGroup) {
      Blockly.Events.setGroup(false);
    }
    this.variableMap_.clear();
<<<<<<< HEAD
    // Any block with a drop-down or WidgetDiv was disposed.
    if (Blockly.DropDownDiv) {
      Blockly.DropDownDiv.hideWithoutAnimation();
    }
    if (Blockly.WidgetDiv) {
      Blockly.WidgetDiv.hide(true);
    }
=======
>>>>>>> de39d5f2
    if (this.potentialVariableMap_) {
      this.potentialVariableMap_.clear();
    }
  } finally {
    this.isClearing = false;
  }
};

/* Begin functions that are just pass-throughs to the variable map. */
/**
 * Rename a variable by updating its name in the variable map. Identify the
 * variable to rename with the given ID.
 * @param {string} id ID of the variable to rename.
 * @param {string} newName New variable name.
 */
Blockly.Workspace.prototype.renameVariableById = function(id, newName) {
  this.variableMap_.renameVariableById(id, newName);
};

/**
 * Create a variable with a given name, optional type, and optional ID.
 * @param {string} name The name of the variable. This must be unique across
 *     variables and procedures.
 * @param {?string=} opt_type The type of the variable like 'int' or 'string'.
 *     Does not need to be unique. Field_variable can filter variables based on
 *     their type. This will default to '' which is a specific type.
 * @param {?string=} opt_id The unique ID of the variable. This will default to
 *     a UUID.
 * @return {Blockly.VariableModel} The newly created variable.
 */
Blockly.Workspace.prototype.createVariable = function(name, opt_type, opt_id) {
  return this.variableMap_.createVariable(name, opt_type, opt_id);
};

/**
 * Find all the uses of the given variable, which is identified by ID.
 * @param {string} id ID of the variable to find.
 * @return {!Array.<!Blockly.Block>} Array of block usages.
 */
Blockly.Workspace.prototype.getVariableUsesById = function(id) {
  return this.variableMap_.getVariableUsesById(id);
};

/**
 * Delete a variables by the passed in ID and all of its uses from this
 * workspace. May prompt the user for confirmation.
 * @param {string} id ID of variable to delete.
 */
Blockly.Workspace.prototype.deleteVariableById = function(id) {
  this.variableMap_.deleteVariableById(id);
};

/**
 * Deletes a variable and all of its uses from this workspace without asking
 * the user for confirmation.
 * @param {!Blockly.VariableModel} variable Variable to delete.
 * @param {!Array.<!Blockly.Block>} uses An array of uses of the variable.
 * @private
 */
Blockly.Workspace.prototype.deleteVariableInternal_ = function(variable, uses) {
  this.variableMap_.deleteVariableInternal_(variable, uses);
};

/**
 * Check whether a variable exists with the given name.  The check is
 * case-insensitive.
 * @param {string} _name The name to check for.
 * @return {number} The index of the name in the variable list, or -1 if it is
 *     not present.
 * @deprecated April 2017
 */

Blockly.Workspace.prototype.variableIndexOf = function(_name) {
  console.warn(
      'Deprecated call to Blockly.Workspace.prototype.variableIndexOf');
  return -1;
};

/**
 * Find the variable by the given name and return it. Return null if it is not
 *     found.
 * @param {string} name The name to check for.
 * @param {string=} opt_type The type of the variable.  If not provided it
 *     defaults to the empty string, which is a specific type.
 * @return {Blockly.VariableModel} The variable with the given name.
 */
// TODO (#1199): Possibly delete this function.
Blockly.Workspace.prototype.getVariable = function(name, opt_type) {
  return this.variableMap_.getVariable(name, opt_type);
};

/**
 * Find the variable by the given ID and return it. Return null if it is not
 *     found.
 * @param {string} id The ID to check for.
 * @return {Blockly.VariableModel} The variable with the given ID.
 */
Blockly.Workspace.prototype.getVariableById = function(id) {
  return this.variableMap_.getVariableById(id);
};

/**
 * Find the variable with the specified type. If type is null, return list of
 *     variables with empty string type.
 * @param {?string} type Type of the variables to find.
 * @return {Array.<Blockly.VariableModel>} The sought after variables of the
 *     passed in type. An empty array if none are found.
 */
Blockly.Workspace.prototype.getVariablesOfType = function(type) {
  return this.variableMap_.getVariablesOfType(type);
};

/**
 * Return all variable types.
 * @return {!Array.<string>} List of variable types.
 * @package
 */
Blockly.Workspace.prototype.getVariableTypes = function() {
  return this.variableMap_.getVariableTypes(this);
};

/**
 * Return all variables of all types.
 * @return {!Array.<!Blockly.VariableModel>} List of variable models.
 */
Blockly.Workspace.prototype.getAllVariables = function() {
  return this.variableMap_.getAllVariables();
};

/* End functions that are just pass-throughs to the variable map. */

/**
 * Returns the horizontal offset of the workspace.
 * Intended for LTR/RTL compatibility in XML.
 * Not relevant for a headless workspace.
 * @return {number} Width.
 */
Blockly.Workspace.prototype.getWidth = function() {
  return 0;
};

/**
 * Obtain a newly created block.
 * @param {?string} prototypeName Name of the language object containing
 *     type-specific functions for this block.
 * @param {string=} opt_id Optional ID.  Use this ID if provided, otherwise
 *     create a new ID.
 * @return {!Blockly.Block} The created block.
 */
Blockly.Workspace.prototype.newBlock = function(prototypeName, opt_id) {
  return new Blockly.Block(this, prototypeName, opt_id);
};

/**
 * The number of blocks that may be added to the workspace before reaching
 *     the maxBlocks.
 * @return {number} Number of blocks left.
 */
Blockly.Workspace.prototype.remainingCapacity = function() {
  if (isNaN(this.options.maxBlocks)) {
    return Infinity;
  }

  return this.options.maxBlocks - this.getAllBlocks().length;
};

/**
 * The number of blocks of the given type that may be added to the workspace
 *    before reaching the maxInstances allowed for that type.
 * @param {string} type Type of block to return capacity for.
 * @return {number} Number of blocks of type left.
 */
Blockly.Workspace.prototype.remainingCapacityOfType = function(type) {
  if (!this.options.maxInstances) {
    return Infinity;
  }
  return (this.options.maxInstances[type] || Infinity) -
      this.getBlocksByType(type).length;
};

/**
 * Check if there is remaining capacity for blocks of the given counts to be
 *    created. If the total number of blocks represented by the map is more than
 *    the total remaining capacity, it returns false. If a type count is more
 *    than the remaining capacity for that type, it returns false.
 * @param {!Object} typeCountsMap A map of types to counts (usually representing
 *    blocks to be created).
 * @return {boolean} True if there is capacity for the given map,
 *    false otherwise.
 */
Blockly.Workspace.prototype.isCapacityAvailable = function(typeCountsMap) {
  if (!this.hasBlockLimits()) {
    return true;
  }
  var copyableBlocksCount = 0;
  for (var type in typeCountsMap) {
    if (typeCountsMap[type] > this.remainingCapacityOfType(type)) {
      return false;
    }
    copyableBlocksCount += typeCountsMap[type];
  }
  if (copyableBlocksCount > this.remainingCapacity()) {
    return false;
  }
  return true;
};

/**
 * Checks if the workspace has any limits on the maximum number of blocks,
 *    or the maximum number of blocks of specific types.
 * @return {boolean} True if it has block limits, false otherwise.
 */
Blockly.Workspace.prototype.hasBlockLimits = function() {
  return this.options.maxBlocks != Infinity || !!this.options.maxInstances;
};

/**
 * Undo or redo the previous action.
 * @param {boolean} redo False if undo, true if redo.
 */
Blockly.Workspace.prototype.undo = function(redo) {
  var inputStack = redo ? this.redoStack_ : this.undoStack_;
  var outputStack = redo ? this.undoStack_ : this.redoStack_;
  var inputEvent = inputStack.pop();
  if (!inputEvent) {
    return;
  }
  var events = [inputEvent];
  // Do another undo/redo if the next one is of the same group.
  while (inputStack.length && inputEvent.group &&
      inputEvent.group == inputStack[inputStack.length - 1].group) {
    events.push(inputStack.pop());
  }
  // Push these popped events on the opposite stack.
  for (var i = 0, event; event = events[i]; i++) {
    outputStack.push(event);
  }
  events = Blockly.Events.filter(events, redo);
  Blockly.Events.recordUndo = false;
  try {
    for (var i = 0, event; event = events[i]; i++) {
      event.run(redo);
    }
  } finally {
    Blockly.Events.recordUndo = true;
  }
};

/**
 * Clear the undo/redo stacks.
 */
Blockly.Workspace.prototype.clearUndo = function() {
  this.undoStack_.length = 0;
  this.redoStack_.length = 0;
  // Stop any events already in the firing queue from being undoable.
  Blockly.Events.clearPendingUndo();
};

/**
 * @return {boolean} whether there are any events in the redo stack.
 * @package
 */
Blockly.Workspace.prototype.hasRedoStack = function() {
  return this.redoStack_.length != 0;
};

/**
 * @return {boolean} whether there are any events in the undo stack.
 * @package
 */
Blockly.Workspace.prototype.hasUndoStack = function() {
  return this.undoStack_.length != 0;
};
/**
 * When something in this workspace changes, call a function.
 * Note that there may be a few recent events already on the stack.  Thus the
 * new change listener might be called with events that occurred a few
 * milliseconds before the change listener was added.
 * @param {!Function} func Function to call.
 * @return {!Function} Obsolete return value, ignore.
 */
Blockly.Workspace.prototype.addChangeListener = function(func) {
  this.listeners_.push(func);
  return func;
};

/**
 * Stop listening for this workspace's changes.
 * @param {Function} func Function to stop calling.
 */
Blockly.Workspace.prototype.removeChangeListener = function(func) {
  Blockly.utils.arrayRemove(this.listeners_, func);
};

/**
 * Fire a change event.
 * @param {!Blockly.Events.Abstract} event Event to fire.
 */
Blockly.Workspace.prototype.fireChangeListener = function(event) {
  if (event.recordUndo) {
    this.undoStack_.push(event);
    this.redoStack_.length = 0;
    while (this.undoStack_.length > this.MAX_UNDO && this.MAX_UNDO >= 0) {
      this.undoStack_.shift();
    }
  }
  // Copy listeners in case a listener attaches/detaches itself.
  var currentListeners = this.listeners_.slice();
  for (var i = 0, func; func = currentListeners[i]; i++) {
    func(event);
  }
};

/**
 * Find the block on this workspace with the specified ID.
 * @param {string} id ID of block to find.
 * @return {Blockly.Block} The sought after block, or null if not found.
 */
Blockly.Workspace.prototype.getBlockById = function(id) {
  var block = this.blockDB_[id];
  if (!block && this.getFlyout() && this.getFlyout().getWorkspace()) {
    block = this.getFlyout().getWorkspace().blockDB_[id];
  }
  return block || null;
};

/**
 * Getter for the flyout associated with this workspace.  This is null in a
 * non-rendered workspace, but may be overriden by subclasses.
 * @return {Blockly.Flyout} The flyout on this workspace.
 */
Blockly.Workspace.prototype.getFlyout = function() {
  return null;
};

/**
 * Find the comment on this workspace with the specified ID.
 * @param {string} id ID of comment to find.
 * @return {Blockly.WorkspaceComment} The sought after comment or null if not
 *     found.
 * @public
 */
Blockly.Workspace.prototype.getCommentById = function(id) {
  return this.commentDB_[id] || null;
};

/**
 * Add the comment to the comment database.
 * @param {Blockly.WorkspaceComment} comment The comment to add.
 * @public
 */
Blockly.Workspace.prototype.addCommentById = function(comment) {
  if (this.commentDB_[comment.id]) {
    console.warn('Overriding an existing comment on this workspace, with id "' +
        comment.id + '"');
  }
  this.commentDB_[comment.id] = comment;
};

/**
 * Remove the comment from the comment database.
 * @param {string} id The id of the comment to remove.
 * @public
 */
Blockly.Workspace.prototype.removeCommentById = function(id) {
  delete this.commentDB_[id];
};

/**
 * Find the comment on this workspace with the specified ID.
 * @param {string} id ID of comment to find.
 * @return {Blockly.WorkspaceComment} The sought after comment, or null if not
 *     found.
 * @package
 */
Blockly.Workspace.prototype.getCommentById = function(id) {
  return this.commentDB_[id] || null;
};

/**
 * Checks whether all value and statement inputs in the workspace are filled
 * with blocks.
 * @param {boolean=} opt_shadowBlocksAreFilled An optional argument controlling
 *     whether shadow blocks are counted as filled. Defaults to true.
 * @return {boolean} True if all inputs are filled, false otherwise.
 */
Blockly.Workspace.prototype.allInputsFilled = function(
    opt_shadowBlocksAreFilled) {
  var blocks = this.getTopBlocks(false);
  for (var i = 0, block; block = blocks[i]; i++) {
    if (!block.allInputsFilled(opt_shadowBlocksAreFilled)) {
      return false;
    }
  }
  return true;
};

/**
 * Return the variable map that contains "potential" variables.
 * These exist in the flyout but not in the workspace.
 * @return {Blockly.VariableMap} The potential variable map.
 * @package
 */
Blockly.Workspace.prototype.getPotentialVariableMap = function() {
  return this.potentialVariableMap_;
};

/**
 * Create and store the potential variable map for this workspace.
 * @package
 */
Blockly.Workspace.prototype.createPotentialVariableMap = function() {
  this.potentialVariableMap_ = new Blockly.VariableMap(this);
};

/**
 * Return the map of all variables on the workspace.
 * @return {Blockly.VariableMap} The variable map.
 */
Blockly.Workspace.prototype.getVariableMap = function() {
  return this.variableMap_;
};

/**
 * Database of all workspaces.
 * @private
 */
Blockly.Workspace.WorkspaceDB_ = Object.create(null);

/**
 * Find the workspace with the specified ID.
 * @param {string} id ID of workspace to find.
 * @return {Blockly.Workspace} The sought after workspace or null if not found.
 */
Blockly.Workspace.getById = function(id) {
  return Blockly.Workspace.WorkspaceDB_[id] || null;
};

/**
<<<<<<< HEAD
 * Sets the debugMode option in the workspace.
 * @param {boolean} debugMode value to set to this option.
 */
Blockly.Workspace.prototype.setDebugModeOption = function(debugMode) {
  this.options.debugMode = debugMode;
=======
 * Find all workspaces.
 * @return {!Array.<!Blockly.Workspace>} Array of workspaces.
 */
Blockly.Workspace.getAll = function() {
  var workspaces = [];
  for (var workspaceId in Blockly.Workspace.WorkspaceDB_) {
    workspaces.push(Blockly.Workspace.WorkspaceDB_[workspaceId]);
  }
  return workspaces;
>>>>>>> de39d5f2
};

// Export symbols that would otherwise be renamed by Closure compiler.
Blockly.Workspace.prototype['clear'] = Blockly.Workspace.prototype.clear;
Blockly.Workspace.prototype['clearUndo'] =
    Blockly.Workspace.prototype.clearUndo;
Blockly.Workspace.prototype['addChangeListener'] =
    Blockly.Workspace.prototype.addChangeListener;
Blockly.Workspace.prototype['removeChangeListener'] =
    Blockly.Workspace.prototype.removeChangeListener;<|MERGE_RESOLUTION|>--- conflicted
+++ resolved
@@ -31,12 +31,7 @@
 goog.require('Blockly.utils.math');
 goog.require('Blockly.VariableMap');
 goog.require('Blockly.WorkspaceComment');
-<<<<<<< HEAD
-goog.require('goog.array');
-goog.require('goog.math');
-=======
 goog.require('Blockly.Themes.Classic');
->>>>>>> de39d5f2
 
 
 /**
@@ -147,12 +142,8 @@
 Blockly.Workspace.prototype.isClearing = false;
 
 /**
-<<<<<<< HEAD
- * Maximum number of undo events in stack. `0` turns off undo, `Infinity` sets it to unlimited.
-=======
  * Maximum number of undo events in stack. `0` turns off undo, `Infinity` sets
  * it to unlimited.
->>>>>>> de39d5f2
  * @type {number}
  */
 Blockly.Workspace.prototype.MAX_UNDO = 1024;
@@ -287,12 +278,6 @@
 /**
  * Add a comment to the list of top comments.
  * @param {!Blockly.WorkspaceComment} comment comment to add.
-<<<<<<< HEAD
- * @public
- */
-Blockly.Workspace.prototype.addTopComment = function(comment) {
-  this.topComments_.push(comment);
-=======
  * @package
  */
 Blockly.Workspace.prototype.addTopComment = function(comment) {
@@ -305,24 +290,11 @@
         comment.id + '"');
   }
   this.commentDB_[comment.id] = comment;
->>>>>>> de39d5f2
 };
 
 /**
  * Remove a comment from the list of top comments.
  * @param {!Blockly.WorkspaceComment} comment comment to remove.
-<<<<<<< HEAD
- * @public
- */
-Blockly.Workspace.prototype.removeTopComment = function(comment) {
-  if (!goog.array.remove(this.topComments_, comment)) {
-    throw 'Comment not present in workspace\'s list of top-most comments.';
-  }
-};
-
-/**
- * Finds the top-level comments and returns them.  Comments are optionally sorted
-=======
  * @package
  */
 Blockly.Workspace.prototype.removeTopComment = function(comment) {
@@ -358,7 +330,6 @@
 
 /**
  * Find all blocks in workspace.  Blocks are optionally sorted
->>>>>>> de39d5f2
  * by position; top to bottom (with slight LTR or RTL bias).
  * @param {boolean} ordered Sort the list if true.
  * @return {!Array.<!Blockly.WorkspaceComment>} The top-level comment objects.
@@ -432,7 +403,6 @@
       Blockly.Events.setGroup(false);
     }
     this.variableMap_.clear();
-<<<<<<< HEAD
     // Any block with a drop-down or WidgetDiv was disposed.
     if (Blockly.DropDownDiv) {
       Blockly.DropDownDiv.hideWithoutAnimation();
@@ -440,8 +410,6 @@
     if (Blockly.WidgetDiv) {
       Blockly.WidgetDiv.hide(true);
     }
-=======
->>>>>>> de39d5f2
     if (this.potentialVariableMap_) {
       this.potentialVariableMap_.clear();
     }
@@ -881,13 +849,14 @@
 };
 
 /**
-<<<<<<< HEAD
  * Sets the debugMode option in the workspace.
  * @param {boolean} debugMode value to set to this option.
  */
 Blockly.Workspace.prototype.setDebugModeOption = function(debugMode) {
   this.options.debugMode = debugMode;
-=======
+};
+
+/**
  * Find all workspaces.
  * @return {!Array.<!Blockly.Workspace>} Array of workspaces.
  */
@@ -897,7 +866,6 @@
     workspaces.push(Blockly.Workspace.WorkspaceDB_[workspaceId]);
   }
   return workspaces;
->>>>>>> de39d5f2
 };
 
 // Export symbols that would otherwise be renamed by Closure compiler.
