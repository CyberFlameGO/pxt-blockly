--- conflicted
+++ resolved
@@ -77,20 +77,12 @@
   // systems render it differently.
   // Body of question mark.
   Blockly.utils.createSvgElement('path',
-<<<<<<< HEAD
-      {'class': 'blocklyIconSymbol',
-       'd': 'm6.8,10h2c0.003,-0.617 0.271,-0.962 0.633,-1.266 2.875,-2.405' +
-       ' 0.607,-5.534 -3.765,-3.874v1.7c3.12,-1.657 3.698,0.118 2.336,1.25' +
-       ' -1.201,0.998 -1.201,1.528 -1.204,2.19z'},
-       group);
-=======
       {
         'class': 'blocklyIconSymbol',
         'd': 'm6.8,10h2c0.003,-0.617 0.271,-0.962 0.633,-1.266 2.875,-2.405' +
           '0.607,-5.534 -3.765,-3.874v1.7c3.12,-1.657 3.698,0.118 2.336,1.25' +
           '-1.201,0.998 -1.201,1.528 -1.204,2.19z'},
       group);
->>>>>>> 82fd258a
   // Dot of question mark.
   Blockly.utils.createSvgElement('rect',
       {
@@ -135,13 +127,9 @@
   Blockly.bindEventWithChecks_(textarea, 'wheel', this, function(e) {
     e.stopPropagation();
   });
-<<<<<<< HEAD
-  Blockly.bindEventWithChecks_(textarea, 'change', this, function(/* e */) {
-=======
   Blockly.bindEventWithChecks_(textarea, 'change', this, function(
       /* eslint-disable no-unused-vars */ e
       /* eslint-enable no-unused-vars */) {
->>>>>>> 82fd258a
     if (this.text_ != textarea.value) {
       Blockly.Events.fire(new Blockly.Events.BlockChange(
           this.block_, 'comment', null, this.text_, textarea.value));
@@ -231,12 +219,8 @@
  * @param {!Event} e Mouse up event.
  * @private
  */
-<<<<<<< HEAD
-Blockly.Comment.prototype.textareaFocus_ = function(/*e*/) {
-=======
 Blockly.Comment.prototype.textareaFocus_ = function(
     /* eslint-disable no-unused-vars */ e /* eslint-enable no-unused-vars */) {
->>>>>>> 82fd258a
   // Ideally this would be hooked to the focus event for the comment.
   // However doing so in Firefox swallows the cursor for unknown reasons.
   // So this is hooked to mouseup instead.  No big deal.
