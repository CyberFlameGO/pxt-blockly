--- conflicted
+++ resolved
@@ -16,34 +16,24 @@
 goog.provide('Blockly.WorkspaceSvg');
 
 goog.require('Blockly.blockRendering');
-<<<<<<< HEAD
-goog.require('Blockly.Colours');
-=======
 goog.require('Blockly.BlockSvg');
 goog.require('Blockly.browserEvents');
+goog.require('Blockly.Colours');
 goog.require('Blockly.ComponentManager');
->>>>>>> a9f9086e
 goog.require('Blockly.ConnectionDB');
 /** @suppress {extraRequire} */
 goog.require('Blockly.constants');
-<<<<<<< HEAD
-goog.require('Blockly.DropDownDiv');
-=======
 goog.require('Blockly.ContextMenu');
 goog.require('Blockly.ContextMenuRegistry');
->>>>>>> a9f9086e
+goog.require('Blockly.DropDownDiv');
 goog.require('Blockly.Events');
 /** @suppress {extraRequire} */
 goog.require('Blockly.Events.BlockCreate');
-<<<<<<< HEAD
-goog.require('Blockly.TouchGesture');
-=======
 /** @suppress {extraRequire} */
 goog.require('Blockly.Events.ThemeChange');
 /** @suppress {extraRequire} */
 goog.require('Blockly.Events.ViewportChange');
 goog.require('Blockly.Gesture');
->>>>>>> a9f9086e
 goog.require('Blockly.Grid');
 goog.require('Blockly.IASTNodeLocationSvg');
 goog.require('Blockly.MarkerManager');
@@ -454,12 +444,8 @@
 /**
  * Category-based toolbox providing blocks which may be dragged into this
  * workspace.
-<<<<<<< HEAD
- * @type {Blockly.Toolbox}
-=======
  * @type {Blockly.IToolbox}
  * @private
->>>>>>> a9f9086e
  */
 Blockly.WorkspaceSvg.prototype.toolbox_ = null;
 
@@ -520,39 +506,9 @@
 Blockly.WorkspaceSvg.prototype.lastRecordedPageScroll_ = null;
 
 /**
-<<<<<<< HEAD
- * The first parent div with 'injectionDiv' in the name, or null if not set.
- * Access this with getInjectionDiv.
- * @type {!Element}
- * @private
- */
-Blockly.WorkspaceSvg.prototype.injectionDiv_ = null;
-
-/**
- * Map from function names to callbacks, for deciding what to do when a button
- * is clicked.
- * @type {!Object.<string, ?function(!Blockly.FlyoutButton)>}
- * @private
- */
-Blockly.WorkspaceSvg.prototype.flyoutButtonCallbacks_ = {};
-
-/**
- * Map from function names to callbacks, for deciding what to do when a custom
- * toolbox category is opened.
- * @type {!Object.<string, ?function(!Blockly.Workspace):!Array.<!Element>>}
- * @private
- */
-Blockly.WorkspaceSvg.prototype.toolboxCategoryCallbacks_ = {};
-
-/**
- * Developers may define this function to add custom menu options to the
- * workspace's context menu or edit the workspace-created set of menu options.
- * @param {!Array.<!Object>} options List of menu options to add to.
-=======
  * Developers may define this function to add custom menu options to the
  * workspace's context menu or edit the workspace-created set of menu options.
  * @param {!Array<!Object>} options List of menu options to add to.
->>>>>>> a9f9086e
  * @param {!Event} e The right-click event that triggered the context menu.
  */
 Blockly.WorkspaceSvg.prototype.configureContextMenu;
@@ -1525,12 +1481,8 @@
  *     DocumentFragment if the block was an insertion marker.
  */
 Blockly.WorkspaceSvg.prototype.paste = function(xmlBlock) {
-<<<<<<< HEAD
-  if (!this.rendered) {
-=======
   if (!this.rendered || !xmlBlock.tagName || xmlBlock.getElementsByTagName('block').length >=
       this.remainingCapacity()) {
->>>>>>> a9f9086e
     return;
   }
   // The check above for tagName rules out the possibility of this being a DocumentFragment.
@@ -1976,139 +1928,8 @@
   if (this.options.readOnly || this.isFlyout) {
     return;
   }
-<<<<<<< HEAD
-  var menuOptions = [];
-  var topBlocks = this.getTopBlocks(true);
-  var eventGroup = Blockly.utils.genUid();
-  var ws = this;
-
-  // Options to undo/redo previous action.
-  var undoOption = {};
-  undoOption.text = Blockly.Msg['UNDO'];
-  undoOption.enabled = this.undoStack_.length > 0;
-  undoOption.callback = this.undo.bind(this, false);
-  menuOptions.push(undoOption);
-  var redoOption = {};
-  redoOption.text = Blockly.Msg['REDO'];
-  redoOption.enabled = this.redoStack_.length > 0;
-  redoOption.callback = this.undo.bind(this, true);
-  menuOptions.push(redoOption);
-
-  // pxt-blockly: Option to add a workspace comment.
-  // TODO shakao match style of other options
-  if (this.options.comments) {
-    menuOptions.push(Blockly.ContextMenu.workspaceCommentOption(ws, e));
-  }
-
-  // Option to clean up blocks.
-  if (this.isMovable()) {
-    var cleanOption = {};
-    cleanOption.text = Blockly.Msg['CLEAN_UP'];
-    cleanOption.enabled = topBlocks.length > 1;
-    cleanOption.callback = this.cleanUp.bind(this);
-    menuOptions.push(cleanOption);
-  }
-
-  if (this.options.collapse) {
-    var hasCollapsedBlocks = false;
-    var hasExpandedBlocks = false;
-    for (var i = 0; i < topBlocks.length; i++) {
-      var block = topBlocks[i];
-      while (block) {
-        if (block.isCollapsed()) {
-          hasCollapsedBlocks = true;
-        } else {
-          hasExpandedBlocks = true;
-        }
-        block = block.getNextBlock();
-      }
-    }
-
-    /**
-     * Option to collapse or expand top blocks.
-     * @param {boolean} shouldCollapse Whether a block should collapse.
-     * @private
-     */
-    var toggleOption = function(shouldCollapse) {
-      var ms = 0;
-      for (var i = 0; i < topBlocks.length; i++) {
-        var block = topBlocks[i];
-        while (block) {
-          setTimeout(block.setCollapsed.bind(block, shouldCollapse), ms);
-          block = block.getNextBlock();
-          ms += DELAY;
-        }
-      }
-    };
-
-    // Option to collapse top blocks.
-    var collapseOption = {enabled: hasExpandedBlocks && !this.options.debugMode};
-    collapseOption.text = Blockly.Msg['COLLAPSE_ALL'];
-    collapseOption.callback = function() {
-      toggleOption(true);
-    };
-    menuOptions.push(collapseOption);
-
-    // Option to expand top blocks.
-    var expandOption = {enabled: hasCollapsedBlocks && !this.options.debugMode};
-    expandOption.text = Blockly.Msg['EXPAND_ALL'];
-    expandOption.callback = function() {
-      toggleOption(false);
-    };
-    menuOptions.push(expandOption);
-  }
-
-  // Option to delete all blocks.
-  // Count the number of blocks that are deletable.
-  var deleteList = Blockly.WorkspaceSvg.buildDeleteList_(topBlocks);
-  // pxtblockly: don't count shadow blocks in delete count
-  var deleteCount = 0;
-  for (var i = 0; i < deleteList.length; i++) {
-    if (!deleteList[i].isShadow()) {
-      deleteCount++;
-    }
-  }
-  var DELAY = 10;
-  function deleteNext() {
-    Blockly.Events.setGroup(eventGroup);
-    var block = deleteList.shift();
-    if (block) {
-      if (block.workspace) {
-        block.dispose(false, true);
-        setTimeout(deleteNext, DELAY);
-      } else {
-        deleteNext();
-      }
-    }
-    Blockly.Events.setGroup(false);
-  }
-
-  var deleteOption = {
-    text: deleteList.length == 1 ? Blockly.Msg['DELETE_BLOCK'] :
-        Blockly.Msg['DELETE_X_BLOCKS'].replace('%1', String(deleteList.length)),
-    enabled: deleteList.length > 0 && !this.options.debugMode,
-    callback: function() {
-      if (ws.currentGesture_) {
-        ws.currentGesture_.cancel();
-      }
-      if (deleteCount < 2 ) {
-        deleteNext();
-      } else {
-        Blockly.confirm(
-            Blockly.Msg['DELETE_ALL_BLOCKS'].replace('%1', deleteList.length),
-            function(ok) {
-              if (ok) {
-                deleteNext();
-              }
-            });
-      }
-    }
-  };
-  menuOptions.push(deleteOption);
-=======
   var menuOptions = Blockly.ContextMenuRegistry.registry.getContextMenuOptions(
       Blockly.ContextMenuRegistry.ScopeType.WORKSPACE, {workspace: this});
->>>>>>> a9f9086e
 
   // Allow the developer to add or modify menuOptions.
   if (this.configureContextMenu) {
@@ -2201,13 +2022,9 @@
 Blockly.WorkspaceSvg.prototype.setBrowserFocus = function() {
   // Blur whatever was focused since explicitly grabbing focus below does not
   // work in Edge.
-<<<<<<< HEAD
-  // pxtblockly: However, IE11 does not support blur on SVG elements
-=======
   // In IE, SVGs can't be blurred or focused. Check to make sure the current
   // focus can be blurred before doing so.
   // See https://github.com/google/blockly/issues/4440
->>>>>>> a9f9086e
   if (document.activeElement && document.activeElement.blur) {
     document.activeElement.blur();
   }
@@ -2578,247 +2395,6 @@
 };
 
 /**
-<<<<<<< HEAD
- * Update the workspace's stack glow radius to be proportional to scale.
- * Ensures that stack glows always appear to be a fixed size.
- */
-Blockly.WorkspaceSvg.prototype.updateStackGlowScale_ = function() {
-  // No such def in the flyout workspace.
-  if (this.options.stackGlowBlur) {
-    this.options.stackGlowBlur.setAttribute('stdDeviation',
-        Blockly.STACK_GLOW_RADIUS / this.scale
-    );
-  }
-  if (this.options.selectedGlowBlur) {
-    this.options.selectedGlowBlur.setAttribute('stdDeviation',
-        Blockly.STACK_GLOW_RADIUS / this.scale
-    );
-  }
-};
-
-/**
- * Get the dimensions of the given workspace component, in pixels.
- * @param {Blockly.Toolbox|Blockly.Flyout} elem The element to get the
- *     dimensions of, or null.  It should be a toolbox or flyout, and should
- *     implement getWidth() and getHeight().
- * @return {!Object} An object containing width and height attributes, which
- *     will both be zero if elem did not exist.
- * @private
- */
-Blockly.WorkspaceSvg.getDimensionsPx_ = function(elem) {
-  var width = 0;
-  var height = 0;
-  if (elem) {
-    width = elem.getWidth();
-    height = elem.getHeight();
-  }
-  return {
-    width: width,
-    height: height
-  };
-};
-
-/**
- * Get the content dimensions of the given workspace, taking into account
- * whether or not it is scrollable and what size the workspace div is on screen.
- * @param {!Blockly.WorkspaceSvg} ws The workspace to measure.
- * @param {!Object} svgSize An object containing height and width attributes in
- *     CSS pixels.  Together they specify the size of the visible workspace, not
- *     including areas covered up by the toolbox.
- * @return {!Object} The dimensions of the contents of the given workspace, as
- *     an object containing at least
- *     - height and width in pixels
- *     - left and top in pixels relative to the workspace origin.
- * @private
- */
-Blockly.WorkspaceSvg.getContentDimensions_ = function(ws, svgSize) {
-  if (ws.isContentBounded()) {
-    return Blockly.WorkspaceSvg.getContentDimensionsBounded_(ws, svgSize);
-  } else {
-    return Blockly.WorkspaceSvg.getContentDimensionsExact_(ws);
-  }
-};
-
-/**
- * Get the bounding box for all workspace contents, in pixels.
- * @param {!Blockly.WorkspaceSvg} ws The workspace to inspect.
- * @return {!Object} The dimensions of the contents of the given workspace, as
- *     an object containing
- *     - height and width in pixels
- *     - left, right, top and bottom in pixels relative to the workspace origin.
- * @private
- */
-Blockly.WorkspaceSvg.getContentDimensionsExact_ = function(ws) {
-  // Block bounding box is in workspace coordinates.
-  var blockBox = ws.getBlocksBoundingBox();
-  var scale = ws.scale;
-
-  // Convert to pixels.
-  var top = blockBox.top * scale;
-  var bottom = blockBox.bottom * scale;
-  var left = blockBox.left * scale;
-  var right = blockBox.right * scale;
-
-  return {
-    top: top,
-    bottom: bottom,
-    left: left,
-    right: right,
-    width: right - left,
-    height: bottom - top
-  };
-};
-
-/**
- * Calculate the size of a scrollable workspace, which should include room for a
- * half screen border around the workspace contents.
- * @param {!Blockly.WorkspaceSvg} ws The workspace to measure.
- * @param {!Object} svgSize An object containing height and width attributes in
- *     CSS pixels.  Together they specify the size of the visible workspace, not
- *     including areas covered up by the toolbox.
- * @return {!Object} The dimensions of the contents of the given workspace, as
- *     an object containing
- *     - height and width in pixels
- *     - left and top in pixels relative to the workspace origin.
- * @private
- */
-Blockly.WorkspaceSvg.getContentDimensionsBounded_ = function(ws, svgSize) {
-  var content = Blockly.WorkspaceSvg.getContentDimensionsExact_(ws);
-
-  // View height and width are both in pixels, and are the same as the SVG size.
-  var viewWidth = svgSize.width;
-  var viewHeight = svgSize.height;
-  var halfWidth = viewWidth / 2;
-  var halfHeight = viewHeight / 2;
-
-  // Add a border around the content that is at least half a screenful wide.
-  // Ensure border is wide enough that blocks can scroll over entire screen.
-  var left = Math.min(content.left - halfWidth, content.right - viewWidth);
-  var right = Math.max(content.right + halfWidth, content.left + viewWidth);
-
-  var top = Math.min(content.top - halfHeight, content.bottom - viewHeight);
-  var bottom = Math.max(content.bottom + halfHeight, content.top + viewHeight);
-
-  var dimensions = {
-    left: left,
-    top: top,
-    height: bottom - top,
-    width: right - left
-  };
-  return dimensions;
-};
-
-/**
- * Return an object with all the metrics required to size scrollbars for a
- * top level workspace.  The following properties are computed:
- * Coordinate system: pixel coordinates, -left, -up, +right, +down
- * .viewHeight: Height of the visible portion of the workspace.
- * .viewWidth: Width of the visible portion of the workspace.
- * .contentHeight: Height of the content.
- * .contentWidth: Width of the content.
- * .svgHeight: Height of the Blockly div (the view + the toolbox,
- *    simple or otherwise),
- * .svgWidth: Width of the Blockly div (the view + the toolbox,
- *    simple or otherwise),
- * .viewTop: Top-edge of the visible portion of the workspace, relative to
- *     the workspace origin.
- * .viewLeft: Left-edge of the visible portion of the workspace, relative to
- *     the workspace origin.
- * .contentTop: Top-edge of the content, relative to the workspace origin.
- * .contentLeft: Left-edge of the content relative to the workspace origin.
- * .absoluteTop: Top-edge of the visible portion of the workspace, relative
- *     to the blocklyDiv.
- * .absoluteLeft: Left-edge of the visible portion of the workspace, relative
- *     to the blocklyDiv.
- * .toolboxWidth: Width of the toolbox, if it exists.  Otherwise zero.
- * .toolboxHeight: Height of the toolbox, if it exists.  Otherwise zero.
- * .flyoutWidth: Width of the flyout if it is always open.  Otherwise zero.
- * .flyoutHeight: Height of the flyout if it is always open.  Otherwise zero.
- * .toolboxPosition: Top, bottom, left or right. Use TOOLBOX_AT constants to
- *     compare.
- * @return {!Object} Contains size and position metrics of a top level
- *   workspace.
- * @private
- * @this {Blockly.WorkspaceSvg}
- */
-Blockly.WorkspaceSvg.getTopLevelWorkspaceMetrics_ = function() {
-
-  var toolboxDimensions =
-      Blockly.WorkspaceSvg.getDimensionsPx_(this.toolbox_);
-  var flyoutDimensions =
-      Blockly.WorkspaceSvg.getDimensionsPx_(this.flyout_);
-
-  // Contains height and width in CSS pixels.
-  // svgSize is equivalent to the size of the injectionDiv at this point.
-  var svgSize = Blockly.svgSize(this.getParentSvg());
-  var viewSize = {height: svgSize.height, width: svgSize.width};
-  if (this.toolbox_) {
-    if (this.toolboxPosition == Blockly.TOOLBOX_AT_TOP ||
-        this.toolboxPosition == Blockly.TOOLBOX_AT_BOTTOM) {
-      viewSize.height -= toolboxDimensions.height;
-    } else if (this.toolboxPosition == Blockly.TOOLBOX_AT_LEFT ||
-        this.toolboxPosition == Blockly.TOOLBOX_AT_RIGHT) {
-      viewSize.width -= toolboxDimensions.width;
-    }
-  } else if (this.flyout_) {
-    if (this.toolboxPosition == Blockly.TOOLBOX_AT_TOP ||
-      this.toolboxPosition == Blockly.TOOLBOX_AT_BOTTOM) {
-      viewSize.height -= flyoutDimensions.height;
-    } else if (this.toolboxPosition == Blockly.TOOLBOX_AT_LEFT ||
-      this.toolboxPosition == Blockly.TOOLBOX_AT_RIGHT) {
-      viewSize.width -= flyoutDimensions.width;
-    }
-  }
-
-  // svgSize is now the space taken up by the Blockly workspace, not including
-  // the toolbox.
-  var contentDimensions =
-      Blockly.WorkspaceSvg.getContentDimensions_(this, viewSize);
-
-  var absoluteLeft = 0;
-  if (this.toolbox_ && this.toolboxPosition == Blockly.TOOLBOX_AT_LEFT) {
-    absoluteLeft = toolboxDimensions.width;
-  } else if (this.flyout_ && this.toolboxPosition == Blockly.TOOLBOX_AT_LEFT) {
-    absoluteLeft = flyoutDimensions.width;
-  }
-  var absoluteTop = 0;
-  if (this.toolbox_ && this.toolboxPosition == Blockly.TOOLBOX_AT_TOP) {
-    absoluteTop = toolboxDimensions.height;
-  } else if (this.flyout_ && this.toolboxPosition == Blockly.TOOLBOX_AT_TOP) {
-    absoluteTop = flyoutDimensions.height;
-  }
-
-  var metrics = {
-    contentHeight: contentDimensions.height,
-    contentWidth: contentDimensions.width,
-    contentTop: contentDimensions.top,
-    contentLeft: contentDimensions.left,
-
-    viewHeight: viewSize.height,
-    viewWidth: viewSize.width,
-    viewTop: -this.scrollY,
-    viewLeft: -this.scrollX,
-
-    absoluteTop: absoluteTop,
-    absoluteLeft: absoluteLeft,
-
-    svgHeight: svgSize.height,
-    svgWidth: svgSize.width,
-
-    toolboxWidth: toolboxDimensions.width,
-    toolboxHeight: toolboxDimensions.height,
-
-    flyoutWidth: flyoutDimensions.width,
-    flyoutHeight: flyoutDimensions.height,
-
-    toolboxPosition: this.toolboxPosition
-  };
-  return metrics;
-};
-
-/**
-=======
->>>>>>> a9f9086e
  * Sets the X/Y translations of a top level workspace.
  * @param {!Object} xyRatio Contains an x and/or y property which is a float
  *     between 0 and 1 specifying the degree of scrolling.
@@ -3034,11 +2610,7 @@
  * Look up the gesture that is tracking this touch stream on this workspace.
  * May create a new gesture.
  * @param {!Event} e Mouse event or touch event.
-<<<<<<< HEAD
- * @return {Blockly.Gesture} The gesture that is tracking this touch
-=======
  * @return {?Blockly.TouchGesture} The gesture that is tracking this touch
->>>>>>> a9f9086e
  *     stream, or null if no valid gesture exists.
  * @package
  */
