/**
 * This file has been modified by Microsoft on Feb/2017.
 */
/**
 * @license
 * Visual Blocks Editor
 *
 * Copyright 2014 Google Inc.
 * https://developers.google.com/blockly/
 *
 * Licensed under the Apache License, Version 2.0 (the "License");
 * you may not use this file except in compliance with the License.
 * You may obtain a copy of the License at
 *
 *   http://www.apache.org/licenses/LICENSE-2.0
 *
 * Unless required by applicable law or agreed to in writing, software
 * distributed under the License is distributed on an "AS IS" BASIS,
 * WITHOUT WARRANTIES OR CONDITIONS OF ANY KIND, either express or implied.
 * See the License for the specific language governing permissions and
 * limitations under the License.
 */

/**
 * @fileoverview Object representing a workspace rendered as SVG.
 * @author fraser@google.com (Neil Fraser)
 */
'use strict';

goog.provide('Blockly.WorkspaceSvg');

// TODO(scr): Fix circular dependencies
//goog.require('Blockly.BlockSvg');
goog.require('Blockly.Colours');
goog.require('Blockly.ConnectionDB');
goog.require('Blockly.constants');
<<<<<<< HEAD
goog.require('Blockly.DropDownDiv');
=======
goog.require('Blockly.Events');
>>>>>>> de39d5f2
goog.require('Blockly.Events.BlockCreate');
goog.require('Blockly.TouchGesture');
goog.require('Blockly.Grid');
goog.require('Blockly.Msg');
goog.require('Blockly.Options');
goog.require('Blockly.ScrollbarPair');
goog.require('Blockly.Touch');
goog.require('Blockly.TouchGesture');
goog.require('Blockly.Trashcan');
<<<<<<< HEAD
//goog.require('Blockly.VerticalFlyout');
=======
goog.require('Blockly.utils');
goog.require('Blockly.utils.Coordinate');
goog.require('Blockly.utils.dom');
goog.require('Blockly.utils.Rect');
>>>>>>> de39d5f2
goog.require('Blockly.VariablesDynamic');
goog.require('Blockly.Workspace');
goog.require('Blockly.WorkspaceAudio');
goog.require('Blockly.WorkspaceComment');
goog.require('Blockly.WorkspaceCommentSvg');
<<<<<<< HEAD
=======
goog.require('Blockly.WorkspaceCommentSvg.render');
>>>>>>> de39d5f2
goog.require('Blockly.WorkspaceDragSurfaceSvg');
goog.require('Blockly.Xml');
goog.require('Blockly.ZoomControls');


/**
 * Class for a workspace.  This is an onscreen area with optional trashcan,
 * scrollbars, bubbles, and dragging.
 * @param {!Blockly.Options} options Dictionary of options.
 * @param {Blockly.BlockDragSurfaceSvg=} opt_blockDragSurface Drag surface for
 *     blocks.
 * @param {Blockly.WorkspaceDragSurfaceSvg=} opt_wsDragSurface Drag surface for
 *     the workspace.
 * @extends {Blockly.Workspace}
 * @constructor
 */
Blockly.WorkspaceSvg = function(options,
    opt_blockDragSurface, opt_wsDragSurface) {
  Blockly.WorkspaceSvg.superClass_.constructor.call(this, options);
  this.getMetrics =
      options.getMetrics || Blockly.WorkspaceSvg.getTopLevelWorkspaceMetrics_;
  this.setMetrics =
      options.setMetrics || Blockly.WorkspaceSvg.setTopLevelWorkspaceMetrics_;

  this.connectionDBList = Blockly.ConnectionDB.init();

  if (opt_blockDragSurface) {
    this.blockDragSurface_ = opt_blockDragSurface;
  }

  if (opt_wsDragSurface) {
    this.workspaceDragSurface_ = opt_wsDragSurface;
  }

  this.useWorkspaceDragSurface_ =
      this.workspaceDragSurface_ && Blockly.utils.is3dSupported();

  /**
   * List of currently highlighted blocks.  Block highlighting is often used to
   * visually mark blocks currently being executed.
   * @type !Array.<!Blockly.BlockSvg>
   * @private
   */
  this.highlightedBlocks_ = [];

  /**
   * Object in charge of loading, storing, and playing audio for a workspace.
   * @type {Blockly.WorkspaceAudio}
   * @private
   */
  this.audioManager_ = new Blockly.WorkspaceAudio(options.parentWorkspace);

  /**
   * This workspace's grid object or null.
   * @type {Blockly.Grid}
   * @private
   */
  this.grid_ = this.options.gridPattern ?
      new Blockly.Grid(options.gridPattern, options.gridOptions) : null;

  if (Blockly.Variables && Blockly.Variables.flyoutCategory) {
    this.registerToolboxCategoryCallback(Blockly.VARIABLE_CATEGORY_NAME,
        Blockly.Variables.flyoutCategory);
  }
  if (Blockly.VariablesDynamic && Blockly.VariablesDynamic.flyoutCategory) {
    this.registerToolboxCategoryCallback(Blockly.VARIABLE_DYNAMIC_CATEGORY_NAME,
        Blockly.VariablesDynamic.flyoutCategory);
  }
  // pxt-blockly: we support 2 different functions implementation; check for which one to use
  if (options.newFunctions && Blockly.Functions && Blockly.Functions.flyoutCategory) {
    this.registerToolboxCategoryCallback(Blockly.PROCEDURE_CATEGORY_NAME,
        Blockly.Functions.flyoutCategory);
  } else if (Blockly.Procedures && Blockly.Procedures.flyoutCategory) {
    this.registerToolboxCategoryCallback(Blockly.PROCEDURE_CATEGORY_NAME,
        Blockly.Procedures.flyoutCategory);
  }
};
goog.inherits(Blockly.WorkspaceSvg, Blockly.Workspace);

/**
 * A wrapper function called when a resize event occurs.
 * You can pass the result to `unbindEvent_`.
 * @type {Array.<!Array>}
 */
Blockly.WorkspaceSvg.prototype.resizeHandlerWrapper_ = null;

/**
 * The render status of an SVG workspace.
 * Returns `false` for headless workspaces and true for instances of
 * `Blockly.WorkspaceSvg`.
 * @type {boolean}
 */
Blockly.WorkspaceSvg.prototype.rendered = true;

/**
 * Whether the workspace is visible.  False if the workspace has been hidden
 * by calling `setVisible(false)`.
 * @type {boolean}
 * @private
 */
Blockly.WorkspaceSvg.prototype.isVisible_ = true;

/**
 * Is this workspace the surface for a flyout?
 * @type {boolean}
 */
Blockly.WorkspaceSvg.prototype.isFlyout = false;

/**
 * Is this workspace the surface for a mutator?
 * @type {boolean}
 * @package
 */
Blockly.WorkspaceSvg.prototype.isMutator = false;

/**
 * Whether this workspace has resizes enabled.
 * Disable during batch operations for a performance improvement.
 * @type {boolean}
 * @private
 */
Blockly.WorkspaceSvg.prototype.resizesEnabled_ = true;

/**
 * Current horizontal scrolling offset in pixel units, relative to the
 * workspace origin.
 *
 * It is useful to think about a view, and a canvas moving beneath that
 * view. As the canvas moves right, this value becomes more positive, and
 * the view is now "seeing" the left side of the canvas. As the canvas moves
 * left, this value becomes more negative, and the view is now "seeing" the
 * right side of the canvas.
 *
 * The confusing thing about this value is that it does not, and must not
 * include the absoluteLeft offset. This is because it is used to calculate
 * the viewLeft value.
 *
 * The viewLeft is relative to the workspace origin (although in pixel
 * units). The workspace origin is the top-left corner of the workspace (at
 * least when it is enabled). It is shifted from the top-left of the blocklyDiv
 * so as not to be beneath the toolbox.
 *
 * When the workspace is enabled the viewLeft and workspace origin are at
 * the same X location. As the canvas slides towards the right beneath the view
 * this value (scrollX) becomes more positive, and the viewLeft becomes more
 * negative relative to the workspace origin (imagine the workspace origin
 * as a dot on the canvas sliding to the right as the canvas moves).
 *
 * So if the scrollX were to include the absoluteLeft this would in a way
 * "unshift" the workspace origin. This means that the viewLeft would be
 * representing the left edge of the blocklyDiv, rather than the left edge
 * of the workspace.
 *
 * @type {number}
 */
Blockly.WorkspaceSvg.prototype.scrollX = 0;

/**
 * Current vertical scrolling offset in pixel units, relative to the
 * workspace origin.
 *
 * It is useful to think about a view, and a canvas moving beneath that
 * view. As the canvas moves down, this value becomes more positive, and the
 * view is now "seeing" the upper part of the canvas. As the canvas moves
 * up, this value becomes more negative, and the view is "seeing" the lower
 * part of the canvas.
 *
 * This confusing thing about this value is that it does not, and must not
 * include the absoluteTop offset. This is because it is used to calculate
 * the viewTop value.
 *
 * The viewTop is relative to the workspace origin (although in pixel
 * units). The workspace origin is the top-left corner of the workspace (at
 * least when it is enabled). It is shifted from the top-left of the
 * blocklyDiv so as not to be beneath the toolbox.
 *
 * When the workspace is enabled the viewTop and workspace origin are at the
 * same Y location. As the canvas slides towards the bottom this value
 * (scrollY) becomes more positive, and the viewTop becomes more negative
 * relative to the workspace origin (image in the workspace origin as a dot
 * on the canvas sliding downwards as the canvas moves).
 *
 * So if the scrollY were to include the absoluteTop this would in a way
 * "unshift" the workspace origin. This means that the viewTop would be
 * representing the top edge of the blocklyDiv, rather than the top edge of
 * the workspace.
 *
 * @type {number}
 */
Blockly.WorkspaceSvg.prototype.scrollY = 0;

/**
 * Horizontal scroll value when scrolling started in pixel units.
 * @type {number}
 */
Blockly.WorkspaceSvg.prototype.startScrollX = 0;

/**
 * Vertical scroll value when scrolling started in pixel units.
 * @type {number}
 */
Blockly.WorkspaceSvg.prototype.startScrollY = 0;

/**
 * Distance from mouse to object being dragged.
 * @type {Blockly.utils.Coordinate}
 * @private
 */
Blockly.WorkspaceSvg.prototype.dragDeltaXY_ = null;

/**
 * Current scale.
 * @type {number}
 */
Blockly.WorkspaceSvg.prototype.scale = 1;

/**
 * The workspace's trashcan (if any).
 * @type {Blockly.Trashcan}
 */
Blockly.WorkspaceSvg.prototype.trashcan = null;

/**
 * This workspace's scrollbars, if they exist.
 * @type {Blockly.ScrollbarPair}
 */
Blockly.WorkspaceSvg.prototype.scrollbar = null;

/**
 * Fixed flyout providing blocks which may be dragged into this workspace.
 * @type {Blockly.Flyout}
 * @private
 */
Blockly.WorkspaceSvg.prototype.flyout_ = null;

/**
 * Category-based toolbox providing blocks which may be dragged into this
 * workspace.
 * @type {Blockly.Toolbox}
 * @private
 */
Blockly.WorkspaceSvg.prototype.toolbox_ = null;

/**
 * The current gesture in progress on this workspace, if any.
 * @type {Blockly.TouchGesture}
 * @private
 */
Blockly.WorkspaceSvg.prototype.currentGesture_ = null;

/**
 * This workspace's surface for dragging blocks, if it exists.
 * @type {Blockly.BlockDragSurfaceSvg}
 * @private
 */
Blockly.WorkspaceSvg.prototype.blockDragSurface_ = null;

/**
 * This workspace's drag surface, if it exists.
 * @type {Blockly.WorkspaceDragSurfaceSvg}
 * @private
 */
Blockly.WorkspaceSvg.prototype.workspaceDragSurface_ = null;

/**
  * Whether to move workspace to the drag surface when it is dragged.
  * True if it should move, false if it should be translated directly.
  * @type {boolean}
  * @private
  */
Blockly.WorkspaceSvg.prototype.useWorkspaceDragSurface_ = false;

/**
 * Whether the drag surface is actively in use. When true, calls to
 * translate will translate the drag surface instead of the translating the
 * workspace directly.
 * This is set to true in setupDragSurface and to false in resetDragSurface.
 * @type {boolean}
 * @private
 */
Blockly.WorkspaceSvg.prototype.isDragSurfaceActive_ = false;

/**
 * The first parent div with 'injectionDiv' in the name, or null if not set.
 * Access this with getInjectionDiv.
 * @type {!Element}
 * @private
 */
Blockly.WorkspaceSvg.prototype.injectionDiv_ = null;

/**
 * Last known position of the page scroll.
 * This is used to determine whether we have recalculated screen coordinate
 * stuff since the page scrolled.
 * @type {!Blockly.utils.Coordinate}
 * @private
 */
Blockly.WorkspaceSvg.prototype.lastRecordedPageScroll_ = null;

/**
 * The first parent div with 'injectionDiv' in the name, or null if not set.
 * Access this with getInjectionDiv.
 * @type {!Element}
 * @private
 */
Blockly.WorkspaceSvg.prototype.injectionDiv_ = null;

/**
 * Map from function names to callbacks, for deciding what to do when a button
 * is clicked.
 * @type {!Object.<string, function(!Blockly.FlyoutButton)>}
 * @private
 */
Blockly.WorkspaceSvg.prototype.flyoutButtonCallbacks_ = {};

/**
 * Map from function names to callbacks, for deciding what to do when a custom
 * toolbox category is opened.
 * @type {!Object.<string, function(!Blockly.Workspace):!Array.<!Element>>}
 * @private
 */
Blockly.WorkspaceSvg.prototype.toolboxCategoryCallbacks_ = {};

/**
 * Developers may define this function to add custom menu options to the
 * workspace's context menu or edit the workspace-created set of menu options.
 * @param {!Array.<!Object>} options List of menu options to add to.
 */
Blockly.WorkspaceSvg.prototype.configureContextMenu = null;

/**
 * In a flyout, the target workspace where blocks should be placed after a drag.
 * Otherwise null.
 * @type {Blockly.WorkspaceSvg}
 * @package
 */
Blockly.WorkspaceSvg.prototype.targetWorkspace = null;

/**
 * Inverted screen CTM, for use in mouseToSvg.
 * @type {SVGMatrix}
 * @private
 */
Blockly.WorkspaceSvg.prototype.inverseScreenCTM_ = null;

/**
<<<<<<< HEAD
 * Inverted screen CTM is dirty.
 * @type {Boolean}
=======
 * Inverted screen CTM is dirty, recalculate it.
 * @type {boolean}
>>>>>>> de39d5f2
 * @private
 */
Blockly.WorkspaceSvg.prototype.inverseScreenCTMDirty_ = true;

/**
 * Getter for the inverted screen CTM.
 * @return {SVGMatrix} The matrix to use in mouseToSvg
 */
Blockly.WorkspaceSvg.prototype.getInverseScreenCTM = function() {

  // Defer getting the screen CTM until we actually need it, this should
  // avoid forced reflows from any calls to updateInverseScreenCTM.
  if (this.inverseScreenCTMDirty_) {
    var ctm = this.getParentSvg().getScreenCTM();
    if (ctm) {
      this.inverseScreenCTM_ = ctm.inverse();
      this.inverseScreenCTMDirty_ = false;
    }
  }

  return this.inverseScreenCTM_;
};

/**
 * Mark the inverse screen CTM as dirty.
 */
Blockly.WorkspaceSvg.prototype.updateInverseScreenCTM = function() {
  this.inverseScreenCTMDirty_ = true;
<<<<<<< HEAD
=======
};

/**
 * Getter for isVisible
 * @return {boolean} Whether the workspace is visible.
 *     False if the workspace has been hidden by calling `setVisible(false)`.
 */
Blockly.WorkspaceSvg.prototype.isVisible = function() {
  return this.isVisible_;
>>>>>>> de39d5f2
};
/**
 * Return the absolute coordinates of the top-left corner of this element,
 * scales that after canvas SVG element, if it's a descendant.
 * The origin (0,0) is the top-left corner of the Blockly SVG.
 * @param {!Element} element Element to find the coordinates of.
 * @return {!Blockly.utils.Coordinate} Object with .x and .y properties.
 * @private
 */
Blockly.WorkspaceSvg.prototype.getSvgXY = function(element) {
  var x = 0;
  var y = 0;
  var scale = 1;
  if (Blockly.utils.dom.containsNode(this.getCanvas(), element) ||
      Blockly.utils.dom.containsNode(this.getBubbleCanvas(), element)) {
    // Before the SVG canvas, scale the coordinates.
    scale = this.scale;
  }
  do {
    // Loop through this block and every parent.
    var xy = Blockly.utils.getRelativeXY(element);
    if (element == this.getCanvas() ||
        element == this.getBubbleCanvas()) {
      // After the SVG canvas, don't scale the coordinates.
      scale = 1;
    }
    x += xy.x * scale;
    y += xy.y * scale;
    element = element.parentNode;
  } while (element && element != this.getParentSvg());
  return new Blockly.utils.Coordinate(x, y);
};

/**
 * Return the position of the workspace origin relative to the injection div
 * origin in pixels.
 * The workspace origin is where a block would render at position (0, 0).
 * It is not the upper left corner of the workspace SVG.
 * @return {!Blockly.utils.Coordinate} Offset in pixels.
 * @package
 */
Blockly.WorkspaceSvg.prototype.getOriginOffsetInPixels = function() {
  return Blockly.utils.getInjectionDivXY_(this.svgBlockCanvas_);
};

/**
 * Return the injection div that is a parent of this workspace.
 * Walks the DOM the first time it's called, then returns a cached value.
 * @return {!Element} The first parent div with 'injectionDiv' in the name.
 * @package
 */
Blockly.WorkspaceSvg.prototype.getInjectionDiv = function() {
  // NB: it would be better to pass this in at createDom, but is more likely to
  // break existing uses of Blockly.
  if (!this.injectionDiv_) {
    var element = this.svgGroup_;
    while (element) {
      var classes = element.getAttribute('class') || '';
      if ((' ' + classes + ' ').indexOf(' injectionDiv ') != -1) {
        this.injectionDiv_ = element;
        break;
      }
      element = element.parentNode;
    }
  }
  return this.injectionDiv_;
};

/**
 * Save resize handler data so we can delete it later in dispose.
 * @param {!Array.<!Array>} handler Data that can be passed to unbindEvent_.
 */
Blockly.WorkspaceSvg.prototype.setResizeHandlerWrapper = function(handler) {
  this.resizeHandlerWrapper_ = handler;
};

/**
 * Create the workspace DOM elements.
 * @param {string=} opt_backgroundClass Either 'blocklyMainBackground' or
 *     'blocklyMutatorBackground'.
 * @return {!Element} The workspace's SVG group.
 */
Blockly.WorkspaceSvg.prototype.createDom = function(opt_backgroundClass) {
  /**
   * <g class="blocklyWorkspace">
   *   <rect class="blocklyMainBackground" height="100%" width="100%"></rect>
   *   [Trashcan and/or flyout may go here]
   *   <g class="blocklyBlockCanvas"></g>
   *   <g class="blocklyBubbleCanvas"></g>
   * </g>
   * @type {SVGElement}
   */
  this.svgGroup_ = Blockly.utils.dom.createSvgElement('g',
      {'class': 'blocklyWorkspace'}, null);

  // Note that a <g> alone does not receive mouse events--it must have a
  // valid target inside it.  If no background class is specified, as in the
  // flyout, the workspace will not receive mouse events.
  if (opt_backgroundClass) {
    /** @type {SVGElement} */
    this.svgBackground_ = Blockly.utils.dom.createSvgElement('rect',
        {'height': '100%', 'width': '100%', 'class': opt_backgroundClass},
        this.svgGroup_);

    if (opt_backgroundClass == 'blocklyMainBackground' && this.grid_) {
      this.svgBackground_.style.fill =
          'url(#' + this.grid_.getPatternId() + ')';
    }
  }
  /** @type {SVGElement} */
  this.svgBlockCanvas_ = Blockly.utils.dom.createSvgElement('g',
      {'class': 'blocklyBlockCanvas'}, this.svgGroup_);
  /** @type {SVGElement} */
  this.svgBubbleCanvas_ = Blockly.utils.dom.createSvgElement('g',
      {'class': 'blocklyBubbleCanvas'}, this.svgGroup_);

  if (!this.isFlyout) {
    Blockly.bindEventWithChecks_(this.svgGroup_, 'mousedown', this,
        this.onMouseDown_, false, true);
    Blockly.bindEventWithChecks_(this.svgGroup_, 'wheel', this,
        this.onMouseWheel_);
  }

  // Determine if there needs to be a category tree, or a simple list of
  // blocks.  This cannot be changed later, since the UI is very different.
  if (this.options.hasCategories) {
    this.toolbox_ = new Blockly.Toolbox(this);
  }
  if (this.grid_) {
    this.grid_.update(this.scale);
  }
  this.recordDeleteAreas();
  return this.svgGroup_;
};

/**
 * Dispose of this workspace.
 * Unlink from all DOM elements to prevent memory leaks.
 */
Blockly.WorkspaceSvg.prototype.dispose = function() {
  // Stop rerendering.
  this.rendered = false;
  if (this.currentGesture_) {
    this.currentGesture_.cancel();
  }
  Blockly.WorkspaceSvg.superClass_.dispose.call(this);
  if (this.svgGroup_) {
    Blockly.utils.dom.removeNode(this.svgGroup_);
    this.svgGroup_ = null;
  }
  this.svgBlockCanvas_ = null;
  this.svgBubbleCanvas_ = null;
  if (this.toolbox_) {
    this.toolbox_.dispose();
    this.toolbox_ = null;
  }
  if (this.flyout_) {
    this.flyout_.dispose();
    this.flyout_ = null;
  }
  if (this.trashcan) {
    this.trashcan.dispose();
    this.trashcan = null;
  }
  if (this.scrollbar) {
    this.scrollbar.dispose();
    this.scrollbar = null;
  }
  if (this.zoomControls_) {
    this.zoomControls_.dispose();
    this.zoomControls_ = null;
  }

  if (this.audioManager_) {
    this.audioManager_.dispose();
    this.audioManager_ = null;
  }

  if (this.grid_) {
    this.grid_.dispose();
    this.grid_ = null;
  }

  this.connectionDBList = null;

  this.toolboxCategoryCallbacks_ = null;
  this.flyoutButtonCallbacks_ = null;

  if (!this.options.parentWorkspace) {
    // Top-most workspace.  Dispose of the div that the
    // SVG is injected into (i.e. injectionDiv).
    var div = this.getParentSvg().parentNode;
    if (div) {
      Blockly.utils.dom.removeNode(div);
    }
  }
  if (this.resizeHandlerWrapper_) {
    Blockly.unbindEvent_(this.resizeHandlerWrapper_);
    this.resizeHandlerWrapper_ = null;
  }
};

/**
 * Obtain a newly created block.
 * @param {?string} prototypeName Name of the language object containing
 *     type-specific functions for this block.
 * @param {string=} opt_id Optional ID.  Use this ID if provided, otherwise
 *     create a new ID.
 * @return {!Blockly.BlockSvg} The created block.
 */
Blockly.WorkspaceSvg.prototype.newBlock = function(prototypeName, opt_id) {
  return new Blockly.BlockSvg(this, prototypeName, opt_id);
};

/**
 * Add a trashcan.
 * @package
 */
Blockly.WorkspaceSvg.prototype.addTrashcan = function() {
  /** @type {Blockly.Trashcan} */
  this.trashcan = new Blockly.Trashcan(this);
  var svgTrashcan = this.trashcan.createDom();
  this.svgGroup_.insertBefore(svgTrashcan, this.svgBlockCanvas_);
};

/**
 * Add zoom controls.
 * @package
 */
Blockly.WorkspaceSvg.prototype.addZoomControls = function() {
  /** @type {Blockly.ZoomControls} */
  this.zoomControls_ = new Blockly.ZoomControls(this);
  var svgZoomControls = this.zoomControls_.createDom();
  this.svgGroup_.appendChild(svgZoomControls);
};

/**
 * Add a flyout element in an element with the given tag name.
 * @param {string} tagName What type of tag the flyout belongs in.
 * @return {!Element} The element containing the flyout DOM.
 * @private
 */
Blockly.WorkspaceSvg.prototype.addFlyout_ = function(tagName) {
  var workspaceOptions = {
    disabledPatternId: this.options.disabledPatternId,
    parentWorkspace: this,
    RTL: this.RTL,
    oneBasedIndex: this.options.oneBasedIndex,
    horizontalLayout: this.horizontalLayout,
    toolboxPosition: this.options.toolboxPosition
  };
  if (this.horizontalLayout) {
    this.flyout_ = new Blockly.HorizontalFlyout(workspaceOptions);
  } else {
    this.flyout_ = new Blockly.VerticalFlyout(workspaceOptions);
  }
  this.flyout_.autoClose = false;

  // Return the element so that callers can place it in their desired
  // spot in the DOM.  For example, mutator flyouts do not go in the same place
  // as main workspace flyouts.
  return this.flyout_.createDom(tagName);
};

/**
 * Getter for the flyout associated with this workspace.  This flyout may be
 * owned by either the toolbox or the workspace, depending on toolbox
 * configuration.  It will be null if there is no flyout.
 * @return {Blockly.Flyout} The flyout on this workspace.
 * @package
 */
Blockly.WorkspaceSvg.prototype.getFlyout = function() {
  if (this.flyout_) {
    return this.flyout_;
  }
  if (this.toolbox_) {
    return this.toolbox_.flyout_;
  }
  return null;
};

/**
 * Getter for the toolbox associated with this workspace, if one exists.
 * @return {Blockly.Toolbox} The toolbox on this workspace.
 * @package
 */
Blockly.WorkspaceSvg.prototype.getToolbox = function() {
  return this.toolbox_;
};

/**
 * Update items that use screen coordinate calculations
 * because something has changed (e.g. scroll position, window size).
 * @private
 */
Blockly.WorkspaceSvg.prototype.updateScreenCalculations_ = function() {
  this.updateInverseScreenCTM();
  this.recordDeleteAreas();
};

/**
 * If enabled, resize the parts of the workspace that change when the workspace
 * contents (e.g. block positions) change.  This will also scroll the
 * workspace contents if needed.
 * @package
 */
Blockly.WorkspaceSvg.prototype.resizeContents = function() {
  if (!this.resizesEnabled_ || !this.rendered) {
    return;
  }
  if (this.scrollbar) {
    var metrics = this.getMetrics();
    this.scrollbar.hScroll.resizeContentHorizontal(metrics);
    this.scrollbar.vScroll.resizeContentVertical(metrics);
  }
  this.updateInverseScreenCTM();
};

/**
 * Resize and reposition all of the workspace chrome (toolbox,
 * trash, scrollbars etc.)
 * This should be called when something changes that
 * requires recalculating dimensions and positions of the
 * trash, zoom, toolbox, etc. (e.g. window resize).
 */
Blockly.WorkspaceSvg.prototype.resize = function() {
  if (this.toolbox_) {
    this.toolbox_.position();
  }
  if (this.flyout_) {
    this.flyout_.position();
  }
  if (this.trashcan) {
    this.trashcan.position();
  }
  if (this.zoomControls_) {
    this.zoomControls_.position();
  }
  if (this.scrollbar) {
    this.scrollbar.resize();
  }
  this.updateScreenCalculations_();
};

/**
 * Resizes and repositions workspace chrome if the page has a new
 * scroll position.
 * @package
 */
Blockly.WorkspaceSvg.prototype.updateScreenCalculationsIfScrolled =
    function() {
    /* eslint-disable indent */
  var currScroll = Blockly.utils.getDocumentScroll();
  if (!Blockly.utils.Coordinate.equals(
      this.lastRecordedPageScroll_, currScroll)) {
    this.lastRecordedPageScroll_ = currScroll;
    this.updateScreenCalculations_();
  }
}; /* eslint-enable indent */

/**
 * Get the SVG element that forms the drawing surface.
 * @return {!Element} SVG element.
 */
Blockly.WorkspaceSvg.prototype.getCanvas = function() {
  return this.svgBlockCanvas_;
};

/**
 * Get the SVG element that forms the bubble surface.
 * @return {!SVGGElement} SVG element.
 */
Blockly.WorkspaceSvg.prototype.getBubbleCanvas = function() {
  return this.svgBubbleCanvas_;
};

/**
 * Get the SVG element that contains this workspace.
 * @return {SVGElement} SVG element.
 */
Blockly.WorkspaceSvg.prototype.getParentSvg = function() {
  if (this.cachedParentSvg_) {
    return this.cachedParentSvg_;
  }
  var element = this.svgGroup_;
  while (element) {
    if (element.tagName == 'svg') {
      this.cachedParentSvg_ = element;
      return element;
    }
    element = element.parentNode;
  }
  return null;
};

/**
 * Translate this workspace to new coordinates.
 * @param {number} x Horizontal translation, in pixel units relative to the
 *    top left of the Blockly div.
 * @param {number} y Vertical translation, in pixel units relative to the
 *    top left of the Blockly div.
 */
Blockly.WorkspaceSvg.prototype.translate = function(x, y) {
  if (this.useWorkspaceDragSurface_ && this.isDragSurfaceActive_) {
    this.workspaceDragSurface_.translateSurface(x,y);
  } else {
    var translation = 'translate(' + x + ',' + y + ') ' +
        'scale(' + this.scale + ')';
    this.svgBlockCanvas_.setAttribute('transform', translation);
    this.svgBubbleCanvas_.setAttribute('transform', translation);
  }
  // Now update the block drag surface if we're using one.
  if (this.blockDragSurface_) {
    this.blockDragSurface_.translateAndScaleGroup(x, y, this.scale);
  }
  // And update the grid if we're using one.
  if (this.grid_) {
    this.grid_.moveTo(x, y);
  }
};

/**
 * Called at the end of a workspace drag to take the contents
 * out of the drag surface and put them back into the workspace SVG.
 * Does nothing if the workspace drag surface is not enabled.
 * @package
 */
Blockly.WorkspaceSvg.prototype.resetDragSurface = function() {
  // Don't do anything if we aren't using a drag surface.
  if (!this.useWorkspaceDragSurface_) {
    return;
  }

  this.isDragSurfaceActive_ = false;

  var trans = this.workspaceDragSurface_.getSurfaceTranslation();
  this.workspaceDragSurface_.clearAndHide(this.svgGroup_);
  var translation = 'translate(' + trans.x + ',' + trans.y + ') ' +
      'scale(' + this.scale + ')';
  this.svgBlockCanvas_.setAttribute('transform', translation);
  this.svgBubbleCanvas_.setAttribute('transform', translation);
};

/**
 * Called at the beginning of a workspace drag to move contents of
 * the workspace to the drag surface.
 * Does nothing if the drag surface is not enabled.
 * @package
 */
Blockly.WorkspaceSvg.prototype.setupDragSurface = function() {
  // Don't do anything if we aren't using a drag surface.
  if (!this.useWorkspaceDragSurface_) {
    return;
  }

  // This can happen if the user starts a drag, mouses up outside of the
  // document where the mouseup listener is registered (e.g. outside of an
  // iframe) and then moves the mouse back in the workspace.  On mobile and ff,
  // we get the mouseup outside the frame. On chrome and safari desktop we do
  // not.
  if (this.isDragSurfaceActive_) {
    return;
  }

  this.isDragSurfaceActive_ = true;

  // Figure out where we want to put the canvas back.  The order
  // in the is important because things are layered.
  var previousElement = this.svgBlockCanvas_.previousSibling;
  var width = parseInt(this.getParentSvg().getAttribute('width'), 10);
  var height = parseInt(this.getParentSvg().getAttribute('height'), 10);
  var coord = Blockly.utils.getRelativeXY(this.svgBlockCanvas_);
  this.workspaceDragSurface_.setContentsAndShow(this.svgBlockCanvas_,
      this.svgBubbleCanvas_, previousElement, width, height, this.scale);
  this.workspaceDragSurface_.translateSurface(coord.x, coord.y);
};

/**
 * @return {Blockly.BlockDragSurfaceSvg} This workspace's block drag surface,
 *     if one is in use.
 * @package
 */
Blockly.WorkspaceSvg.prototype.getBlockDragSurface = function() {
  return this.blockDragSurface_;
};

/**
 * Returns the horizontal offset of the workspace.
 * Intended for LTR/RTL compatibility in XML.
 * @return {number} Width.
 */
Blockly.WorkspaceSvg.prototype.getWidth = function() {
  var metrics = this.getMetrics();
  return metrics ? metrics.viewWidth / this.scale : 0;
};

/**
 * Toggles the visibility of the workspace.
 * Currently only intended for main workspace.
 * @param {boolean} isVisible True if workspace should be visible.
 */
Blockly.WorkspaceSvg.prototype.setVisible = function(isVisible) {

  // Tell the scrollbar whether its container is visible so it can
  // tell when to hide itself.
  if (this.scrollbar) {
    this.scrollbar.setContainerVisible(isVisible);
  }

  // Tell the flyout whether its container is visible so it can
  // tell when to hide itself.
  if (this.getFlyout()) {
    this.getFlyout().setContainerVisible(isVisible);
  }

  this.getParentSvg().style.display = isVisible ? 'block' : 'none';
  if (this.toolbox_) {
    // Currently does not support toolboxes in mutators.
    this.toolbox_.HtmlDiv.style.display = isVisible ? 'block' : 'none';
  }
  if (isVisible) {
    this.render();
    // The window may have changed size while the workspace was hidden.
    // Resize recalculates scrollbar position, delete areas, etc.
    this.resize();
  } else {
    Blockly.hideChaff(true);
    Blockly.DropDownDiv.hideWithoutAnimation();
  }
  this.isVisible_ = isVisible;
};

/**
 * Render all blocks in workspace.
 */
Blockly.WorkspaceSvg.prototype.render = function() {
  // Generate list of all blocks.
  var blocks = this.getAllBlocks(false);
  // Render each block.
  for (var i = blocks.length - 1; i >= 0; i--) {
    blocks[i].render(false);
  }

  if (this.currentGesture_) {
    var imList = this.currentGesture_.getInsertionMarkers();
    for (var i = 0; i < imList.length; i++) {
      imList[i].render(false);
    }
  }
};

/**
 * Was used back when block highlighting (for execution) and block selection
 * (for editing) were the same thing.
 * Any calls of this function can be deleted.
 * @deprecated October 2016
 */
Blockly.WorkspaceSvg.prototype.traceOn = function() {
  console.warn('Deprecated call to traceOn, delete this.');
};

/**
 * Highlight or unhighlight a block in the workspace.  Block highlighting is
 * often used to visually mark blocks currently being executed.
 * @param {?string} id ID of block to highlight/unhighlight,
 *   or null for no block (used to unhighlight all blocks).
 * @param {boolean=} opt_state If undefined, highlight specified block and
 * automatically unhighlight all others.  If true or false, manually
 * highlight/unhighlight the specified block.
 */
Blockly.WorkspaceSvg.prototype.highlightBlock = function(id, opt_state) {
  if (opt_state === undefined) {
    // Unhighlight all blocks.
    for (var i = 0, block; block = this.highlightedBlocks_[i]; i++) {
      block.setHighlightBlock(false);
    }
    this.highlightedBlocks_.length = 0;
  }
  // Highlight/unhighlight the specified block.
  var block = id ? this.getBlockById(id) : null;
  if (block) {
    var state = (opt_state === undefined) || opt_state;
    // Using Set here would be great, but at the cost of IE10 support.
    if (!state) {
      Blockly.utils.arrayRemove(this.highlightedBlocks_, block);
    } else if (this.highlightedBlocks_.indexOf(block) == -1) {
      this.highlightedBlocks_.push(block);
    }
    block.setHighlightBlock(state);
  }
};

/**
 * Glow/unglow a block in the workspace.
 * @param {?string} id ID of block to find.
 * @param {boolean} isGlowingBlock Whether to glow the block.
 */
Blockly.WorkspaceSvg.prototype.glowBlock = function(id, isGlowingBlock) {
  var block = null;
  if (id) {
    block = this.getBlockById(id);
    if (!block) {
      throw 'Tried to glow block that does not exist.';
    }
  }
  block.setGlowBlock(isGlowingBlock);
};

/**
 * Glow/unglow a stack in the workspace.
 * @param {?string} id ID of block which starts the stack.
 * @param {boolean} isGlowingStack Whether to glow the stack.
 */
Blockly.WorkspaceSvg.prototype.glowStack = function(id, isGlowingStack) {
  var block = null;
  if (id) {
    block = this.getBlockById(id);
    if (!block) {
      throw 'Tried to glow stack on block that does not exist.';
    }
  }
  block.setGlowStack(isGlowingStack);
};

/**
 * Paste the provided block onto the workspace.
 * @param {!Element} xmlBlock XML block element.
 */
Blockly.WorkspaceSvg.prototype.paste = function(xmlBlock) {
  if (!this.rendered) {
    return;
  }
  if (this.currentGesture_) {
    this.currentGesture_.cancel();  // Dragging while pasting?  No.
  }
  if (xmlBlock.tagName.toLowerCase() == 'comment') {
    this.pasteWorkspaceComment_(xmlBlock);
  } else {
    this.pasteBlock_(xmlBlock);
  }
};

/**
 * Paste the provided block onto the workspace.
 * @param {!Element} xmlBlock XML block element.
 */
Blockly.WorkspaceSvg.prototype.pasteBlock_ = function(xmlBlock) {
  Blockly.Events.disable();
  try {
    var block = Blockly.Xml.domToBlock(xmlBlock, this);
    // Move the duplicate to original position.
    var blockX = parseInt(xmlBlock.getAttribute('x'), 10);
    var blockY = parseInt(xmlBlock.getAttribute('y'), 10);
    if (!isNaN(blockX) && !isNaN(blockY)) {
      if (this.RTL) {
        blockX = -blockX;
      }
      // Offset block until not clobbering another block and not in connection
      // distance with neighbouring blocks.
      do {
        var collide = false;
        var allBlocks = this.getAllBlocks(false);
        for (var i = 0, otherBlock; otherBlock = allBlocks[i]; i++) {
          var otherXY = otherBlock.getRelativeToSurfaceXY();
          if (Math.abs(blockX - otherXY.x) <= 1 &&
              Math.abs(blockY - otherXY.y) <= 1) {
            collide = true;
            break;
          }
        }
        if (!collide) {
          // Check for blocks in snap range to any of its connections.
          var connections = block.getConnections_(false);
          for (var i = 0, connection; connection = connections[i]; i++) {
            var neighbour = connection.closest(Blockly.SNAP_RADIUS,
                new Blockly.utils.Coordinate(blockX, blockY));
            if (neighbour.connection) {
              collide = true;
              break;
            }
          }
        }
        if (collide) {
          if (this.RTL) {
            blockX -= Blockly.SNAP_RADIUS;
          } else {
            blockX += Blockly.SNAP_RADIUS;
          }
          blockY += Blockly.SNAP_RADIUS * 2;
        }
      } while (collide);
      block.moveBy(blockX, blockY);
    }
  } finally {
    Blockly.Events.enable();
  }
  if (Blockly.Events.isEnabled() && !block.isShadow()) {
    Blockly.Events.fire(new Blockly.Events.BlockCreate(block));
  }
  block.select();
};

/**
 * Paste the provided comment onto the workspace.
 * @param {!Element} xmlComment XML workspace comment element.
<<<<<<< HEAD
=======
 * @private
>>>>>>> de39d5f2
 */
Blockly.WorkspaceSvg.prototype.pasteWorkspaceComment_ = function(xmlComment) {
  Blockly.Events.disable();
  try {
    var comment = Blockly.WorkspaceCommentSvg.fromXml(xmlComment, this);
    // Move the duplicate to original position.
    var commentX = parseInt(xmlComment.getAttribute('x'), 10);
    var commentY = parseInt(xmlComment.getAttribute('y'), 10);
    if (!isNaN(commentX) && !isNaN(commentY)) {
      if (this.RTL) {
        commentX = -commentX;
      }
      // Offset workspace comment.
<<<<<<< HEAD
      // TODO: #1719 properly offset comment such that it's not interfereing with any blocks
=======
      // TODO (#1719): Properly offset comment such that it's not interfering
      // with any blocks.
>>>>>>> de39d5f2
      commentX += 50;
      commentY += 50;
      comment.moveBy(commentX, commentY);
    }
  } finally {
    Blockly.Events.enable();
  }
  if (Blockly.Events.isEnabled()) {
<<<<<<< HEAD
    Blockly.WorkspaceComment.fireCreateEvent(comment);
=======
    // TODO: Fire a Workspace Comment Create event.
>>>>>>> de39d5f2
  }
  comment.select();
};

/**
 * Refresh the toolbox unless there's a drag in progress.
 * @package
 */
Blockly.WorkspaceSvg.prototype.refreshToolboxSelection = function() {
  var ws = this.isFlyout ? this.targetWorkspace : this;
  if (ws && !ws.currentGesture_ && ws.toolbox_ && ws.toolbox_.flyout_) {
    ws.toolbox_.refreshSelection();
  }
};

/**
 * Rename a variable by updating its name in the variable map.  Update the
 *     flyout to show the renamed variable immediately.
 * @param {string} id ID of the variable to rename.
 * @param {string} newName New variable name.
 * @package
 */
Blockly.WorkspaceSvg.prototype.renameVariableById = function(id, newName) {
  Blockly.WorkspaceSvg.superClass_.renameVariableById.call(this, id, newName);
  this.refreshToolboxSelection();
};

/**
 * Delete a variable by the passed in ID.   Update the flyout to show
 *     immediately that the variable is deleted.
 * @param {string} id ID of variable to delete.
 * @package
 */
Blockly.WorkspaceSvg.prototype.deleteVariableById = function(id) {
  Blockly.WorkspaceSvg.superClass_.deleteVariableById.call(this, id);
  this.refreshToolboxSelection();
};

/**
 * Create a new variable with the given name.  Update the flyout to show the
 *     new variable immediately.
 * @param {string} name The new variable's name.
 * @param {string=} opt_type The type of the variable like 'int' or 'string'.
 *     Does not need to be unique. Field_variable can filter variables based on
 *     their type. This will default to '' which is a specific type.
 * @param {string=} opt_id The unique ID of the variable. This will default to
 *     a UUID.
 * @return {Blockly.VariableModel} The newly created variable.
 * @package
 */
Blockly.WorkspaceSvg.prototype.createVariable = function(name,
    opt_type, opt_id) {
  var newVar = Blockly.WorkspaceSvg.superClass_.createVariable.call(
      this, name, opt_type, opt_id);
  this.refreshToolboxSelection();
  return newVar;
};

/**
 * Make a list of all the delete areas for this workspace.
 */
Blockly.WorkspaceSvg.prototype.recordDeleteAreas = function() {
  if (this.trashcan && this.svgGroup_.parentNode) {
    this.deleteAreaTrash_ = this.trashcan.getClientRect();
  } else {
    this.deleteAreaTrash_ = null;
  }
  if (this.flyout_) {
    this.deleteAreaToolbox_ = this.flyout_.getClientRect();
  } else if (this.toolbox_) {
    this.deleteAreaToolbox_ = this.toolbox_.getClientRect();
  } else {
    this.deleteAreaToolbox_ = null;
  }
};

/**
 * Is the mouse event over a delete area (toolbox or non-closing flyout)?
 * @param {!Event} e Mouse move event.
 * @return {?number} Null if not over a delete area, or an enum representing
 *     which delete area the event is over.
 */
Blockly.WorkspaceSvg.prototype.isDeleteArea = function(e) {
  if (this.deleteAreaTrash_ &&
      this.deleteAreaTrash_.contains(e.clientX, e.clientY)) {
    return Blockly.DELETE_AREA_TRASH;
  }
  if (this.deleteAreaToolbox_ &&
      this.deleteAreaToolbox_.contains(e.clientX, e.clientY)) {
    return Blockly.DELETE_AREA_TOOLBOX;
  }
  return Blockly.DELETE_AREA_NONE;
};

/**
 * Handle a mouse-down on SVG drawing surface.
 * @param {!Event} e Mouse down event.
 * @private
 */
Blockly.WorkspaceSvg.prototype.onMouseDown_ = function(e) {
  var gesture = this.getGesture(e);
  if (gesture) {
    gesture.handleWsStart(e, this);
  }
};

/**
 * Start tracking a drag of an object on this workspace.
 * @param {!Event} e Mouse down event.
 * @param {!Blockly.utils.Coordinate} xy Starting location of object.
 */
Blockly.WorkspaceSvg.prototype.startDrag = function(e, xy) {
  // Record the starting offset between the bubble's location and the mouse.
  var point = Blockly.utils.mouseToSvg(e, this.getParentSvg(),
      this.getInverseScreenCTM());
  // Fix scale of mouse event.
  point.x /= this.scale;
  point.y /= this.scale;
  this.dragDeltaXY_ = Blockly.utils.Coordinate.difference(xy, point);
};

/**
 * Track a drag of an object on this workspace.
 * @param {!Event} e Mouse move event.
 * @return {!Blockly.utils.Coordinate} New location of object.
 */
Blockly.WorkspaceSvg.prototype.moveDrag = function(e) {
  var point = Blockly.utils.mouseToSvg(e, this.getParentSvg(),
      this.getInverseScreenCTM());
  // Fix scale of mouse event.
  point.x /= this.scale;
  point.y /= this.scale;
  return Blockly.utils.Coordinate.sum(this.dragDeltaXY_, point);
};

/**
 * Is the user currently dragging a block or scrolling the flyout/workspace?
 * @return {boolean} True if currently dragging or scrolling.
 */
Blockly.WorkspaceSvg.prototype.isDragging = function() {
  return this.currentGesture_ != null && this.currentGesture_.isDragging();
};

/**
 * Is this workspace draggable?
 * @return {boolean} True if this workspace may be dragged.
 */
Blockly.WorkspaceSvg.prototype.isDraggable = function() {
  return this.options.moveOptions && this.options.moveOptions.drag;
};

/**
 * Should the workspace have bounded content? Used to tell if the
 * workspace's content should be sized so that it can move (bounded) or not
 * (exact sizing).
 * @return {boolean} True if the workspace should be bounded, false otherwise.
 * @package
 */
Blockly.WorkspaceSvg.prototype.isContentBounded = function() {
  return (this.options.moveOptions && this.options.moveOptions.scrollbars) ||
      (this.options.moveOptions && this.options.moveOptions.wheel) ||
      (this.options.moveOptions && this.options.moveOptions.drag) ||
      (this.options.zoomOptions && this.options.zoomOptions.controls) ||
      (this.options.zoomOptions && this.options.zoomOptions.wheel);
};

/**
 * Is this workspace movable?
 *
 * This means the user can reposition the X Y coordinates of the workspace
 * through input. This can be through scrollbars, scroll wheel, dragging, or
 * through zooming with the scroll wheel (since the zoom is centered on the
 * mouse position). This does not include zooming with the zoom controls
 * since the X Y coordinates are decided programmatically.
 * @return {boolean} True if the workspace is movable, false otherwise.
 * @package
 */
Blockly.WorkspaceSvg.prototype.isMovable = function() {
  return (this.options.moveOptions && this.options.moveOptions.scrollbars) ||
      (this.options.moveOptions && this.options.moveOptions.wheel) ||
      (this.options.moveOptions && this.options.moveOptions.drag) ||
      (this.options.zoomOptions && this.options.zoomOptions.wheel);
};

/**
 * Handle a mouse-wheel on SVG drawing surface.
 * @param {!Event} e Mouse wheel event.
 * @private
 */
Blockly.WorkspaceSvg.prototype.onMouseWheel_ = function(e) {
  // Don't scroll or zoom anything if drag is in progress.
  if (Blockly.Gesture.inProgress()) {
    e.preventDefault();
    e.stopPropagation();
    return;
  }
  var canWheelZoom = this.options.zoomOptions && this.options.zoomOptions.wheel;
  var canWheelMove = this.options.moveOptions && this.options.moveOptions.wheel;
  if (!canWheelZoom && !canWheelMove) {
    return;
  }

  var scrollDelta = Blockly.utils.getScrollDeltaPixels(e);
  if (canWheelZoom && (e.ctrlKey || !canWheelMove)) {
    // Zoom.
    // The vertical scroll distance that corresponds to a click of a zoom
    // button.
    var PIXELS_PER_ZOOM_STEP = 50;
    var delta = -scrollDelta.y / PIXELS_PER_ZOOM_STEP;
    var position = Blockly.utils.mouseToSvg(e, this.getParentSvg(),
        this.getInverseScreenCTM());
    this.zoom(position.x, position.y, delta);
  } else {
    // Scroll.
    var x = this.scrollX - scrollDelta.x;
    var y = this.scrollY - scrollDelta.y;

    if (e.shiftKey && !scrollDelta.x) {
      // Scroll horizontally (based on vertical scroll delta).
      // This is needed as for some browser/system combinations which do not
      // set deltaX.
      x = this.scrollX - scrollDelta.y;
      y = this.scrollY; // Don't scroll vertically
    }
    this.scroll(x, y);
  }
<<<<<<< HEAD
  // pxtblockly: Blockly zoom with Ctrl / Cmd + mousewheel scroll,
  // and scroll workspace with just mousewheel scroll
  if (e.ctrlKey || e.metaKey) {
    // The vertical scroll distance that corresponds to a click of a zoom button.
    var PIXELS_PER_ZOOM_STEP = 50;
    var delta = -e.deltaY / PIXELS_PER_ZOOM_STEP;
    var position = Blockly.utils.mouseToSvg(e, this.getParentSvg(),
        this.getInverseScreenCTM());
    this.zoom(position.x, position.y, delta);
  } else {
    // This is a regular mouse wheel event - scroll the workspace
    // First hide the WidgetDiv without animation
    // (mouse scroll makes field out of place with div)
    Blockly.WidgetDiv.hide(true);
    Blockly.DropDownDiv.hideWithoutAnimation();
    var x = this.scrollX - e.deltaX;
    var y = this.scrollY - e.deltaY;
    this.startDragMetrics = this.getMetrics();
    this.scroll(x, y);
  }
=======
>>>>>>> de39d5f2
  e.preventDefault();
};

/**
 * Calculate the bounding box for the blocks on the workspace.
 * Coordinate system: workspace coordinates.
 *
 * @return {!Blockly.utils.Rect} Contains the position and size of the
 *   bounding box containing the blocks on the workspace.
 */
Blockly.WorkspaceSvg.prototype.getBlocksBoundingBox = function() {
  var topBlocks = this.getTopBlocks(false);
  var topComments = this.getTopComments(false);
  var topElements = topBlocks.concat(topComments);
  // There are no blocks, return empty rectangle.
  if (!topElements.length) {
<<<<<<< HEAD
    return {x: 0, y: 0, width: 0, height: 0};
=======
    return new Blockly.utils.Rect(0, 0, 0, 0);
>>>>>>> de39d5f2
  }

  // Initialize boundary using the first block.
  var boundary = topElements[0].getBoundingRectangle();

<<<<<<< HEAD
  // Start at 1 since the 0th block was used for initialization
  for (var i = 1; i < topElements.length; i++) {
    var blockBoundary = topElements[i].getBoundingRectangle();
    if (blockBoundary.topLeft.x < boundary.topLeft.x) {
      boundary.topLeft.x = blockBoundary.topLeft.x;
=======
  // Start at 1 since the 0th block was used for initialization.
  for (var i = 1; i < topElements.length; i++) {
    var blockBoundary = topElements[i].getBoundingRectangle();
    if (blockBoundary.top < boundary.top) {
      boundary.top = blockBoundary.top;
>>>>>>> de39d5f2
    }
    if (blockBoundary.bottom > boundary.bottom) {
      boundary.bottom = blockBoundary.bottom;
    }
    if (blockBoundary.left < boundary.left) {
      boundary.left = blockBoundary.left;
    }
    if (blockBoundary.right > boundary.right) {
      boundary.right = blockBoundary.right;
    }
  }
  return boundary;
};

/**
 * Clean up the workspace by ordering all the blocks in a column.
 */
Blockly.WorkspaceSvg.prototype.cleanUp = function() {
  this.setResizesEnabled(false);
  Blockly.Events.setGroup(true);
  var topBlocks = this.getTopBlocks(true);
  var cursorY = 0;
  for (var i = 0, block; block = topBlocks[i]; i++) {
    if (!block.isMovable()) {
      continue;
    }
    var xy = block.getRelativeToSurfaceXY();
    block.moveBy(-xy.x, cursorY - xy.y);
    block.snapToGrid();
    cursorY = block.getRelativeToSurfaceXY().y +
        block.getHeightWidth().height + Blockly.BlockSvg.MIN_BLOCK_Y;
  }
  Blockly.Events.setGroup(false);
  this.setResizesEnabled(true);
};

/**
 * Show the context menu for the workspace.
 * @param {!Event} e Mouse event.
 * @private
 */
Blockly.WorkspaceSvg.prototype.showContextMenu_ = function(e) {
  if (this.options.readOnly || this.isFlyout) {
    return;
  }
  var menuOptions = [];
  var topBlocks = this.getTopBlocks(true);
  var eventGroup = Blockly.utils.genUid();
  var ws = this;

  // Options to undo/redo previous action.
<<<<<<< HEAD
  menuOptions.push(Blockly.ContextMenu.wsUndoOption(this));
  menuOptions.push(Blockly.ContextMenu.wsRedoOption(this));

  // Option to add a workspace comment.
  if (this.options.comments) {
    menuOptions.push(Blockly.ContextMenu.workspaceCommentOption(ws, e));
  }

  // Option to clean up blocks.
  if (this.scrollbar) {
    menuOptions.push(
        Blockly.ContextMenu.wsCleanupOption(this,topBlocks.length));
=======
  var undoOption = {};
  undoOption.text = Blockly.Msg['UNDO'];
  undoOption.enabled = this.undoStack_.length > 0;
  undoOption.callback = this.undo.bind(this, false);
  menuOptions.push(undoOption);
  var redoOption = {};
  redoOption.text = Blockly.Msg['REDO'];
  redoOption.enabled = this.redoStack_.length > 0;
  redoOption.callback = this.undo.bind(this, true);
  menuOptions.push(redoOption);

  // Option to clean up blocks.
  if (this.isMovable()) {
    var cleanOption = {};
    cleanOption.text = Blockly.Msg['CLEAN_UP'];
    cleanOption.enabled = topBlocks.length > 1;
    cleanOption.callback = this.cleanUp.bind(this);
    menuOptions.push(cleanOption);
>>>>>>> de39d5f2
  }

  if (this.options.collapse) {
    var hasCollapsedBlocks = false;
    var hasExpandedBlocks = false;
    for (var i = 0; i < topBlocks.length; i++) {
      var block = topBlocks[i];
      while (block) {
        if (block.isCollapsed()) {
          hasCollapsedBlocks = true;
        } else {
          hasExpandedBlocks = true;
        }
        block = block.getNextBlock();
      }
    }

<<<<<<< HEAD
    menuOptions.push(Blockly.ContextMenu.wsCollapseOption(hasExpandedBlocks,
        topBlocks));

    menuOptions.push(Blockly.ContextMenu.wsExpandOption(hasCollapsedBlocks,
        topBlocks));
=======
    /**
     * Option to collapse or expand top blocks.
     * @param {boolean} shouldCollapse Whether a block should collapse.
     * @private
     */
    var toggleOption = function(shouldCollapse) {
      var ms = 0;
      for (var i = 0; i < topBlocks.length; i++) {
        var block = topBlocks[i];
        while (block) {
          setTimeout(block.setCollapsed.bind(block, shouldCollapse), ms);
          block = block.getNextBlock();
          ms += DELAY;
        }
      }
    };

    // Option to collapse top blocks.
    var collapseOption = {enabled: hasExpandedBlocks};
    collapseOption.text = Blockly.Msg['COLLAPSE_ALL'];
    collapseOption.callback = function() {
      toggleOption(true);
    };
    menuOptions.push(collapseOption);

    // Option to expand top blocks.
    var expandOption = {enabled: hasCollapsedBlocks};
    expandOption.text = Blockly.Msg['EXPAND_ALL'];
    expandOption.callback = function() {
      toggleOption(false);
    };
    menuOptions.push(expandOption);
>>>>>>> de39d5f2
  }

  // Option to delete all blocks.
  // Count the number of blocks that are deletable.
  var deleteList = Blockly.WorkspaceSvg.buildDeleteList_(topBlocks);
  // pxtblockly: don't count shadow blocks in delete count
  var deleteCount = 0;
  for (var i = 0; i < deleteList.length; i++) {
    if (!deleteList[i].isShadow()) {
      deleteCount++;
    }
  }
  var DELAY = 10;
  function deleteNext() {
    Blockly.Events.setGroup(eventGroup);
    var block = deleteList.shift();
    if (block) {
      if (block.workspace) {
        block.dispose(false, true);
        setTimeout(deleteNext, DELAY);
      } else {
        deleteNext();
      }
    }
    Blockly.Events.setGroup(false);
  }

  var deleteOption = {
<<<<<<< HEAD
    text: deleteCount == 1 ? Blockly.Msg.DELETE_BLOCK :
        Blockly.Msg.DELETE_X_BLOCKS.replace('%1', String(deleteCount)),
    enabled: deleteCount > 0,
=======
    text: deleteList.length == 1 ? Blockly.Msg['DELETE_BLOCK'] :
        Blockly.Msg['DELETE_X_BLOCKS'].replace('%1', String(deleteList.length)),
    enabled: deleteList.length > 0,
>>>>>>> de39d5f2
    callback: function() {
      if (ws.currentGesture_) {
        ws.currentGesture_.cancel();
      }
      if (deleteCount < 2 ) {
        deleteNext();
      } else {
        Blockly.confirm(
<<<<<<< HEAD
            Blockly.Msg.DELETE_ALL_BLOCKS.replace('%1', deleteCount),
=======
            Blockly.Msg['DELETE_ALL_BLOCKS'].replace('%1', deleteList.length),
>>>>>>> de39d5f2
            function(ok) {
              if (ok) {
                deleteNext();
              }
            });
      }
    }
  };
  menuOptions.push(deleteOption);

  // Allow the developer to add or modify menuOptions.
  if (this.configureContextMenu) {
    this.configureContextMenu(menuOptions);
  }

  Blockly.ContextMenu.show(e, menuOptions, this.RTL);
};

/**
 * Build a list of all deletable blocks that are reachable from the given
 * list of top blocks.
 * @param {!Array.<!Blockly.BlockSvg>} topBlocks The list of top blocks on the
 *     workspace.
 * @return {!Array.<!Blockly.BlockSvg>} A list of deletable blocks on the
 *     workspace.
 * @private
 */
Blockly.WorkspaceSvg.buildDeleteList_ = function(topBlocks) {
  var deleteList = [];
  function addDeletableBlocks(block) {
    if (block.isDeletable()) {
      deleteList = deleteList.concat(block.getDescendants());
    } else {
      var children = block.getChildren();
      for (var i = 0; i < children.length; i++) {
        addDeletableBlocks(children[i]);
      }
    }
  }
  for (var i = 0; i < topBlocks.length; i++) {
    addDeletableBlocks(topBlocks[i]);
  }
  return deleteList;
};

/**
 * Modify the block tree on the existing toolbox.
 * @param {Node|string} tree DOM tree of blocks, or text representation of same.
 */
Blockly.WorkspaceSvg.prototype.updateToolbox = function(tree) {
  tree = Blockly.Options.parseToolboxTree(tree);
  if (!tree) {
    if (this.options.languageTree) {
      throw Error('Can\'t nullify an existing toolbox.');
    }
    return;  // No change (null to null).
  }
  if (!this.options.languageTree) {
    throw Error('Existing toolbox is null.  Can\'t create new toolbox.');
  }
  if (tree.getElementsByTagName('category').length) {
    if (!this.toolbox_) {
      throw Error('Existing toolbox has no categories.  Can\'t change mode.');
    }
    this.options.languageTree = tree;
<<<<<<< HEAD
    // pxtblockly: open expanded node when updating toolbox
    var openNode = this.toolbox_.populate_(tree);
    if (openNode) {
      this.toolbox_.tree_.setSelectedItem(openNode);
    } else {
      this.toolbox_.flyout_.hide();
    }
    this.toolbox_.populate_(tree);
    //this.toolbox_.position();
=======
    var openNode = this.toolbox_.populate_(tree);
>>>>>>> de39d5f2
    this.toolbox_.addColour_();
    this.toolbox_.position();
    this.toolbox_.tree_.setSelectedItem(openNode);
  } else {
    if (!this.flyout_) {
      throw Error('Existing toolbox has categories.  Can\'t change mode.');
    }
    this.options.languageTree = tree;
    this.flyout_.show(tree.childNodes);
  }
};

/**
 * Mark this workspace as the currently focused main workspace.
 */
Blockly.WorkspaceSvg.prototype.markFocused = function() {
  if (this.options.parentWorkspace) {
    this.options.parentWorkspace.markFocused();
  } else {
    Blockly.mainWorkspace = this;
    // We call e.preventDefault in many event handlers which means we
    // need to explicitly grab focus (e.g from a textarea) because
    // the browser will not do it for us.  How to do this is browser dependant.
    this.setBrowserFocus();
  }
};

/**
 * Set the workspace to have focus in the browser.
 * @private
 */
Blockly.WorkspaceSvg.prototype.setBrowserFocus = function() {
  // Blur whatever was focused since explcitly grabbing focus below does not
  // work in Edge.
  // pxtblockly: However, IE11 does not support blur on SVG elements
  if (document.activeElement && document.activeElement.blur) {
    document.activeElement.blur();
  }
  try {
    // Focus the workspace SVG - this is for Chrome and Firefox.
    this.getParentSvg().focus();
  } catch (e) {
    // IE and Edge do not support focus on SVG elements. When that fails
    // above, get the injectionDiv (the workspace's parent) and focus that
    // instead.  This doesn't work in Chrome.
    try {
      // In IE11, use setActive (which is IE only) so the page doesn't scroll
      // to the workspace gaining focus.
      this.getParentSvg().parentNode.setActive();
    } catch (e) {
      // setActive support was discontinued in Edge so when that fails, call
      // focus instead.
      this.getParentSvg().parentNode.focus();
    }
  }
};

/**
 * Zooms the workspace in or out relative to/centered on the given (x, y)
 * coordinate.
 * @param {number} x X coordinate of center, in pixel units relative to the
 *     top-left corner of the parentSVG.
 * @param {number} y Y coordinate of center, in pixel units relative to the
 *     top-left corner of the parentSVG.
 * @param {number} amount Amount of zooming. The formula for the new scale
 *     is newScale = currentScale * (scaleSpeed^amount). scaleSpeed is set in
 *     the workspace options. Negative amount values zoom out, and positive
 *     amount values zoom in.
 */
Blockly.WorkspaceSvg.prototype.zoom = function(x, y, amount) {
  // Scale factor.
  var speed = this.options.zoomOptions.scaleSpeed;
  var scaleChange = Math.pow(speed, amount);
  var newScale = this.scale * scaleChange;
  if (this.scale == newScale) {
    return;  // No change in zoom.
  }

  // Clamp scale within valid range.
  if (newScale > this.options.zoomOptions.maxScale) {
    scaleChange = this.options.zoomOptions.maxScale / this.scale;
  } else if (newScale < this.options.zoomOptions.minScale) {
    scaleChange = this.options.zoomOptions.minScale / this.scale;
  }

  // Transform the x/y coordinates from the parentSVG's space into the
  // canvas' space, so that they are in workspace units relative to the top
  // left of the visible portion of the workspace.
  var matrix = this.getCanvas().getCTM();
  var center = this.getParentSvg().createSVGPoint();
  center.x = x;
  center.y = y;
  center = center.matrixTransform(matrix.inverse());
  x = center.x;
  y = center.y;

  // Find the new scrollX/scrollY so that the center remains in the same
  // position (relative to the center) after we zoom.
  // newScale and matrix.a should be identical (within a rounding error).
  matrix = matrix.translate(x * (1 - scaleChange), y * (1 - scaleChange))
      .scale(scaleChange);
  // scrollX and scrollY are in pixels.
  // The scrollX and scrollY still need to have absoluteLeft and absoluteTop
  // subtracted from them, but we'll leave that for setScale so that they're
  // correctly updated for the new flyout size if we have a simple toolbox.
  this.scrollX = matrix.e;
  this.scrollY = matrix.f;
  this.setScale(newScale);
  // Hide the WidgetDiv without animation (zoom makes field out of place with div)
  Blockly.WidgetDiv.hide(true);
  Blockly.DropDownDiv.hideWithoutAnimation();
};

/**
 * Zooming the blocks centered in the center of view with zooming in or out.
 * @param {number} type Type of zooming (-1 zooming out and 1 zooming in).
 */
Blockly.WorkspaceSvg.prototype.zoomCenter = function(type) {
  var metrics = this.getMetrics();
  if (this.flyout_) {
    // If you want blocks in the center of the view (visible portion of the
    // workspace) to stay centered when the size of the view decreases (i.e.
    // when the size of the flyout increases) you need the center of the
    // *blockly div* to stay in the same pixel-position.
    // Note: This only works because of how scrollCenter positions blocks.
    var x = metrics.svgWidth / 2;
    var y = metrics.svgHeight / 2;
  } else {
    var x = (metrics.viewWidth / 2) + metrics.absoluteLeft;
    var y = (metrics.viewHeight / 2) + metrics.absoluteTop;
  }
  this.zoom(x, y, type);
};

/**
 * Zoom the blocks to fit in the workspace if possible.
 */
Blockly.WorkspaceSvg.prototype.zoomToFit = function() {
  if (!this.isMovable()) {
    console.warn('Tried to move a non-movable workspace. This could result' +
        ' in blocks becoming inaccessible.');
    return;
  }

  var metrics = this.getMetrics();
  var workspaceWidth = metrics.viewWidth;
  var workspaceHeight = metrics.viewHeight;
  var blocksBox = this.getBlocksBoundingBox();
  var blocksWidth = blocksBox.right - blocksBox.left;
  var blocksHeight = blocksBox.bottom - blocksBox.top;
  if (!blocksWidth) {
    return;  // Prevents zooming to infinity.
  }
  if (this.flyout_) {
    // We have to add the flyout size to both the workspace size and the
    // block size because the blocks we want to resize include the blocks in
    // the flyout, and the area we want to fit them includes the portion of
    // the workspace that is behind the flyout.
    if (this.horizontalLayout) {
      workspaceHeight += this.flyout_.height_;
      // Convert from pixels to workspace coordinates.
      blocksHeight += this.flyout_.height_ / this.scale;
    } else {
      workspaceWidth += this.flyout_.getWidth();
      // Convert from pixels to workspace coordinates.
      blocksWidth += this.flyout_.getWidth() / this.scale;
    }
  }

  // Scale Units: (pixels / workspaceUnit)
  var ratioX = workspaceWidth / blocksWidth;
  var ratioY = workspaceHeight / blocksHeight;
  this.setScale(Math.min(ratioX, ratioY));
  this.scrollCenter();
};

/**
 * Add a transition class to the block and bubble canvas, to animate any
 * transform changes.
 * @package
 */
Blockly.WorkspaceSvg.prototype.beginCanvasTransition = function() {
  Blockly.utils.dom.addClass(
      /** @type {!SVGElement} */ (this.svgBlockCanvas_),
      'blocklyCanvasTransitioning');
  Blockly.utils.dom.addClass(
      /** @type {!SVGElement} */ (this.svgBubbleCanvas_),
      'blocklyCanvasTransitioning');
};

/**
 * Remove transition class from the block and bubble canvas.
 * @package
 */
Blockly.WorkspaceSvg.prototype.endCanvasTransition = function() {
  Blockly.utils.dom.removeClass(
      /** @type {!SVGElement} */ (this.svgBlockCanvas_),
      'blocklyCanvasTransitioning');
  Blockly.utils.dom.removeClass(
      /** @type {!SVGElement} */ (this.svgBubbleCanvas_),
      'blocklyCanvasTransitioning');
};

/**
 * Center the workspace.
 */
Blockly.WorkspaceSvg.prototype.scrollCenter = function() {
  if (!this.isMovable()) {
    console.warn('Tried to move a non-movable workspace. This could result' +
        ' in blocks becoming inaccessible.');
    return;
  }

  var metrics = this.getMetrics();
  var x = (metrics.contentWidth - metrics.viewWidth) / 2;
  var y = (metrics.contentHeight - metrics.viewHeight) / 2;

  // Convert from workspace directions to canvas directions.
  x = -x - metrics.contentLeft;
  y = -y - metrics.contentTop;
  this.scroll(x, y);
};

/**
 * Scroll the workspace to center on the given block.
 * @param {?string} id ID of block center on.
 * @param {boolean=} animate If true, transition to the block.
 * @public
 */
<<<<<<< HEAD
Blockly.WorkspaceSvg.prototype.centerOnBlock = function(id, animate) {
  if (!this.scrollbar) {
    console.warn('Tried to scroll a non-scrollable workspace.');
=======
Blockly.WorkspaceSvg.prototype.centerOnBlock = function(id) {
  if (!this.isMovable()) {
    console.warn('Tried to move a non-movable workspace. This could result' +
        ' in blocks becoming inaccessible.');
>>>>>>> de39d5f2
    return;
  }

  var block = this.getBlockById(id);
  if (!block) {
    return;
  }

  // If we're animating, apply a transition class to the workspace
  if (animate) {
    Blockly.utils.addClass(this.svgBlockCanvas_, 'blocklyTransitioning');
  }

  // XY is in workspace coordinates.
  var xy = block.getRelativeToSurfaceXY();
  // Height/width is in workspace units. Note that getHeightWidth returns the block height AND all
  // subsequent blocks.
  var heightWidth = { height: block.height, width: block.width };

  // Find the center of the block in workspace units.
  var blockCenterY = xy.y + heightWidth.height / 2;

  // In RTL the block's position is the top right of the block, not top left.
  var multiplier = this.RTL ? -1 : 1;
  var blockCenterX = xy.x + (multiplier * heightWidth.width / 2);

  // Workspace scale, used to convert from workspace coordinates to pixels.
  var scale = this.scale;

  // Center in pixels.  0, 0 is at the workspace origin.  These numbers may
  // be negative.
  var pixelX = blockCenterX * scale;
  var pixelY = blockCenterY * scale;

  var metrics = this.getMetrics();

  // Scrolling to here would put the block in the top-left corner of the
  // visible workspace.
  var scrollToBlockX = pixelX - metrics.contentLeft;
  var scrollToBlockY = pixelY - metrics.contentTop;

  // viewHeight and viewWidth are in pixels.
  var halfViewWidth = metrics.viewWidth / 2;
  var halfViewHeight = metrics.viewHeight / 2;

  // Put the block in the center of the visible workspace instead.
  var scrollToCenterX = scrollToBlockX - halfViewWidth;
  var scrollToCenterY = scrollToBlockY - halfViewHeight;

  // Convert from workspace directions to canvas directions.
  var x = -scrollToCenterX - metrics.contentLeft;
  var y = -scrollToCenterY - metrics.contentTop;

  Blockly.hideChaff();
<<<<<<< HEAD
  this.scrollbar.set(scrollToCenterX, scrollToCenterY);

  var blockCanvas = this.svgBlockCanvas_;
  setTimeout(function() {
    Blockly.utils.removeClass(blockCanvas, 'blocklyTransitioning');
  }, Blockly.Colours.canvasTransitionLength);
=======
  this.scroll(x, y);
>>>>>>> de39d5f2
};

/**
 * Set the workspace's zoom factor.
 * @param {number} newScale Zoom factor. Units: (pixels / workspaceUnit).
 */
Blockly.WorkspaceSvg.prototype.setScale = function(newScale) {
  if (this.options.zoomOptions.maxScale &&
      newScale > this.options.zoomOptions.maxScale) {
    newScale = this.options.zoomOptions.maxScale;
  } else if (this.options.zoomOptions.minScale &&
      newScale < this.options.zoomOptions.minScale) {
    newScale = this.options.zoomOptions.minScale;
  }
  this.scale = newScale;

  Blockly.hideChaff(false);
  if (this.flyout_) {
    // No toolbox, resize flyout.
    this.flyout_.reflow();
    this.recordDeleteAreas();
  }
  if (this.grid_) {
    this.grid_.update(this.scale);
  }

  // We call scroll instead of scrollbar.resize() so that we can center the
  // zoom correctly without scrollbars, but scroll does not resize the
  // scrollbars so we have to call resizeView/resizeContent as well.
  var metrics = this.getMetrics();
  // The scroll values and the view values are additive inverses of
  // each other, so when we subtract from one we have to add to the other.
  this.scrollX -= metrics.absoluteLeft;
  this.scrollY -= metrics.absoluteTop;
  metrics.viewLeft += metrics.absoluteLeft;
  metrics.viewTop += metrics.absoluteTop;

  this.scroll(this.scrollX, this.scrollY);
  if (this.scrollbar) {
    if (this.flyout_) {
      this.scrollbar.hScroll.resizeViewHorizontal(metrics);
      this.scrollbar.vScroll.resizeViewVertical(metrics);
    } else {
      this.scrollbar.hScroll.resizeContentHorizontal(metrics);
      this.scrollbar.vScroll.resizeContentVertical(metrics);
    }
  }
};

/**
 * Scroll the workspace to a specified offset (in pixels), keeping in the
 * workspace bounds. See comment on workspaceSvg.scrollX for more detail on
 * the meaning of these values.
 * @param {number} x Target X to scroll to.
 * @param {number} y Target Y to scroll to.
 * @package
 */
Blockly.WorkspaceSvg.prototype.scroll = function(x, y) {
  Blockly.hideChaff(/* opt_allowToolbox */ true);

  // Keep scrolling within the bounds of the content.
  var metrics = this.getMetrics();
  // This is the offset of the top-left corner of the view from the
  // workspace origin when the view is "seeing" the bottom-right corner of
  // the content.
  var maxOffsetOfViewFromOriginX = metrics.contentWidth + metrics.contentLeft -
      metrics.viewWidth;
  var maxOffsetOfViewFromOriginY = metrics.contentHeight + metrics.contentTop -
      metrics.viewHeight;
  // Canvas coordinates (aka scroll coordinates) have inverse directionality
  // to workspace coordinates so we have to inverse them.
  x = Math.min(x, -metrics.contentLeft);
  y = Math.min(y, -metrics.contentTop);
  x = Math.max(x, -maxOffsetOfViewFromOriginX);
  y = Math.max(y, -maxOffsetOfViewFromOriginY);

  this.scrollX = x;
  this.scrollY = y;
  if (this.scrollbar) {
    // The content position (displacement from the content's top-left to the
    // origin) plus the scroll position (displacement from the view's top-left
    // to the origin) gives us the distance from the view's top-left to the
    // content's top-left. Then we negate this so we get the displacement from
    // the content's top-left to the view's top-left, matching the
    // directionality of the scrollbars.

    // TODO (#2299): Change these to not use the internal ratio_ property.
    this.scrollbar.hScroll.setHandlePosition(-(x + metrics.contentLeft) *
        this.scrollbar.hScroll.ratio_);
    this.scrollbar.vScroll.setHandlePosition(-(y + metrics.contentTop) *
        this.scrollbar.vScroll.ratio_);
  }
  // We have to shift the translation so that when the canvas is at 0, 0 the
  // workspace origin is not underneath the toolbox.
  x += metrics.absoluteLeft;
  y += metrics.absoluteTop;
  this.translate(x, y);
};

/**
 * Scroll the workspace by a specified amount, keeping in the bounds.
 * Be sure to set this.startDragMetrics with cached metrics before calling.
 * @param {number} x Target X to scroll to
 * @param {number} y Target Y to scroll to
 */
Blockly.WorkspaceSvg.prototype.scroll = function(x, y) {
  var metrics = this.startDragMetrics; // Cached values
  x = Math.min(x, -metrics.contentLeft);
  y = Math.min(y, -metrics.contentTop);
  x = Math.max(x, metrics.viewWidth - metrics.contentLeft -
               metrics.contentWidth);
  y = Math.max(y, metrics.viewHeight - metrics.contentTop -
               metrics.contentHeight);
  // When the workspace starts scrolling, hide the WidgetDiv without animation.
  // This is to prevent a dispoal animation from happening in the wrong location.
  Blockly.WidgetDiv.hide(true);
  Blockly.DropDownDiv.hideWithoutAnimation();
  // Move the scrollbars and the page will scroll automatically.
  this.scrollbar.set(-x - metrics.contentLeft, -y - metrics.contentTop);
};

/**
 * Update the workspace's stack glow radius to be proportional to scale.
 * Ensures that stack glows always appear to be a fixed size.
 */
Blockly.WorkspaceSvg.prototype.updateStackGlowScale_ = function() {
  // No such def in the flyout workspace.
  if (this.options.stackGlowBlur) {
    this.options.stackGlowBlur.setAttribute('stdDeviation',
        Blockly.STACK_GLOW_RADIUS / this.scale
    );
  }
  if (this.options.selectedGlowBlur) {
    this.options.selectedGlowBlur.setAttribute('stdDeviation',
        Blockly.STACK_GLOW_RADIUS / this.scale
    );
  }
};

/**
 * Get the dimensions of the given workspace component, in pixels.
 * @param {Blockly.Toolbox|Blockly.Flyout} elem The element to get the
 *     dimensions of, or null.  It should be a toolbox or flyout, and should
 *     implement getWidth() and getHeight().
 * @return {!Object} An object containing width and height attributes, which
 *     will both be zero if elem did not exist.
 * @private
 */
Blockly.WorkspaceSvg.getDimensionsPx_ = function(elem) {
  var width = 0;
  var height = 0;
  if (elem) {
    width = elem.getWidth();
    height = elem.getHeight();
  }
  return {
    width: width,
    height: height
  };
};

/**
 * Get the content dimensions of the given workspace, taking into account
 * whether or not it is scrollable and what size the workspace div is on screen.
 * @param {!Blockly.WorkspaceSvg} ws The workspace to measure.
 * @param {!Object} svgSize An object containing height and width attributes in
 *     CSS pixels.  Together they specify the size of the visible workspace, not
 *     including areas covered up by the toolbox.
 * @return {!Object} The dimensions of the contents of the given workspace, as
 *     an object containing at least
 *     - height and width in pixels
 *     - left and top in pixels relative to the workspace origin.
 * @private
 */
Blockly.WorkspaceSvg.getContentDimensions_ = function(ws, svgSize) {
  if (ws.isContentBounded()) {
    return Blockly.WorkspaceSvg.getContentDimensionsBounded_(ws, svgSize);
  } else {
    return Blockly.WorkspaceSvg.getContentDimensionsExact_(ws);
  }
};

/**
 * Get the bounding box for all workspace contents, in pixels.
 * @param {!Blockly.WorkspaceSvg} ws The workspace to inspect.
 * @return {!Object} The dimensions of the contents of the given workspace, as
 *     an object containing
 *     - height and width in pixels
 *     - left, right, top and bottom in pixels relative to the workspace origin.
 * @private
 */
Blockly.WorkspaceSvg.getContentDimensionsExact_ = function(ws) {
  // Block bounding box is in workspace coordinates.
  var blockBox = ws.getBlocksBoundingBox();
  var scale = ws.scale;

  // Convert to pixels.
  var top = blockBox.top * scale;
  var bottom = blockBox.bottom * scale;
  var left = blockBox.left * scale;
  var right = blockBox.right * scale;

  return {
    top: top,
    bottom: bottom,
    left: left,
    right: right,
    width: right - left,
    height: bottom - top
  };
};

/**
 * Calculate the size of a scrollable workspace, which should include room for a
 * half screen border around the workspace contents.
 * @param {!Blockly.WorkspaceSvg} ws The workspace to measure.
 * @param {!Object} svgSize An object containing height and width attributes in
 *     CSS pixels.  Together they specify the size of the visible workspace, not
 *     including areas covered up by the toolbox.
 * @return {!Object} The dimensions of the contents of the given workspace, as
 *     an object containing
 *     - height and width in pixels
 *     - left and top in pixels relative to the workspace origin.
 * @private
 */
Blockly.WorkspaceSvg.getContentDimensionsBounded_ = function(ws, svgSize) {
  var content = Blockly.WorkspaceSvg.getContentDimensionsExact_(ws);

  // View height and width are both in pixels, and are the same as the SVG size.
  var viewWidth = svgSize.width;
  var viewHeight = svgSize.height;
  var halfWidth = viewWidth / 2;
  var halfHeight = viewHeight / 2;

  // Add a border around the content that is at least half a screenful wide.
  // Ensure border is wide enough that blocks can scroll over entire screen.
  var left = Math.min(content.left - halfWidth, content.right - viewWidth);
  var right = Math.max(content.right + halfWidth, content.left + viewWidth);

  var top = Math.min(content.top - halfHeight, content.bottom - viewHeight);
  var bottom = Math.max(content.bottom + halfHeight, content.top + viewHeight);

  var dimensions = {
    left: left,
    top: top,
    height: bottom - top,
    width: right - left
  };
  return dimensions;
};

/**
 * Return an object with all the metrics required to size scrollbars for a
 * top level workspace.  The following properties are computed:
 * Coordinate system: pixel coordinates, -left, -up, +right, +down
 * .viewHeight: Height of the visible portion of the workspace.
 * .viewWidth: Width of the visible portion of the workspace.
 * .contentHeight: Height of the content.
 * .contentWidth: Width of the content.
 * .svgHeight: Height of the Blockly div (the view + the toolbox,
 *    simple or otherwise),
 * .svgWidth: Width of the Blockly div (the view + the toolbox,
 *    simple or otherwise),
 * .viewTop: Top-edge of the visible portion of the workspace, relative to
 *     the workspace origin.
 * .viewLeft: Left-edge of the visible portion of the workspace, relative to
 *     the workspace origin.
 * .contentTop: Top-edge of the content, relative to the workspace origin.
 * .contentLeft: Left-edge of the content relative to the workspace origin.
 * .absoluteTop: Top-edge of the visible portion of the workspace, relative
 *     to the blocklyDiv.
 * .absoluteLeft: Left-edge of the visible portion of the workspace, relative
 *     to the blocklyDiv.
 * .toolboxWidth: Width of the toolbox, if it exists.  Otherwise zero.
 * .toolboxHeight: Height of the toolbox, if it exists.  Otherwise zero.
 * .flyoutWidth: Width of the flyout if it is always open.  Otherwise zero.
 * .flyoutHeight: Height of the flyout if it is always open.  Otherwise zero.
 * .toolboxPosition: Top, bottom, left or right. Use TOOLBOX_AT constants to
 *     compare.
 * @return {!Object} Contains size and position metrics of a top level
 *   workspace.
 * @private
 * @this Blockly.WorkspaceSvg
 */
Blockly.WorkspaceSvg.getTopLevelWorkspaceMetrics_ = function() {

  var toolboxDimensions =
      Blockly.WorkspaceSvg.getDimensionsPx_(this.toolbox_);
  var flyoutDimensions =
      Blockly.WorkspaceSvg.getDimensionsPx_(this.flyout_);

  // Contains height and width in CSS pixels.
  // svgSize is equivalent to the size of the injectionDiv at this point.
  var svgSize = Blockly.svgSize(this.getParentSvg());
  var viewSize = {height: svgSize.height, width: svgSize.width};
  if (this.toolbox_) {
    if (this.toolboxPosition == Blockly.TOOLBOX_AT_TOP ||
        this.toolboxPosition == Blockly.TOOLBOX_AT_BOTTOM) {
      viewSize.height -= toolboxDimensions.height;
    } else if (this.toolboxPosition == Blockly.TOOLBOX_AT_LEFT ||
        this.toolboxPosition == Blockly.TOOLBOX_AT_RIGHT) {
      viewSize.width -= toolboxDimensions.width;
    }
  } else if (this.flyout_) {
    if (this.toolboxPosition == Blockly.TOOLBOX_AT_TOP ||
      this.toolboxPosition == Blockly.TOOLBOX_AT_BOTTOM) {
      viewSize.height -= flyoutDimensions.height;
    } else if (this.toolboxPosition == Blockly.TOOLBOX_AT_LEFT ||
      this.toolboxPosition == Blockly.TOOLBOX_AT_RIGHT) {
      viewSize.width -= flyoutDimensions.width;
    }
  }

  // svgSize is now the space taken up by the Blockly workspace, not including
  // the toolbox.
  var contentDimensions =
      Blockly.WorkspaceSvg.getContentDimensions_(this, viewSize);

  var absoluteLeft = 0;
  if (this.toolbox_ && this.toolboxPosition == Blockly.TOOLBOX_AT_LEFT) {
    absoluteLeft = toolboxDimensions.width;
  } else if (this.flyout_ && this.toolboxPosition == Blockly.TOOLBOX_AT_LEFT) {
    absoluteLeft = flyoutDimensions.width;
  }
  var absoluteTop = 0;
  if (this.toolbox_ && this.toolboxPosition == Blockly.TOOLBOX_AT_TOP) {
    absoluteTop = toolboxDimensions.height;
  } else if (this.flyout_ && this.toolboxPosition == Blockly.TOOLBOX_AT_TOP) {
    absoluteTop = flyoutDimensions.height;
  }

  var metrics = {
    contentHeight: contentDimensions.height,
    contentWidth: contentDimensions.width,
    contentTop: contentDimensions.top,
    contentLeft: contentDimensions.left,

    viewHeight: viewSize.height,
    viewWidth: viewSize.width,
    viewTop: -this.scrollY,
    viewLeft: -this.scrollX,

    absoluteTop: absoluteTop,
    absoluteLeft: absoluteLeft,

    svgHeight: svgSize.height,
    svgWidth: svgSize.width,

    toolboxWidth: toolboxDimensions.width,
    toolboxHeight: toolboxDimensions.height,

    flyoutWidth: flyoutDimensions.width,
    flyoutHeight: flyoutDimensions.height,

    toolboxPosition: this.toolboxPosition
  };
  return metrics;
};

/**
 * Sets the X/Y translations of a top level workspace.
 * @param {!Object} xyRatio Contains an x and/or y property which is a float
 *     between 0 and 1 specifying the degree of scrolling.
 * @private
 * @this Blockly.WorkspaceSvg
 */
Blockly.WorkspaceSvg.setTopLevelWorkspaceMetrics_ = function(xyRatio) {
  var metrics = this.getMetrics();
  if (typeof xyRatio.x == 'number') {
    this.scrollX = -metrics.contentWidth * xyRatio.x - metrics.contentLeft;
  }
  if (typeof xyRatio.y == 'number') {
    this.scrollY = -metrics.contentHeight * xyRatio.y - metrics.contentTop;
  }
  // We have to shift the translation so that when the canvas is at 0, 0 the
  // workspace origin is not underneath the toolbox.
  var x = this.scrollX + metrics.absoluteLeft;
  var y = this.scrollY + metrics.absoluteTop;
  // We could call scroll here, but that has extra checks we don't need to do.
  this.translate(x, y);
};

/**
 * Update whether this workspace has resizes enabled.
 * If enabled, workspace will resize when appropriate.
 * If disabled, workspace will not resize until re-enabled.
 * Use to avoid resizing during a batch operation, for performance.
 * @param {boolean} enabled Whether resizes should be enabled.
 */
Blockly.WorkspaceSvg.prototype.setResizesEnabled = function(enabled) {
  var reenabled = (!this.resizesEnabled_ && enabled);
  this.resizesEnabled_ = enabled;
  if (reenabled) {
    // Newly enabled.  Trigger a resize.
    this.resizeContents();
  }
};

/**
 * Dispose of all blocks in workspace, with an optimization to prevent resizes.
 */
Blockly.WorkspaceSvg.prototype.clear = function() {
  this.setResizesEnabled(false);
  Blockly.WorkspaceSvg.superClass_.clear.call(this);
  this.setResizesEnabled(true);
};

/**
 * Register a callback function associated with a given key, for clicks on
 * buttons and labels in the flyout.
 * For instance, a button specified by the XML
 * <button text="create variable" callbackkey="CREATE_VARIABLE"></button>
 * should be matched by a call to
 * registerButtonCallback("CREATE_VARIABLE", yourCallbackFunction).
 * @param {string} key The name to use to look up this function.
 * @param {function(!Blockly.FlyoutButton)} func The function to call when the
 *     given button is clicked.
 */
Blockly.WorkspaceSvg.prototype.registerButtonCallback = function(key, func) {
  if (typeof func != 'function') {
    throw TypeError('Button callbacks must be functions.');
  }
  this.flyoutButtonCallbacks_[key] = func;
};

/**
 * Get the callback function associated with a given key, for clicks on buttons
 * and labels in the flyout.
 * @param {string} key The name to use to look up the function.
 * @return {?function(!Blockly.FlyoutButton)} The function corresponding to the
 *     given key for this workspace; null if no callback is registered.
 */
Blockly.WorkspaceSvg.prototype.getButtonCallback = function(key) {
  var result = this.flyoutButtonCallbacks_[key];
  return result ? result : null;
};

/**
 * Remove a callback for a click on a button in the flyout.
 * @param {string} key The name associated with the callback function.
 */
Blockly.WorkspaceSvg.prototype.removeButtonCallback = function(key) {
  this.flyoutButtonCallbacks_[key] = null;
};

/**
 * Register a callback function associated with a given key, for populating
 * custom toolbox categories in this workspace.  See the variable and procedure
 * categories as an example.
 * @param {string} key The name to use to look up this function.
 * @param {function(!Blockly.Workspace):!Array.<!Element>} func The function to
 *     call when the given toolbox category is opened.
 */
Blockly.WorkspaceSvg.prototype.registerToolboxCategoryCallback = function(key,
    func) {
  if (typeof func != 'function') {
    throw TypeError('Toolbox category callbacks must be functions.');
  }
  this.toolboxCategoryCallbacks_[key] = func;
};

/**
 * Get the callback function associated with a given key, for populating
 * custom toolbox categories in this workspace.
 * @param {string} key The name to use to look up the function.
 * @return {?function(!Blockly.Workspace):!Array.<!Element>} The function
 *     corresponding to the given key for this workspace, or null if no function
 *     is registered.
 */
Blockly.WorkspaceSvg.prototype.getToolboxCategoryCallback = function(key) {
  return this.toolboxCategoryCallbacks_[key] || null;
};

/**
 * Remove a callback for a click on a custom category's name in the toolbox.
 * @param {string} key The name associated with the callback function.
 */
Blockly.WorkspaceSvg.prototype.removeToolboxCategoryCallback = function(key) {
  this.toolboxCategoryCallbacks_[key] = null;
};

/**
 * Look up the gesture that is tracking this touch stream on this workspace.
 * May create a new gesture.
 * @param {!Event} e Mouse event or touch event.
 * @return {Blockly.Gesture} The gesture that is tracking this touch
 *     stream, or null if no valid gesture exists.
 * @package
 */
Blockly.WorkspaceSvg.prototype.getGesture = function(e) {
  var isStart = (e.type == 'mousedown' || e.type == 'touchstart' ||
      e.type == 'pointerdown');

  var gesture = this.currentGesture_;
  if (gesture) {
    if (isStart && gesture.hasStarted()) {
      console.warn('Tried to start the same gesture twice.');
      // That's funny.  We must have missed a mouse up.
      // Cancel it, rather than try to retrieve all of the state we need.
      gesture.cancel();
      return null;
    }
    return gesture;
  }

  // No gesture existed on this workspace, but this looks like the start of a
  // new gesture.
  if (isStart) {
    this.currentGesture_ = new Blockly.TouchGesture(e, this);
    return this.currentGesture_;
  }
  // No gesture existed and this event couldn't be the start of a new gesture.
  return null;
};

/**
 * Clear the reference to the current gesture.
 * @package
 */
Blockly.WorkspaceSvg.prototype.clearGesture = function() {
  this.currentGesture_ = null;
};

/**
 * Cancel the current gesture, if one exists.
 * @package
 */
Blockly.WorkspaceSvg.prototype.cancelCurrentGesture = function() {
  if (this.currentGesture_) {
    this.currentGesture_.cancel();
  }
};

/**
 * Don't even think about using this function before talking to rachel-fenichel.
 *
 * Force a drag to start without clicking and dragging the block itself.  Used
 * to attach duplicated blocks to the mouse pointer.
 * @param {!Object} fakeEvent An object with the properties needed to start a
 *     drag, including clientX and clientY.
 * @param {!Blockly.BlockSvg} block The block to start dragging.
 * @package
 */
Blockly.WorkspaceSvg.prototype.startDragWithFakeEvent = function(fakeEvent,
    block) {
  Blockly.Touch.clearTouchIdentifier();
  Blockly.Touch.checkTouchIdentifier(fakeEvent);
  var gesture = block.workspace.getGesture(fakeEvent);
  gesture.forceStartBlockDrag(fakeEvent, block);
};

/**
 * Get the audio manager for this workspace.
 * @return {Blockly.WorkspaceAudio} The audio manager for this workspace.
 */
Blockly.WorkspaceSvg.prototype.getAudioManager = function() {
  return this.audioManager_;
};

/**
 * Get the grid object for this workspace, or null if there is none.
 * @return {Blockly.Grid} The grid object for this workspace.
 * @package
 */
Blockly.WorkspaceSvg.prototype.getGrid = function() {
  return this.grid_;
};

/**
 * Return an object with the metrics required to size the workspace.
 * @return {Blockly.Metrics} Contains size and position metrics, or null.
 */
Blockly.WorkspaceSvg.prototype.getMetrics = function() {
  console.warn('WorkspaceSvg getOptions should be overriden by constructor');
  return undefined;
};

// Export symbols that would otherwise be renamed by Closure compiler.
Blockly.WorkspaceSvg.prototype['setVisible'] =
    Blockly.WorkspaceSvg.prototype.setVisible;<|MERGE_RESOLUTION|>--- conflicted
+++ resolved
@@ -34,11 +34,8 @@
 goog.require('Blockly.Colours');
 goog.require('Blockly.ConnectionDB');
 goog.require('Blockly.constants');
-<<<<<<< HEAD
 goog.require('Blockly.DropDownDiv');
-=======
 goog.require('Blockly.Events');
->>>>>>> de39d5f2
 goog.require('Blockly.Events.BlockCreate');
 goog.require('Blockly.TouchGesture');
 goog.require('Blockly.Grid');
@@ -48,23 +45,16 @@
 goog.require('Blockly.Touch');
 goog.require('Blockly.TouchGesture');
 goog.require('Blockly.Trashcan');
-<<<<<<< HEAD
-//goog.require('Blockly.VerticalFlyout');
-=======
 goog.require('Blockly.utils');
 goog.require('Blockly.utils.Coordinate');
 goog.require('Blockly.utils.dom');
 goog.require('Blockly.utils.Rect');
->>>>>>> de39d5f2
 goog.require('Blockly.VariablesDynamic');
 goog.require('Blockly.Workspace');
 goog.require('Blockly.WorkspaceAudio');
 goog.require('Blockly.WorkspaceComment');
 goog.require('Blockly.WorkspaceCommentSvg');
-<<<<<<< HEAD
-=======
 goog.require('Blockly.WorkspaceCommentSvg.render');
->>>>>>> de39d5f2
 goog.require('Blockly.WorkspaceDragSurfaceSvg');
 goog.require('Blockly.Xml');
 goog.require('Blockly.ZoomControls');
@@ -411,13 +401,8 @@
 Blockly.WorkspaceSvg.prototype.inverseScreenCTM_ = null;
 
 /**
-<<<<<<< HEAD
- * Inverted screen CTM is dirty.
- * @type {Boolean}
-=======
  * Inverted screen CTM is dirty, recalculate it.
  * @type {boolean}
->>>>>>> de39d5f2
  * @private
  */
 Blockly.WorkspaceSvg.prototype.inverseScreenCTMDirty_ = true;
@@ -446,8 +431,6 @@
  */
 Blockly.WorkspaceSvg.prototype.updateInverseScreenCTM = function() {
   this.inverseScreenCTMDirty_ = true;
-<<<<<<< HEAD
-=======
 };
 
 /**
@@ -457,7 +440,6 @@
  */
 Blockly.WorkspaceSvg.prototype.isVisible = function() {
   return this.isVisible_;
->>>>>>> de39d5f2
 };
 /**
  * Return the absolute coordinates of the top-left corner of this element,
@@ -1163,10 +1145,7 @@
 /**
  * Paste the provided comment onto the workspace.
  * @param {!Element} xmlComment XML workspace comment element.
-<<<<<<< HEAD
-=======
- * @private
->>>>>>> de39d5f2
+ * @private
  */
 Blockly.WorkspaceSvg.prototype.pasteWorkspaceComment_ = function(xmlComment) {
   Blockly.Events.disable();
@@ -1180,12 +1159,8 @@
         commentX = -commentX;
       }
       // Offset workspace comment.
-<<<<<<< HEAD
-      // TODO: #1719 properly offset comment such that it's not interfereing with any blocks
-=======
       // TODO (#1719): Properly offset comment such that it's not interfering
       // with any blocks.
->>>>>>> de39d5f2
       commentX += 50;
       commentY += 50;
       comment.moveBy(commentX, commentY);
@@ -1194,11 +1169,7 @@
     Blockly.Events.enable();
   }
   if (Blockly.Events.isEnabled()) {
-<<<<<<< HEAD
     Blockly.WorkspaceComment.fireCreateEvent(comment);
-=======
-    // TODO: Fire a Workspace Comment Create event.
->>>>>>> de39d5f2
   }
   comment.select();
 };
@@ -1425,8 +1396,7 @@
     }
     this.scroll(x, y);
   }
-<<<<<<< HEAD
-  // pxtblockly: Blockly zoom with Ctrl / Cmd + mousewheel scroll,
+  // pxt-blockly: Blockly zoom with Ctrl / Cmd + mousewheel scroll,
   // and scroll workspace with just mousewheel scroll
   if (e.ctrlKey || e.metaKey) {
     // The vertical scroll distance that corresponds to a click of a zoom button.
@@ -1446,8 +1416,6 @@
     this.startDragMetrics = this.getMetrics();
     this.scroll(x, y);
   }
-=======
->>>>>>> de39d5f2
   e.preventDefault();
 };
 
@@ -1464,29 +1432,17 @@
   var topElements = topBlocks.concat(topComments);
   // There are no blocks, return empty rectangle.
   if (!topElements.length) {
-<<<<<<< HEAD
-    return {x: 0, y: 0, width: 0, height: 0};
-=======
     return new Blockly.utils.Rect(0, 0, 0, 0);
->>>>>>> de39d5f2
   }
 
   // Initialize boundary using the first block.
   var boundary = topElements[0].getBoundingRectangle();
 
-<<<<<<< HEAD
-  // Start at 1 since the 0th block was used for initialization
-  for (var i = 1; i < topElements.length; i++) {
-    var blockBoundary = topElements[i].getBoundingRectangle();
-    if (blockBoundary.topLeft.x < boundary.topLeft.x) {
-      boundary.topLeft.x = blockBoundary.topLeft.x;
-=======
   // Start at 1 since the 0th block was used for initialization.
   for (var i = 1; i < topElements.length; i++) {
     var blockBoundary = topElements[i].getBoundingRectangle();
     if (blockBoundary.top < boundary.top) {
       boundary.top = blockBoundary.top;
->>>>>>> de39d5f2
     }
     if (blockBoundary.bottom > boundary.bottom) {
       boundary.bottom = blockBoundary.bottom;
@@ -1538,20 +1494,6 @@
   var ws = this;
 
   // Options to undo/redo previous action.
-<<<<<<< HEAD
-  menuOptions.push(Blockly.ContextMenu.wsUndoOption(this));
-  menuOptions.push(Blockly.ContextMenu.wsRedoOption(this));
-
-  // Option to add a workspace comment.
-  if (this.options.comments) {
-    menuOptions.push(Blockly.ContextMenu.workspaceCommentOption(ws, e));
-  }
-
-  // Option to clean up blocks.
-  if (this.scrollbar) {
-    menuOptions.push(
-        Blockly.ContextMenu.wsCleanupOption(this,topBlocks.length));
-=======
   var undoOption = {};
   undoOption.text = Blockly.Msg['UNDO'];
   undoOption.enabled = this.undoStack_.length > 0;
@@ -1563,6 +1505,12 @@
   redoOption.callback = this.undo.bind(this, true);
   menuOptions.push(redoOption);
 
+  // pxt-blockly: Option to add a workspace comment.
+  // TODO shakao match style of other options
+  if (this.options.comments) {
+    menuOptions.push(Blockly.ContextMenu.workspaceCommentOption(ws, e));
+  }
+
   // Option to clean up blocks.
   if (this.isMovable()) {
     var cleanOption = {};
@@ -1570,7 +1518,6 @@
     cleanOption.enabled = topBlocks.length > 1;
     cleanOption.callback = this.cleanUp.bind(this);
     menuOptions.push(cleanOption);
->>>>>>> de39d5f2
   }
 
   if (this.options.collapse) {
@@ -1588,13 +1535,6 @@
       }
     }
 
-<<<<<<< HEAD
-    menuOptions.push(Blockly.ContextMenu.wsCollapseOption(hasExpandedBlocks,
-        topBlocks));
-
-    menuOptions.push(Blockly.ContextMenu.wsExpandOption(hasCollapsedBlocks,
-        topBlocks));
-=======
     /**
      * Option to collapse or expand top blocks.
      * @param {boolean} shouldCollapse Whether a block should collapse.
@@ -1627,7 +1567,6 @@
       toggleOption(false);
     };
     menuOptions.push(expandOption);
->>>>>>> de39d5f2
   }
 
   // Option to delete all blocks.
@@ -1656,15 +1595,9 @@
   }
 
   var deleteOption = {
-<<<<<<< HEAD
-    text: deleteCount == 1 ? Blockly.Msg.DELETE_BLOCK :
-        Blockly.Msg.DELETE_X_BLOCKS.replace('%1', String(deleteCount)),
-    enabled: deleteCount > 0,
-=======
     text: deleteList.length == 1 ? Blockly.Msg['DELETE_BLOCK'] :
         Blockly.Msg['DELETE_X_BLOCKS'].replace('%1', String(deleteList.length)),
     enabled: deleteList.length > 0,
->>>>>>> de39d5f2
     callback: function() {
       if (ws.currentGesture_) {
         ws.currentGesture_.cancel();
@@ -1673,11 +1606,7 @@
         deleteNext();
       } else {
         Blockly.confirm(
-<<<<<<< HEAD
-            Blockly.Msg.DELETE_ALL_BLOCKS.replace('%1', deleteCount),
-=======
             Blockly.Msg['DELETE_ALL_BLOCKS'].replace('%1', deleteList.length),
->>>>>>> de39d5f2
             function(ok) {
               if (ok) {
                 deleteNext();
@@ -1743,7 +1672,6 @@
       throw Error('Existing toolbox has no categories.  Can\'t change mode.');
     }
     this.options.languageTree = tree;
-<<<<<<< HEAD
     // pxtblockly: open expanded node when updating toolbox
     var openNode = this.toolbox_.populate_(tree);
     if (openNode) {
@@ -1751,11 +1679,8 @@
     } else {
       this.toolbox_.flyout_.hide();
     }
-    this.toolbox_.populate_(tree);
+    var openNode = this.toolbox_.populate_(tree);
     //this.toolbox_.position();
-=======
-    var openNode = this.toolbox_.populate_(tree);
->>>>>>> de39d5f2
     this.toolbox_.addColour_();
     this.toolbox_.position();
     this.toolbox_.tree_.setSelectedItem(openNode);
@@ -1985,16 +1910,10 @@
  * @param {boolean=} animate If true, transition to the block.
  * @public
  */
-<<<<<<< HEAD
 Blockly.WorkspaceSvg.prototype.centerOnBlock = function(id, animate) {
-  if (!this.scrollbar) {
-    console.warn('Tried to scroll a non-scrollable workspace.');
-=======
-Blockly.WorkspaceSvg.prototype.centerOnBlock = function(id) {
   if (!this.isMovable()) {
     console.warn('Tried to move a non-movable workspace. This could result' +
         ' in blocks becoming inaccessible.');
->>>>>>> de39d5f2
     return;
   }
 
@@ -2049,16 +1968,12 @@
   var y = -scrollToCenterY - metrics.contentTop;
 
   Blockly.hideChaff();
-<<<<<<< HEAD
-  this.scrollbar.set(scrollToCenterX, scrollToCenterY);
+  this.scroll(x, y);
 
   var blockCanvas = this.svgBlockCanvas_;
   setTimeout(function() {
     Blockly.utils.removeClass(blockCanvas, 'blocklyTransitioning');
   }, Blockly.Colours.canvasTransitionLength);
-=======
-  this.scroll(x, y);
->>>>>>> de39d5f2
 };
 
 /**
@@ -2155,29 +2070,13 @@
   // workspace origin is not underneath the toolbox.
   x += metrics.absoluteLeft;
   y += metrics.absoluteTop;
-  this.translate(x, y);
-};
-
-/**
- * Scroll the workspace by a specified amount, keeping in the bounds.
- * Be sure to set this.startDragMetrics with cached metrics before calling.
- * @param {number} x Target X to scroll to
- * @param {number} y Target Y to scroll to
- */
-Blockly.WorkspaceSvg.prototype.scroll = function(x, y) {
-  var metrics = this.startDragMetrics; // Cached values
-  x = Math.min(x, -metrics.contentLeft);
-  y = Math.min(y, -metrics.contentTop);
-  x = Math.max(x, metrics.viewWidth - metrics.contentLeft -
-               metrics.contentWidth);
-  y = Math.max(y, metrics.viewHeight - metrics.contentTop -
-               metrics.contentHeight);
-  // When the workspace starts scrolling, hide the WidgetDiv without animation.
+
+  // pxt-blockly When the workspace starts scrolling, hide the WidgetDiv without animation.
   // This is to prevent a dispoal animation from happening in the wrong location.
   Blockly.WidgetDiv.hide(true);
   Blockly.DropDownDiv.hideWithoutAnimation();
-  // Move the scrollbars and the page will scroll automatically.
-  this.scrollbar.set(-x - metrics.contentLeft, -y - metrics.contentTop);
+
+  this.translate(x, y);
 };
 
 /**
