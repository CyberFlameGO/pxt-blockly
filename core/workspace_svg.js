/**
 * @license
 * Visual Blocks Editor
 *
 * Copyright 2014 Google Inc.
 * https://developers.google.com/blockly/
 *
 * Licensed under the Apache License, Version 2.0 (the "License");
 * you may not use this file except in compliance with the License.
 * You may obtain a copy of the License at
 *
 *   http://www.apache.org/licenses/LICENSE-2.0
 *
 * Unless required by applicable law or agreed to in writing, software
 * distributed under the License is distributed on an "AS IS" BASIS,
 * WITHOUT WARRANTIES OR CONDITIONS OF ANY KIND, either express or implied.
 * See the License for the specific language governing permissions and
 * limitations under the License.
 */

/**
 * @fileoverview Object representing a workspace rendered as SVG.
 * @author fraser@google.com (Neil Fraser)
 */
'use strict';

goog.provide('Blockly.WorkspaceSvg');

// TODO(scr): Fix circular dependencies
//goog.require('Blockly.BlockSvg');
goog.require('Blockly.Colours');
goog.require('Blockly.ConnectionDB');
goog.require('Blockly.constants');
goog.require('Blockly.DropDownDiv');
goog.require('Blockly.Events');
//goog.require('Blockly.HorizontalFlyout');
goog.require('Blockly.Options');
goog.require('Blockly.ScrollbarPair');
goog.require('Blockly.Touch');
goog.require('Blockly.Trashcan');
//goog.require('Blockly.VerticalFlyout');
goog.require('Blockly.Workspace');
goog.require('Blockly.Xml');
goog.require('Blockly.ZoomControls');

goog.require('goog.array');
goog.require('goog.dom');
goog.require('goog.math.Coordinate');
goog.require('goog.userAgent');


/**
 * Class for a workspace.  This is an onscreen area with optional trashcan,
 * scrollbars, bubbles, and dragging.
 * @param {!Blockly.Options} options Dictionary of options.
 * @param {Blockly.DragSurfaceSvg=} opt_dragSurface Drag surface for the workspace.
 * @extends {Blockly.Workspace}
 * @constructor
 */
Blockly.WorkspaceSvg = function(options, opt_dragSurface) {
  Blockly.WorkspaceSvg.superClass_.constructor.call(this, options);
  this.getMetrics =
      options.getMetrics || Blockly.WorkspaceSvg.getTopLevelWorkspaceMetrics_;
  this.setMetrics =
      options.setMetrics || Blockly.WorkspaceSvg.setTopLevelWorkspaceMetrics_;

  Blockly.ConnectionDB.init(this);

  if (opt_dragSurface) {
    this.dragSurface = opt_dragSurface;
  }

  Blockly.ConnectionDB.init(this);
  /**
   * Database of pre-loaded sounds.
   * @private
   * @const
   */
  this.SOUNDS_ = Object.create(null);
  /**
   * List of currently highlighted blocks.
   * @type !Array.<!Blockly.BlockSvg>
   * @private
   */
  this.highlightedBlocks_ = [];
};
goog.inherits(Blockly.WorkspaceSvg, Blockly.Workspace);

/**
 * A wrapper function called when a resize event occurs. You can pass the result to `unbindEvent_`.
 * @type {Array.<!Array>}
 */
Blockly.WorkspaceSvg.prototype.resizeHandlerWrapper_ = null;

/**
 * The render status of an SVG workspace.
 * Returns `true` for visible workspaces and `false` for non-visible, or headless, workspaces.
 * @type {boolean}
 */
Blockly.WorkspaceSvg.prototype.rendered = true;

/**
 * Is this workspace the surface for a flyout?
 * @type {boolean}
 */
Blockly.WorkspaceSvg.prototype.isFlyout = false;

/**
 * Is this workspace the surface for a mutator?
 * @type {boolean}
 * @package
 */
Blockly.WorkspaceSvg.prototype.isMutator = false;

/**
 * Is this workspace currently being dragged around?
 * DRAG_NONE - No drag operation.
 * DRAG_BEGIN - Still inside the initial DRAG_RADIUS.
 * DRAG_FREE - Workspace has been dragged further than DRAG_RADIUS.
 * @private
 */
Blockly.WorkspaceSvg.prototype.dragMode_ = Blockly.DRAG_NONE;

/**
 * Whether this workspace has resizes enabled.
 * Disable during batch operations for a performance improvement.
 * @type {boolean}
 * @private
 */
Blockly.WorkspaceSvg.prototype.resizesEnabled_ = true;

/**
 * Current horizontal scrolling offset.
 * @type {number}
 */
Blockly.WorkspaceSvg.prototype.scrollX = 0;

/**
 * Current vertical scrolling offset.
 * @type {number}
 */
Blockly.WorkspaceSvg.prototype.scrollY = 0;

/**
 * Horizontal scroll value when scrolling started.
 * @type {number}
 */
Blockly.WorkspaceSvg.prototype.startScrollX = 0;

/**
 * Vertical scroll value when scrolling started.
 * @type {number}
 */
Blockly.WorkspaceSvg.prototype.startScrollY = 0;

/**
 * Distance from mouse to object being dragged.
 * @type {goog.math.Coordinate}
 * @private
 */
Blockly.WorkspaceSvg.prototype.dragDeltaXY_ = null;

/**
 * Current scale.
 * @type {number}
 */
Blockly.WorkspaceSvg.prototype.scale = 1;

/**
 * The workspace's trashcan (if any).
 * @type {Blockly.Trashcan}
 */
Blockly.WorkspaceSvg.prototype.trashcan = null;

/**
 * This workspace's scrollbars, if they exist.
 * @type {Blockly.ScrollbarPair}
 */
Blockly.WorkspaceSvg.prototype.scrollbar = null;

/**
 * This workspace's drag surface, if it exists.
 * @type {Blockly.DragSurfaceSvg}
 * @private
 */
Blockly.WorkspaceSvg.prototype.dragSurface = null;

/**
 * Inverted screen CTM, for use in mouseToSvg.
 * @type {SVGMatrix}
 * @private
 */
Blockly.WorkspaceSvg.prototype.inverseScreenCTM_ = null;

/**
 * Getter for the inverted screen CTM.
 * @return {SVGMatrix} The matrix to use in mouseToSvg
 */
Blockly.WorkspaceSvg.prototype.getInverseScreenCTM = function() {
  return this.inverseScreenCTM_;
};

/**
 * Update the inverted screen CTM.
 */
Blockly.WorkspaceSvg.prototype.updateInverseScreenCTM = function() {
  this.inverseScreenCTM_ = this.getParentSvg().getScreenCTM().inverse();
};

/**
 * Save resize handler data so we can delete it later in dispose.
 * @param {!Array.<!Array>} handler Data that can be passed to unbindEvent_.
 */
Blockly.WorkspaceSvg.prototype.setResizeHandlerWrapper = function(handler) {
  this.resizeHandlerWrapper_ = handler;
};

/**
 * Last known position of the page scroll.
 * This is used to determine whether we have recalculated screen coordinate
 * stuff since the page scrolled.
 * @type {!goog.math.Coordinate}
 * @private
 */
Blockly.WorkspaceSvg.prototype.lastRecordedPageScroll_ = null;

/**
 * Inverted screen CTM, for use in mouseToSvg.
 * @type {SVGMatrix}
 * @private
 */
Blockly.WorkspaceSvg.prototype.inverseScreenCTM_ = null;

/**
 * Getter for the inverted screen CTM.
 * @return {SVGMatrix} The matrix to use in mouseToSvg
 */
Blockly.WorkspaceSvg.prototype.getInverseScreenCTM = function() {
  return this.inverseScreenCTM_;
};

/**
 * Update the inverted screen CTM.
 */
Blockly.WorkspaceSvg.prototype.updateInverseScreenCTM = function() {
  var ctm = this.getParentSvg().getScreenCTM();
  if (ctm) {
    this.inverseScreenCTM_ = ctm.inverse();
  }
};

/**
 * Save resize handler data so we can delete it later in dispose.
 * @param {!Array.<!Array>} handler Data that can be passed to unbindEvent_.
 */
Blockly.WorkspaceSvg.prototype.setResizeHandlerWrapper = function(handler) {
  this.resizeHandlerWrapper_ = handler;
};

/**
 * Create the workspace DOM elements.
 * @param {string=} opt_backgroundClass Either 'blocklyMainBackground' or
 *     'blocklyMutatorBackground'.
 * @return {!Element} The workspace's SVG group.
 */
Blockly.WorkspaceSvg.prototype.createDom = function(opt_backgroundClass) {
  /**
   * <g class="blocklyWorkspace">
   *   <rect class="blocklyMainBackground" height="100%" width="100%"></rect>
   *   [Trashcan and/or flyout may go here]
   *   <g class="blocklyBlockCanvas"></g>
   *   <g class="blocklyBubbleCanvas"></g>
   *   [Scrollbars may go here]
   * </g>
   * @type {SVGElement}
   */
  this.svgGroup_ = Blockly.createSvgElement('g',
      {'class': 'blocklyWorkspace'}, null);
  if (opt_backgroundClass) {
    /** @type {SVGElement} */
    this.svgBackground_ = Blockly.createSvgElement('rect',
        {'height': '100%', 'width': '100%', 'class': opt_backgroundClass},
        this.svgGroup_);
    if (opt_backgroundClass == 'blocklyMainBackground') {
      this.svgBackground_.style.fill =
          'url(#' + this.options.gridPattern.id + ')';
    }
  }
  /** @type {SVGElement} */
  this.svgBlockCanvas_ = Blockly.createSvgElement('g',
      {'class': 'blocklyBlockCanvas'}, this.svgGroup_, this);
  /** @type {SVGElement} */
  this.svgBubbleCanvas_ = Blockly.createSvgElement('g',
      {'class': 'blocklyBubbleCanvas'}, this.svgGroup_, this);
  var bottom = Blockly.Scrollbar.scrollbarThickness;
  if (this.options.hasTrashcan) {
    bottom = this.addTrashcan_(bottom);
  }
  if (this.options.zoomOptions && this.options.zoomOptions.controls) {
    bottom = this.addZoomControls_(bottom);
  }

  if (!this.isFlyout) {
    Blockly.bindEventWithChecks_(this.svgGroup_, 'mousedown', this,
        this.onMouseDown_);
    var thisWorkspace = this;
    Blockly.bindEventWithChecks_(this.svgGroup_, 'touchstart', null,
                       function(e) {Blockly.longStart_(e, thisWorkspace);});
    if (this.options.zoomOptions && this.options.zoomOptions.wheel) {
      // Mouse-wheel.
      Blockly.bindEventWithChecks_(this.svgGroup_, 'wheel', this,
          this.onMouseWheel_);
    }
  }

  // Determine if there needs to be a category tree, or a simple list of
  // blocks.  This cannot be changed later, since the UI is very different.
  if (this.options.hasCategories) {
    /**
     * @type {Blockly.Toolbox}
     * @private
     */
    this.toolbox_ = new Blockly.Toolbox(this);
  } else if (this.options.languageTree) {
    this.addFlyout_();
  }
  this.updateGridPattern_();
  this.updateStackGlowScale_();
  this.recordDeleteAreas();
  return this.svgGroup_;
};

/**
 * Dispose of this workspace.
 * Unlink from all DOM elements to prevent memory leaks.
 */
Blockly.WorkspaceSvg.prototype.dispose = function() {
  // Stop rerendering.
  this.rendered = false;
  Blockly.WorkspaceSvg.superClass_.dispose.call(this);
  if (this.svgGroup_) {
    goog.dom.removeNode(this.svgGroup_);
    this.svgGroup_ = null;
  }
  this.svgBlockCanvas_ = null;
  this.svgBubbleCanvas_ = null;
  if (this.toolbox_) {
    this.toolbox_.dispose();
    this.toolbox_ = null;
  }
  if (this.flyout_) {
    this.flyout_.dispose();
    this.flyout_ = null;
  }
  if (this.trashcan) {
    this.trashcan.dispose();
    this.trashcan = null;
  }
  if (this.scrollbar) {
    this.scrollbar.dispose();
    this.scrollbar = null;
  }
  if (this.zoomControls_) {
    this.zoomControls_.dispose();
    this.zoomControls_ = null;
  }
  if (!this.options.parentWorkspace) {
    // Top-most workspace.  Dispose of the div that the
    // svg is injected into (i.e. injectionDiv).
    goog.dom.removeNode(this.getParentSvg().parentNode);
  }
  if (this.resizeHandlerWrapper_) {
    Blockly.unbindEvent_(this.resizeHandlerWrapper_);
    this.resizeHandlerWrapper_ = null;
  }
};

/**
 * Obtain a newly created block.
 * @param {?string} prototypeName Name of the language object containing
 *     type-specific functions for this block.
 * @param {string=} opt_id Optional ID.  Use this ID if provided, otherwise
<<<<<<< HEAD
 *     create a new id.
=======
 *     create a new ID.
>>>>>>> dfbf7876
 * @return {!Blockly.BlockSvg} The created block.
 */
Blockly.WorkspaceSvg.prototype.newBlock = function(prototypeName, opt_id) {
  return new Blockly.BlockSvg(this, prototypeName, opt_id);
};

/**
 * Add a trashcan.
 * @param {number} bottom Distance from workspace bottom to bottom of trashcan.
 * @return {number} Distance from workspace bottom to the top of trashcan.
 * @private
 */
Blockly.WorkspaceSvg.prototype.addTrashcan_ = function(bottom) {
  /** @type {Blockly.Trashcan} */
  this.trashcan = new Blockly.Trashcan(this);
  var svgTrashcan = this.trashcan.createDom();
  this.svgGroup_.insertBefore(svgTrashcan, this.svgBlockCanvas_);
  return this.trashcan.init(bottom);
};

/**
 * Add zoom controls.
 * @param {number} bottom Distance from workspace bottom to bottom of controls.
 * @return {number} Distance from workspace bottom to the top of controls.
 * @private
 */
Blockly.WorkspaceSvg.prototype.addZoomControls_ = function(bottom) {
  /** @type {Blockly.ZoomControls} */
  this.zoomControls_ = new Blockly.ZoomControls(this);
  var svgZoomControls = this.zoomControls_.createDom();
  this.svgGroup_.appendChild(svgZoomControls);
  return this.zoomControls_.init(bottom);
};

/**
 * Add a flyout.
 * @private
 */
Blockly.WorkspaceSvg.prototype.addFlyout_ = function() {
  var workspaceOptions = {
    disabledPatternId: this.options.disabledPatternId,
    parentWorkspace: this,
    RTL: this.RTL,
    oneBasedIndex: this.options.oneBasedIndex,
    horizontalLayout: this.horizontalLayout,
    toolboxPosition: this.options.toolboxPosition
  };
  if (this.horizontalLayout) {
    this.flyout_ = new Blockly.HorizontalFlyout(workspaceOptions);
  } else {
    this.flyout_ = new Blockly.VerticalFlyout(workspaceOptions);
  }
  this.flyout_.autoClose = false;
  var svgFlyout = this.flyout_.createDom();
  this.svgGroup_.insertBefore(svgFlyout, this.svgBlockCanvas_);
};

/**
 * Update items that use screen coordinate calculations
 * because something has changed (e.g. scroll position, window size).
 * @private
 */
Blockly.WorkspaceSvg.prototype.updateScreenCalculations_ = function() {
  this.updateInverseScreenCTM();
  this.recordDeleteAreas();
};

/**
 * If enabled, resize the parts of the workspace that change when the workspace
 * contents (e.g. block positions) change.  This will also scroll the
 * workspace contents if needed.
 * @package
 */
Blockly.WorkspaceSvg.prototype.resizeContents = function() {
  if (!this.resizesEnabled_) {
    return;
  }
  if (this.scrollbar) {
    // TODO(picklesrus): Once rachel-fenichel's scrollbar refactoring
    // is complete, call the method that only resizes scrollbar
    // based on contents.
    this.scrollbar.resize();
  }
  this.updateInverseScreenCTM();
};

/**
 * Resize and reposition all of the workspace chrome (toolbox,
 * trash, scrollbars etc.)
 * This should be called when something changes that
 * requires recalculating dimensions and positions of the
 * trash, zoom, toolbox, etc. (e.g. window resize).
 */
Blockly.WorkspaceSvg.prototype.resize = function() {
  if (this.toolbox_) {
    this.toolbox_.position();
  }
  if (this.flyout_) {
    this.flyout_.position();
  }
  if (this.trashcan) {
    this.trashcan.position();
  }
  if (this.zoomControls_) {
    this.zoomControls_.position();
  }
  if (this.scrollbar) {
    this.scrollbar.resize();
  }
  this.updateScreenCalculations_();
};

/**
 * Resizes and repositions workspace chrome if the page has a new
 * scroll position.
 * @package
 */
Blockly.WorkspaceSvg.prototype.updateScreenCalculationsIfScrolled
    = function() {
  /* eslint-disable indent */
  var currScroll = goog.dom.getDocumentScroll();
  if (!goog.math.Coordinate.equals(this.lastRecordedPageScroll_,
     currScroll)) {
    this.lastRecordedPageScroll_ = currScroll;
    this.updateScreenCalculations_();
  }
}; /* eslint-enable indent */

/**
 * Get the SVG element that forms the drawing surface.
 * @return {!Element} SVG element.
 */
Blockly.WorkspaceSvg.prototype.getCanvas = function() {
  return this.svgBlockCanvas_;
};

/**
 * Get the SVG element that forms the bubble surface.
 * @return {!SVGGElement} SVG element.
 */
Blockly.WorkspaceSvg.prototype.getBubbleCanvas = function() {
  return this.svgBubbleCanvas_;
};

/**
 * Get the SVG element that contains this workspace.
 * @return {!Element} SVG element.
 */
Blockly.WorkspaceSvg.prototype.getParentSvg = function() {
  if (this.cachedParentSvg_) {
    return this.cachedParentSvg_;
  }
  var element = this.svgGroup_;
  while (element) {
    if (element.tagName == 'svg') {
      this.cachedParentSvg_ = element;
      return element;
    }
    element = element.parentNode;
  }
  return null;
};

/**
  * Get a flyout associated with this workspace, if one exists.
  * @return {?Blockly.Flyout} Flyout associated with this workspace.
  */
Blockly.WorkspaceSvg.prototype.getFlyout = function() {
  if (this.flyout_) {
    return this.flyout_;
  }
  if (this.toolbox_ && this.toolbox_.flyout_) {
    return this.toolbox_.flyout_;
  }
  return null;
};

/**
 * Translate this workspace to new coordinates.
 * @param {number} x Horizontal translation.
 * @param {number} y Vertical translation.
 */
Blockly.WorkspaceSvg.prototype.translate = function(x, y) {
  var translation = 'translate(' + x + ',' + y + ') ' +
      'scale(' + this.scale + ')';
  this.svgBlockCanvas_.setAttribute('transform', translation);
  this.svgBubbleCanvas_.setAttribute('transform', translation);
  if (this.dragSurface) {
    this.dragSurface.translateAndScaleGroup(x, y, this.scale);
  }
};

/**
 * Returns the horizontal offset of the workspace.
 * Intended for LTR/RTL compatibility in XML.
 * @return {number} Width.
 */
Blockly.WorkspaceSvg.prototype.getWidth = function() {
  var metrics = this.getMetrics();
  return metrics ? metrics.viewWidth / this.scale : 0;
};

/**
 * Toggles the visibility of the workspace.
 * Currently only intended for main workspace.
 * @param {boolean} isVisible True if workspace should be visible.
 */
Blockly.WorkspaceSvg.prototype.setVisible = function(isVisible) {
  this.getParentSvg().style.display = isVisible ? 'block' : 'none';
  if (this.toolbox_) {
    // Currently does not support toolboxes in mutators.
    this.toolbox_.HtmlDiv.style.display = isVisible ? 'block' : 'none';
  }
  if (isVisible) {
    this.render();
    if (this.toolbox_) {
      this.toolbox_.position();
    }
  } else {
    Blockly.hideChaff(true);
    Blockly.DropDownDiv.hideWithoutAnimation();
  }
};

/**
 * Render all blocks in workspace.
 */
Blockly.WorkspaceSvg.prototype.render = function() {
  // Generate list of all blocks.
  var blocks = this.getAllBlocks();
  // Render each block.
  for (var i = blocks.length - 1; i >= 0; i--) {
    blocks[i].render(false);
  }
};

/**
 * Was used back when block highlighting (for execution) and block selection
 * (for editing) were the same thing.
 * Any calls of this function can be deleted.
 * @deprecated October 2016
 */
<<<<<<< HEAD
Blockly.WorkspaceSvg.prototype.traceOn = function(armed) {
  this.traceOn_ = armed;
  if (this.traceWrapper_) {
    Blockly.unbindEvent_(this.traceWrapper_);
    this.traceWrapper_ = null;
  }
  if (armed) {
    this.traceWrapper_ = Blockly.bindEvent_(this.svgBlockCanvas_,
        'blocklySelectChange', this, function() {this.traceOn_ = false; });
  }
=======
Blockly.WorkspaceSvg.prototype.traceOn = function() {
  console.warn('Deprecated call to traceOn, delete this.');
>>>>>>> dfbf7876
};

/**
 * Highlight or unhighlight a block in the workspace.
 * @param {?string} id ID of block to highlight/unhighlight,
 *   or null for no block (used to unhighlight all blocks).
 * @param {boolean=} opt_state If undefined, highlight specified block and
 * automatically unhighlight all others.  If true or false, manually
 * highlight/unhighlight the specified block.
 */
Blockly.WorkspaceSvg.prototype.highlightBlock = function(id, opt_state) {
  if (opt_state === undefined) {
    // Unhighlight all blocks.
    for (var i = 0, block; block = this.highlightedBlocks_[i]; i++) {
      block.setHighlighted(false);
    }
    this.highlightedBlocks_.length = 0;
  }
  // Highlight/unhighlight the specified block.
  var block = id ? this.getBlockById(id) : null;
  if (block) {
    var state = (opt_state === undefined) || opt_state;
    // Using Set here would be great, but at the cost of IE10 support.
    if (!state) {
      goog.array.remove(this.highlightedBlocks_, block);
    } else if (this.highlightedBlocks_.indexOf(block) == -1) {
      this.highlightedBlocks_.push(block);
    }
    block.setHighlighted(state);
  }
};

/**
 * Glow/unglow a block in the workspace.
 * @param {?string} id ID of block to find.
 * @param {boolean} isGlowingBlock Whether to glow the block.
 */
Blockly.WorkspaceSvg.prototype.glowBlock = function(id, isGlowingBlock) {
  var block = null;
  if (id) {
    block = this.getBlockById(id);
    if (!block) {
      throw 'Tried to glow block that does not exist.';
    }
  }
  block.setGlowBlock(isGlowingBlock);
};

/**
 * Glow/unglow a stack in the workspace.
 * @param {?string} id ID of block which starts the stack.
 * @param {boolean} isGlowingStack Whether to glow the stack.
 */
Blockly.WorkspaceSvg.prototype.glowStack = function(id, isGlowingStack) {
  var block = null;
  if (id) {
    block = this.getBlockById(id);
    if (!block) {
      throw 'Tried to glow stack on block that does not exist.';
    }
  }
  block.setGlowStack(isGlowingStack);
};

/**
 * Visually report a value associated with a block.
 * In Scratch, appears as a pop-up next to the block when a reporter block is clicked.
 * @param {?string} id ID of block to report associated value.
 * @param {?string} value String value to visually report.
 */
Blockly.WorkspaceSvg.prototype.reportValue = function(id, value) {
  var block = this.getBlockById(id);
  if (!block) {
    throw 'Tried to report value on block that does not exist.';
  }
  Blockly.DropDownDiv.hideWithoutAnimation();
  Blockly.DropDownDiv.clearContent();
  var contentDiv = Blockly.DropDownDiv.getContentDiv();
  var valueReportBox = goog.dom.createElement('div');
  valueReportBox.setAttribute('class', 'valueReportBox');
  valueReportBox.innerHTML = Blockly.encodeEntities(value);
  contentDiv.appendChild(valueReportBox);
  Blockly.DropDownDiv.setColour(
    Blockly.Colours.valueReportBackground,
    Blockly.Colours.valueReportBorder
  );
  Blockly.DropDownDiv.showPositionedByBlock(this, block);
};

/**
 * Paste the provided block onto the workspace.
 * @param {!Element} xmlBlock XML block element.
 */
Blockly.WorkspaceSvg.prototype.paste = function(xmlBlock) {
  if (!this.rendered) {
    return;
  }
  Blockly.terminateDrag_();  // Dragging while pasting?  No.
  Blockly.Events.disable();
  try {
    var block = Blockly.Xml.domToBlock(xmlBlock, this);
    // Move the duplicate to original position.
    var blockX = parseInt(xmlBlock.getAttribute('x'), 10);
    var blockY = parseInt(xmlBlock.getAttribute('y'), 10);
    if (!isNaN(blockX) && !isNaN(blockY)) {
      if (this.RTL) {
        blockX = -blockX;
      }
      // Offset block until not clobbering another block and not in connection
      // distance with neighbouring blocks.
      do {
        var collide = false;
        var allBlocks = this.getAllBlocks();
        for (var i = 0, otherBlock; otherBlock = allBlocks[i]; i++) {
          var otherXY = otherBlock.getRelativeToSurfaceXY();
          if (Math.abs(blockX - otherXY.x) <= 1 &&
              Math.abs(blockY - otherXY.y) <= 1) {
            collide = true;
            break;
          }
        }
        if (!collide) {
          // Check for blocks in snap range to any of its connections.
          var connections = block.getConnections_(false);
          for (var i = 0, connection; connection = connections[i]; i++) {
            var neighbour = connection.closest(Blockly.SNAP_RADIUS,
                new goog.math.Coordinate(blockX, blockY));
            if (neighbour.connection) {
              collide = true;
              break;
            }
          }
        }
        if (collide) {
          if (this.RTL) {
            blockX -= Blockly.SNAP_RADIUS;
          } else {
            blockX += Blockly.SNAP_RADIUS;
          }
          blockY += Blockly.SNAP_RADIUS * 2;
        }
      } while (collide);
      block.moveBy(blockX, blockY);
    }
  } finally {
    Blockly.Events.enable();
  }
  if (Blockly.Events.isEnabled() && !block.isShadow()) {
    Blockly.Events.fire(new Blockly.Events.Create(block));
  }
  block.select();
};

/**
 * Create a new variable with the given name.  Update the flyout to show the new
 *     variable immediately.
 * TODO: #468
 * @param {string} name The new variable's name.
 */
Blockly.WorkspaceSvg.prototype.createVariable = function(name) {
  Blockly.WorkspaceSvg.superClass_.createVariable.call(this, name);
  // Don't refresh the toolbox if there's a drag in progress.
  if (this.toolbox_ && this.toolbox_.flyout_ && !Blockly.Flyout.startFlyout_) {
    this.toolbox_.refreshSelection();
  }
};

/**
 * Make a list of all the delete areas for this workspace.
 */
Blockly.WorkspaceSvg.prototype.recordDeleteAreas = function() {
  if (this.trashcan) {
    this.deleteAreaTrash_ = this.trashcan.getClientRect();
  } else {
    this.deleteAreaTrash_ = null;
  }
  if (this.flyout_) {
    this.deleteAreaToolbox_ = this.flyout_.getClientRect();
  } else if (this.toolbox_) {
    this.deleteAreaToolbox_ = this.toolbox_.getClientRect();
  } else {
    this.deleteAreaToolbox_ = null;
  }
};

/**
 * Is the mouse event over a delete area (toolbox or non-closing flyout)?
 * Opens or closes the trashcan and sets the cursor as a side effect.
 * @param {!Event} e Mouse move event.
 * @return {boolean} True if event is in a delete area.
 */
Blockly.WorkspaceSvg.prototype.isDeleteArea = function(e) {
  var xy = new goog.math.Coordinate(e.clientX, e.clientY);
  if (this.deleteAreaTrash_) {
    if (this.deleteAreaTrash_.contains(xy)) {
      this.trashcan.setOpen_(true);
      Blockly.Css.setCursor(Blockly.Css.Cursor.DELETE);
      return true;
    }
    this.trashcan.setOpen_(false);
  }
  if (this.deleteAreaToolbox_) {
    if (this.deleteAreaToolbox_.contains(xy)) {
      Blockly.Css.setCursor(Blockly.Css.Cursor.DELETE);
      return true;
    }
  }
  Blockly.Css.setCursor(Blockly.Css.Cursor.CLOSED);
  return false;
};

/**
 * Handle a mouse-down on SVG drawing surface.
 * @param {!Event} e Mouse down event.
 * @private
 */
Blockly.WorkspaceSvg.prototype.onMouseDown_ = function(e) {
  this.markFocused();
  if (Blockly.isTargetInput_(e)) {
    Blockly.Touch.clearTouchIdentifier();
    return;
  }
  Blockly.terminateDrag_();  // In case mouse-up event was lost.
  Blockly.hideChaff();
  Blockly.DropDownDiv.hide();
  var isTargetWorkspace = e.target && e.target.nodeName &&
      (e.target.nodeName.toLowerCase() == 'svg' ||
       e.target == this.svgBackground_);
  if (isTargetWorkspace && Blockly.selected && !this.options.readOnly) {
    // Clicking on the document clears the selection.
    Blockly.selected.unselect();
  }
  if (Blockly.isRightButton(e)) {
    // Right-click.
    this.showContextMenu_(e);
    // Since this was a click, not a drag, end the gesture immediately.
    Blockly.Touch.clearTouchIdentifier();
  } else if (this.scrollbar) {
    this.dragMode_ = Blockly.DRAG_BEGIN;
    // Record the current mouse position.
    this.startDragMouseX = e.clientX;
    this.startDragMouseY = e.clientY;
    this.startDragMetrics = this.getMetrics();
    this.startScrollX = this.scrollX;
    this.startScrollY = this.scrollY;

    // If this is a touch event then bind to the mouseup so workspace drag mode
    // is turned off and double move events are not performed on a block.
    // See comment in inject.js Blockly.init_ as to why mouseup events are
    // bound to the document instead of the SVG's surface.
    if ('mouseup' in Blockly.Touch.TOUCH_MAP) {
      Blockly.Touch.onTouchUpWrapper_ = Blockly.Touch.onTouchUpWrapper_ || [];
      Blockly.Touch.onTouchUpWrapper_ = Blockly.Touch.onTouchUpWrapper_.concat(
          Blockly.bindEventWithChecks_(document, 'mouseup', null,
          Blockly.onMouseUp_));
    }
    Blockly.onMouseMoveWrapper_ = Blockly.onMouseMoveWrapper_ || [];
    Blockly.onMouseMoveWrapper_ = Blockly.onMouseMoveWrapper_.concat(
        Blockly.bindEventWithChecks_(document, 'mousemove', null,
        Blockly.onMouseMove_));
  }
  // This event has been handled.  No need to bubble up to the document.
  e.stopPropagation();
  e.preventDefault();
};

/**
 * Start tracking a drag of an object on this workspace.
 * @param {!Event} e Mouse down event.
 * @param {!goog.math.Coordinate} xy Starting location of object.
 */
Blockly.WorkspaceSvg.prototype.startDrag = function(e, xy) {
  // Record the starting offset between the bubble's location and the mouse.
  var point = Blockly.mouseToSvg(e, this.getParentSvg(),
      this.getInverseScreenCTM());
  // Fix scale of mouse event.
  point.x /= this.scale;
  point.y /= this.scale;
  this.dragDeltaXY_ = goog.math.Coordinate.difference(xy, point);
};

/**
 * Track a drag of an object on this workspace.
 * @param {!Event} e Mouse move event.
 * @return {!goog.math.Coordinate} New location of object.
 */
Blockly.WorkspaceSvg.prototype.moveDrag = function(e) {
  var point = Blockly.mouseToSvg(e, this.getParentSvg(),
      this.getInverseScreenCTM());
  // Fix scale of mouse event.
  point.x /= this.scale;
  point.y /= this.scale;
  return goog.math.Coordinate.sum(this.dragDeltaXY_, point);
};

/**
 * Is the user currently dragging a block or scrolling the flyout/workspace?
 * @return {boolean} True if currently dragging or scrolling.
 */
Blockly.WorkspaceSvg.prototype.isDragging = function() {
  return Blockly.dragMode_ == Blockly.DRAG_FREE ||
      (Blockly.Flyout.startFlyout_ &&
          Blockly.Flyout.startFlyout_.dragMode_ == Blockly.DRAG_FREE) ||
      this.dragMode_ == Blockly.DRAG_FREE;
};

/**
 * Handle a mouse-wheel on SVG drawing surface.
 * @param {!Event} e Mouse wheel event.
 * @private
 */
Blockly.WorkspaceSvg.prototype.onMouseWheel_ = function(e) {
  // TODO: Remove terminateDrag and compensate for coordinate skew during zoom.
  if (e.ctrlKey) {
    // Pinch-to-zoom in Chrome only
    Blockly.terminateDrag_();
    var delta = e.deltaY > 0 ? -1 : 1;
    var position = Blockly.mouseToSvg(e, this.getParentSvg(),
      this.getInverseScreenCTM());
    this.zoom(position.x, position.y, delta);
  } else {
    // This is a regular mouse wheel event - scroll the workspace
    // First hide the WidgetDiv without animation
    // (mouse scroll makes field out of place with div)
    Blockly.WidgetDiv.hide(true);
    Blockly.DropDownDiv.hideWithoutAnimation();
    var x = this.scrollX - e.deltaX;
    var y = this.scrollY - e.deltaY;
    this.startDragMetrics = this.getMetrics();
    this.scroll(x, y);
  }
  e.preventDefault();
};

/**
 * Calculate the bounding box for the blocks on the workspace.
 *
 * @return {Object} Contains the position and size of the bounding box
 *   containing the blocks on the workspace.
 */
Blockly.WorkspaceSvg.prototype.getBlocksBoundingBox = function() {
  var topBlocks = this.getTopBlocks(false);
  // There are no blocks, return empty rectangle.
  if (!topBlocks.length) {
    return {x: 0, y: 0, width: 0, height: 0};
  }

  // Initialize boundary using the first block.
  var boundary = topBlocks[0].getBoundingRectangle();

  // Start at 1 since the 0th block was used for initialization
  for (var i = 1; i < topBlocks.length; i++) {
    var blockBoundary = topBlocks[i].getBoundingRectangle();
    if (blockBoundary.topLeft.x < boundary.topLeft.x) {
      boundary.topLeft.x = blockBoundary.topLeft.x;
    }
    if (blockBoundary.bottomRight.x > boundary.bottomRight.x) {
      boundary.bottomRight.x = blockBoundary.bottomRight.x;
    }
    if (blockBoundary.topLeft.y < boundary.topLeft.y) {
      boundary.topLeft.y = blockBoundary.topLeft.y;
    }
    if (blockBoundary.bottomRight.y > boundary.bottomRight.y) {
      boundary.bottomRight.y = blockBoundary.bottomRight.y;
    }
  }
  return {
    x: boundary.topLeft.x,
    y: boundary.topLeft.y,
    width: boundary.bottomRight.x - boundary.topLeft.x,
    height: boundary.bottomRight.y - boundary.topLeft.y
  };
};

/**
 * Clean up the workspace by ordering all the blocks in a column.
 */
Blockly.WorkspaceSvg.prototype.cleanUp = function() {
  Blockly.Events.setGroup(true);
  var topBlocks = this.getTopBlocks(true);
  var cursorY = 0;
  for (var i = 0, block; block = topBlocks[i]; i++) {
    var xy = block.getRelativeToSurfaceXY();
    block.moveBy(-xy.x, cursorY - xy.y);
    block.snapToGrid();
    cursorY = block.getRelativeToSurfaceXY().y +
        block.getHeightWidth().height + Blockly.BlockSvg.MIN_BLOCK_Y;
  }
  Blockly.Events.setGroup(false);
  // Fire an event to allow scrollbars to resize.
  this.resizeContents();
};

/**
 * Show the context menu for the workspace.
 * @param {!Event} e Mouse event.
 * @private
 */
Blockly.WorkspaceSvg.prototype.showContextMenu_ = function(e) {
  if (this.options.readOnly || this.isFlyout) {
    return;
  }
  var menuOptions = [];
  var topBlocks = this.getTopBlocks(true);
  var eventGroup = Blockly.genUid();

  // Options to undo/redo previous action.
  var undoOption = {};
  undoOption.text = Blockly.Msg.UNDO;
  undoOption.enabled = this.undoStack_.length > 0;
  undoOption.callback = this.undo.bind(this, false);
  menuOptions.push(undoOption);
  var redoOption = {};
  redoOption.text = Blockly.Msg.REDO;
  redoOption.enabled = this.redoStack_.length > 0;
  redoOption.callback = this.undo.bind(this, true);
  menuOptions.push(redoOption);

  // Option to clean up blocks.
  if (this.scrollbar) {
    var cleanOption = {};
    cleanOption.text = Blockly.Msg.CLEAN_UP;
    cleanOption.enabled = topBlocks.length > 1;
    cleanOption.callback = this.cleanUp.bind(this);
    menuOptions.push(cleanOption);
  }

  // Add a little animation to collapsing and expanding.
  var DELAY = 10;
  if (this.options.collapse) {
    var hasCollapsedBlocks = false;
    var hasExpandedBlocks = false;
    for (var i = 0; i < topBlocks.length; i++) {
      var block = topBlocks[i];
      while (block) {
        if (block.isCollapsed()) {
          hasCollapsedBlocks = true;
        } else {
          hasExpandedBlocks = true;
        }
        block = block.getNextBlock();
      }
    }

    /**
     * Option to collapse or expand top blocks.
     * @param {boolean} shouldCollapse Whether a block should collapse.
     * @private
     */
    var toggleOption = function(shouldCollapse) {
      var ms = 0;
      for (var i = 0; i < topBlocks.length; i++) {
        var block = topBlocks[i];
        while (block) {
          setTimeout(block.setCollapsed.bind(block, shouldCollapse), ms);
          block = block.getNextBlock();
          ms += DELAY;
        }
      }
    };

    // Option to collapse top blocks.
    var collapseOption = {enabled: hasExpandedBlocks};
    collapseOption.text = Blockly.Msg.COLLAPSE_ALL;
    collapseOption.callback = function() {
      toggleOption(true);
    };
    menuOptions.push(collapseOption);

    // Option to expand top blocks.
    var expandOption = {enabled: hasCollapsedBlocks};
    expandOption.text = Blockly.Msg.EXPAND_ALL;
    expandOption.callback = function() {
      toggleOption(false);
    };
    menuOptions.push(expandOption);
  }

  // Option to delete all blocks.
  // Count the number of blocks that are deletable.
  var deleteList = [];
  function addDeletableBlocks(block) {
    if (block.isDeletable()) {
      deleteList = deleteList.concat(block.getDescendants());
    } else {
      var children = block.getChildren();
      for (var i = 0; i < children.length; i++) {
        addDeletableBlocks(children[i]);
      }
    }
  }
  for (var i = 0; i < topBlocks.length; i++) {
    addDeletableBlocks(topBlocks[i]);
  }
  // Scratch-specific: don't count shadow blocks in delete count
  var deleteCount = 0;
  for (var i = 0; i < deleteList.length; i++) {
    if (!deleteList[i].isShadow()) {
      deleteCount++;
    }
  }
  function deleteNext() {
    Blockly.Events.setGroup(eventGroup);
    var block = deleteList.shift();
    if (block) {
      if (block.workspace) {
        block.dispose(false, true);
        setTimeout(deleteNext, DELAY);
      } else {
        deleteNext();
      }
    }
    Blockly.Events.setGroup(false);
  }

  var deleteOption = {
    text: deleteCount == 1 ? Blockly.Msg.DELETE_BLOCK :
        Blockly.Msg.DELETE_X_BLOCKS.replace('%1', String(deleteCount)),
    enabled: deleteCount > 0,
    callback: function() {
<<<<<<< HEAD
      if (deleteCount < 2 ||
          window.confirm(Blockly.Msg.DELETE_ALL_BLOCKS.replace('%1',
          String(deleteCount)))) {
=======
      if (deleteList.length < 2 ) {
>>>>>>> dfbf7876
        deleteNext();
      } else {
        Blockly.confirm(Blockly.Msg.DELETE_ALL_BLOCKS.
            replace('%1', deleteList.length),
            function(ok) {
              if (ok) {
                deleteNext();
              }
            });
      }
    }
  };
  menuOptions.push(deleteOption);

  Blockly.ContextMenu.show(e, menuOptions, this.RTL);
};

/**
 * Load an audio file.  Cache it, ready for instantaneous playing.
 * @param {!Array.<string>} filenames List of file types in decreasing order of
 *   preference (i.e. increasing size).  E.g. ['media/go.mp3', 'media/go.wav']
 *   Filenames include path from Blockly's root.  File extensions matter.
 * @param {string} name Name of sound.
 * @private
 */
Blockly.WorkspaceSvg.prototype.loadAudio_ = function(filenames, name) {
  if (!filenames.length) {
    return;
  }
  try {
    var audioTest = new window['Audio']();
  } catch(e) {
    // No browser support for Audio.
    // IE can throw an error even if the Audio object exists.
    return;
  }
  var sound;
  for (var i = 0; i < filenames.length; i++) {
    var filename = filenames[i];
    var ext = filename.match(/\.(\w+)$/);
    if (ext && audioTest.canPlayType('audio/' + ext[1])) {
      // Found an audio format we can play.
      sound = new window['Audio'](filename);
      break;
    }
  }
  if (sound && sound.play) {
    this.SOUNDS_[name] = sound;
  }
};

/**
 * Preload all the audio files so that they play quickly when asked for.
 * @private
 */
Blockly.WorkspaceSvg.prototype.preloadAudio_ = function() {
  for (var name in this.SOUNDS_) {
    var sound = this.SOUNDS_[name];
    sound.volume = .01;
    sound.play();
    sound.pause();
    // iOS can only process one sound at a time.  Trying to load more than one
    // corrupts the earlier ones.  Just load one and leave the others uncached.
    if (goog.userAgent.IPAD || goog.userAgent.IPHONE) {
      break;
    }
  }
};

/**
 * Play a named sound at specified volume.  If volume is not specified,
 * use full volume (1).
 * @param {string} name Name of sound.
 * @param {number=} opt_volume Volume of sound (0-1).
 */
Blockly.WorkspaceSvg.prototype.playAudio = function(name, opt_volume) {
  // Send a UI event in case we wish to play the sound externally
  var event = new Blockly.Events.Ui(null, 'sound', null, name);
  event.workspaceId = this.id;
  Blockly.Events.fire(event);
  var sound = this.SOUNDS_[name];
  if (sound) {
    // Don't play one sound on top of another.
    var now = new Date;
    if (now - this.lastSound_ < Blockly.SOUND_LIMIT) {
      return;
    }
    this.lastSound_ = now;
    var mySound;
    var ie9 = goog.userAgent.DOCUMENT_MODE &&
              goog.userAgent.DOCUMENT_MODE === 9;
    if (ie9 || goog.userAgent.IPAD || goog.userAgent.ANDROID) {
      // Creating a new audio node causes lag in IE9, Android and iPad. Android
      // and IE9 refetch the file from the server, iPad uses a singleton audio
      // node which must be deleted and recreated for each new audio tag.
      mySound = sound;
    } else {
      mySound = sound.cloneNode();
    }
    mySound.volume = (opt_volume === undefined ? 1 : opt_volume);
    mySound.play();
  } else if (this.options.parentWorkspace) {
    // Maybe a workspace on a lower level knows about this sound.
    this.options.parentWorkspace.playAudio(name, opt_volume);
  }
};

/**
 * Modify the block tree on the existing toolbox.
 * @param {Node|string} tree DOM tree of blocks, or text representation of same.
 */
Blockly.WorkspaceSvg.prototype.updateToolbox = function(tree) {
  tree = Blockly.Options.parseToolboxTree(tree);
  if (!tree) {
    if (this.options.languageTree) {
      throw 'Can\'t nullify an existing toolbox.';
    }
    return;  // No change (null to null).
  }
  if (!this.options.languageTree) {
    throw 'Existing toolbox is null.  Can\'t create new toolbox.';
  }
  if (tree.getElementsByTagName('category').length) {
    if (!this.toolbox_) {
      throw 'Existing toolbox has no categories.  Can\'t change mode.';
    }
    this.options.languageTree = tree;
    this.toolbox_.populate_(tree);
    this.toolbox_.addColour_();
  } else {
    if (!this.flyout_) {
      throw 'Existing toolbox has categories.  Can\'t change mode.';
    }
    this.options.languageTree = tree;
    this.flyout_.show(tree.childNodes);
  }
};

/**
 * Mark this workspace as the currently focused main workspace.
 */
Blockly.WorkspaceSvg.prototype.markFocused = function() {
  if (this.options.parentWorkspace) {
    this.options.parentWorkspace.markFocused();
  } else {
    Blockly.mainWorkspace = this;
  }
};

/**
 * Zooming the blocks centered in (x, y) coordinate with zooming in or out.
 * @param {number} x X coordinate of center.
 * @param {number} y Y coordinate of center.
 * @param {number} type Type of zooming (-1 zooming out and 1 zooming in).
 */
Blockly.WorkspaceSvg.prototype.zoom = function(x, y, type) {
  var speed = this.options.zoomOptions.scaleSpeed;
  var metrics = this.getMetrics();
  var center = this.getParentSvg().createSVGPoint();
  center.x = x;
  center.y = y;
  center = center.matrixTransform(this.getCanvas().getCTM().inverse());
  x = center.x;
  y = center.y;
  var canvas = this.getCanvas();
  // Scale factor.
  var scaleChange = (type == 1) ? speed : 1 / speed;
  // Clamp scale within valid range.
  var newScale = this.scale * scaleChange;
  if (newScale > this.options.zoomOptions.maxScale) {
    scaleChange = this.options.zoomOptions.maxScale / this.scale;
  } else if (newScale < this.options.zoomOptions.minScale) {
    scaleChange = this.options.zoomOptions.minScale / this.scale;
  }
  if (this.scale == newScale) {
    return;  // No change in zoom.
  }
  if (this.scrollbar) {
    var matrix = canvas.getCTM()
        .translate(x * (1 - scaleChange), y * (1 - scaleChange))
        .scale(scaleChange);
    // newScale and matrix.a should be identical (within a rounding error).
    this.scrollX = matrix.e - metrics.absoluteLeft;
    this.scrollY = matrix.f - metrics.absoluteTop;
  }
  this.setScale(newScale);
  // Hide the WidgetDiv without animation (zoom makes field out of place with div)
  Blockly.WidgetDiv.hide(true);
  Blockly.DropDownDiv.hideWithoutAnimation();
};

/**
 * Zooming the blocks centered in the center of view with zooming in or out.
 * @param {number} type Type of zooming (-1 zooming out and 1 zooming in).
 */
Blockly.WorkspaceSvg.prototype.zoomCenter = function(type) {
  var metrics = this.getMetrics();
  var x = metrics.viewWidth / 2;
  var y = metrics.viewHeight / 2;
  this.zoom(x, y, type);
};

/**
 * Zoom the blocks to fit in the workspace if possible.
 */
Blockly.WorkspaceSvg.prototype.zoomToFit = function() {
  var metrics = this.getMetrics();
  var blocksBox = this.getBlocksBoundingBox();
  var blocksWidth = blocksBox.width;
  var blocksHeight = blocksBox.height;
  if (!blocksWidth) {
    return;  // Prevents zooming to infinity.
  }
  var workspaceWidth = metrics.viewWidth;
  var workspaceHeight = metrics.viewHeight;
  if (this.flyout_) {
    workspaceWidth -= this.flyout_.width_;
  }
  if (!this.scrollbar) {
    // Orgin point of 0,0 is fixed, blocks will not scroll to center.
    blocksWidth += metrics.contentLeft;
    blocksHeight += metrics.contentTop;
  }
  var ratioX = workspaceWidth / blocksWidth;
  var ratioY = workspaceHeight / blocksHeight;
  this.setScale(Math.min(ratioX, ratioY));
  this.scrollCenter();
};

/**
 * Center the workspace.
 */
Blockly.WorkspaceSvg.prototype.scrollCenter = function() {
  if (!this.scrollbar) {
    // Can't center a non-scrolling workspace.
    return;
  }
  // Hide the WidgetDiv without animation (zoom makes field out of place with div)
  Blockly.WidgetDiv.hide(true);
  Blockly.DropDownDiv.hideWithoutAnimation();
  Blockly.hideChaff(false);
  var metrics = this.getMetrics();
  var x = (metrics.contentWidth - metrics.viewWidth) / 2;
  if (this.flyout_) {
    x -= this.flyout_.width_ / 2;
  }
  var y = (metrics.contentHeight - metrics.viewHeight) / 2;
  this.scrollbar.set(x, y);
};

/**
 * Set the workspace's zoom factor.
 * @param {number} newScale Zoom factor.
 */
Blockly.WorkspaceSvg.prototype.setScale = function(newScale) {
  if (this.options.zoomOptions.maxScale &&
      newScale > this.options.zoomOptions.maxScale) {
    newScale = this.options.zoomOptions.maxScale;
  } else if (this.options.zoomOptions.minScale &&
      newScale < this.options.zoomOptions.minScale) {
    newScale = this.options.zoomOptions.minScale;
  }
  this.scale = newScale;
  this.updateStackGlowScale_();
  this.updateGridPattern_();
  // Hide the WidgetDiv without animation (zoom makes field out of place with div)
  Blockly.WidgetDiv.hide(true);
  Blockly.DropDownDiv.hideWithoutAnimation();
  if (this.scrollbar) {
    this.scrollbar.resize();
  } else {
    this.translate(this.scrollX, this.scrollY);
  }
  Blockly.hideChaff(false);
  if (this.flyout_) {
    // No toolbox, resize flyout.
    this.flyout_.reflow();
  }
};

/**
 * Scroll the workspace by a specified amount, keeping in the bounds.
 * Be sure to set this.startDragMetrics with cached metrics before calling.
 * @param {number} x Target X to scroll to
 * @param {number} y Target Y to scroll to
 */
Blockly.WorkspaceSvg.prototype.scroll = function(x, y) {
  var metrics = this.startDragMetrics; // Cached values
  x = Math.min(x, -metrics.contentLeft);
  y = Math.min(y, -metrics.contentTop);
  x = Math.max(x, metrics.viewWidth - metrics.contentLeft -
               metrics.contentWidth);
  y = Math.max(y, metrics.viewHeight - metrics.contentTop -
               metrics.contentHeight);
   // When the workspace starts scrolling, hide the WidgetDiv without animation.
   // This is to prevent a dispoal animation from happening in the wrong location.
  Blockly.WidgetDiv.hide(true);
  Blockly.DropDownDiv.hideWithoutAnimation();
  // Move the scrollbars and the page will scroll automatically.
  this.scrollbar.set(-x - metrics.contentLeft,
                     -y - metrics.contentTop);
};

/**
 * Updates the grid pattern.
 * @private
 */
Blockly.WorkspaceSvg.prototype.updateGridPattern_ = function() {
  if (!this.options.gridPattern) {
    return;  // No grid.
  }
  // MSIE freaks if it sees a 0x0 pattern, so set empty patterns to 100x100.
  var safeSpacing = (this.options.gridOptions['spacing'] * this.scale) || 100;
  this.options.gridPattern.setAttribute('width', safeSpacing);
  this.options.gridPattern.setAttribute('height', safeSpacing);
  var half = Math.floor(this.options.gridOptions['spacing'] / 2) + 0.5;
  var start = half - this.options.gridOptions['length'] / 2;
  var end = half + this.options.gridOptions['length'] / 2;
  var line1 = this.options.gridPattern.firstChild;
  var line2 = line1 && line1.nextSibling;
  half *= this.scale;
  start *= this.scale;
  end *= this.scale;
  if (line1) {
    line1.setAttribute('stroke-width', this.scale);
    line1.setAttribute('x1', start);
    line1.setAttribute('y1', half);
    line1.setAttribute('x2', end);
    line1.setAttribute('y2', half);
  }
  if (line2) {
    line2.setAttribute('stroke-width', this.scale);
    line2.setAttribute('x1', half);
    line2.setAttribute('y1', start);
    line2.setAttribute('x2', half);
    line2.setAttribute('y2', end);
  }
};

/**
 * Update the workspace's stack glow radius to be proportional to scale.
 * Ensures that stack glows always appear to be a fixed size.
 */
Blockly.WorkspaceSvg.prototype.updateStackGlowScale_ = function() {
  // No such def in the flyout workspace.
  if (this.options.stackGlowBlur) {
    this.options.stackGlowBlur.setAttribute('stdDeviation',
      Blockly.STACK_GLOW_RADIUS / this.scale
    );
  }
};

/**
 * Return an object with all the metrics required to size scrollbars for a
 * top level workspace.  The following properties are computed:
 * .viewHeight: Height of the visible rectangle,
 * .viewWidth: Width of the visible rectangle,
 * .contentHeight: Height of the contents,
 * .contentWidth: Width of the content,
 * .viewTop: Offset of top edge of visible rectangle from parent,
 * .viewLeft: Offset of left edge of visible rectangle from parent,
 * .contentTop: Offset of the top-most content from the y=0 coordinate,
 * .contentLeft: Offset of the left-most content from the x=0 coordinate.
 * .absoluteTop: Top-edge of view.
 * .absoluteLeft: Left-edge of view.
 * .toolboxWidth: Width of toolbox, if it exists.  Otherwise zero.
 * .toolboxHeight: Height of toolbox, if it exists.  Otherwise zero.
 * .flyoutWidth: Width of the flyout if it is always open.  Otherwise zero.
 * .flyoutHeight: Height of flyout if it is always open.  Otherwise zero.
 * .toolboxPosition: Top, bottom, left or right.
 * @return {!Object} Contains size and position metrics of a top level
 *   workspace.
 * @private
 * @this Blockly.WorkspaceSvg
 */
Blockly.WorkspaceSvg.getTopLevelWorkspaceMetrics_ = function() {
  var svgSize = Blockly.svgSize(this.getParentSvg());
  if (this.toolbox_) {
    if (this.toolboxPosition == Blockly.TOOLBOX_AT_TOP ||
        this.toolboxPosition == Blockly.TOOLBOX_AT_BOTTOM) {
      svgSize.height -= this.toolbox_.getHeight();
    } else if (this.toolboxPosition == Blockly.TOOLBOX_AT_LEFT ||
        this.toolboxPosition == Blockly.TOOLBOX_AT_RIGHT) {
      svgSize.width -= this.toolbox_.getWidth();
    }
  }
  // Set the margin to match the flyout's margin so that the workspace does
  // not jump as blocks are added.
  var MARGIN = Blockly.Flyout.prototype.CORNER_RADIUS - 1;
  var viewWidth = svgSize.width - MARGIN;
  var viewHeight = svgSize.height - MARGIN;
  var blockBox = this.getBlocksBoundingBox();

  // Fix scale.
  var contentWidth = blockBox.width * this.scale;
  var contentHeight = blockBox.height * this.scale;
  var contentX = blockBox.x * this.scale;
  var contentY = blockBox.y * this.scale;
  if (this.scrollbar) {
    // Add a border around the content that is at least half a screenful wide.
    // Ensure border is wide enough that blocks can scroll over entire screen.
    var leftEdge = Math.min(contentX - viewWidth / 2,
                            contentX + contentWidth - viewWidth);
    var rightEdge = Math.max(contentX + contentWidth + viewWidth / 2,
                             contentX + viewWidth);
    var topEdge = Math.min(contentY - viewHeight / 2,
                           contentY + contentHeight - viewHeight);
    var bottomEdge = Math.max(contentY + contentHeight + viewHeight / 2,
                              contentY + viewHeight);
  } else {
    var leftEdge = blockBox.x;
    var rightEdge = leftEdge + blockBox.width;
    var topEdge = blockBox.y;
    var bottomEdge = topEdge + blockBox.height;
  }
  var absoluteLeft = 0;
  if (this.toolbox_ && this.toolboxPosition == Blockly.TOOLBOX_AT_LEFT) {
    absoluteLeft = this.toolbox_.getWidth();
  }
  var absoluteTop = 0;
  if (this.toolbox_ && this.toolboxPosition == Blockly.TOOLBOX_AT_TOP) {
    absoluteTop = this.toolbox_.getHeight();
  }

  var metrics = {
    viewHeight: svgSize.height,
    viewWidth: svgSize.width,
    contentHeight: bottomEdge - topEdge,
    contentWidth: rightEdge - leftEdge,
    viewTop: -this.scrollY,
    viewLeft: -this.scrollX,
    contentTop: topEdge,
    contentLeft: leftEdge,
    absoluteTop: absoluteTop,
    absoluteLeft: absoluteLeft,
    toolboxWidth: this.toolbox_ ? this.toolbox_.getWidth() : 0,
    toolboxHeight: this.toolbox_ ? this.toolbox_.getHeight() : 0,
    flyoutWidth: this.flyout_ ? this.flyout_.getWidth() : 0,
    flyoutHeight: this.flyout_ ? this.flyout_.getHeight() : 0,
    toolboxPosition: this.toolboxPosition
  };
  return metrics;
};

/**
 * Sets the X/Y translations of a top level workspace to match the scrollbars.
 * @param {!Object} xyRatio Contains an x and/or y property which is a float
 *     between 0 and 1 specifying the degree of scrolling.
 * @private
 * @this Blockly.WorkspaceSvg
 */
Blockly.WorkspaceSvg.setTopLevelWorkspaceMetrics_ = function(xyRatio) {
  if (!this.scrollbar) {
    throw 'Attempt to set top level workspace scroll without scrollbars.';
  }
  var metrics = this.getMetrics();
  if (goog.isNumber(xyRatio.x)) {
    this.scrollX = -metrics.contentWidth * xyRatio.x - metrics.contentLeft;
  }
  if (goog.isNumber(xyRatio.y)) {
    this.scrollY = -metrics.contentHeight * xyRatio.y - metrics.contentTop;
  }
  var x = this.scrollX + metrics.absoluteLeft;
  var y = this.scrollY + metrics.absoluteTop;
  this.translate(x, y);
  if (this.options.gridPattern) {
    this.options.gridPattern.setAttribute('x', x);
    this.options.gridPattern.setAttribute('y', y);
    if (goog.userAgent.IE) {
      // IE doesn't notice that the x/y offsets have changed.  Force an update.
      this.updateGridPattern_();
    }
  }
};

/**
 * Update whether this workspace has resizes enabled.
 * If enabled, workspace will resize when appropriate.
 * If disabled, workspace will not resize until re-enabled.
 * Use to avoid resizing during a batch operation, for performance.
 * @param {boolean} enabled Whether resizes should be enabled.
 */
Blockly.WorkspaceSvg.prototype.setResizesEnabled = function(enabled) {
  var reenabled = (!this.resizesEnabled_ && enabled);
  this.resizesEnabled_ = enabled;
  if (reenabled) {
<<<<<<< HEAD
    // Now enabled - trigger a resize.
=======
    // Newly enabled.  Trigger a resize.
>>>>>>> dfbf7876
    this.resizeContents();
  }
};

/**
 * Dispose of all blocks in workspace, with an optimization to prevent resizes.
 */
Blockly.WorkspaceSvg.prototype.clear = function() {
  this.setResizesEnabled(false);
  Blockly.WorkspaceSvg.superClass_.clear.call(this);
  this.setResizesEnabled(true);
};

// Export symbols that would otherwise be renamed by Closure compiler.
Blockly.WorkspaceSvg.prototype['setVisible'] =
    Blockly.WorkspaceSvg.prototype.setVisible;<|MERGE_RESOLUTION|>--- conflicted
+++ resolved
@@ -380,11 +380,7 @@
  * @param {?string} prototypeName Name of the language object containing
  *     type-specific functions for this block.
  * @param {string=} opt_id Optional ID.  Use this ID if provided, otherwise
-<<<<<<< HEAD
- *     create a new id.
-=======
  *     create a new ID.
->>>>>>> dfbf7876
  * @return {!Blockly.BlockSvg} The created block.
  */
 Blockly.WorkspaceSvg.prototype.newBlock = function(prototypeName, opt_id) {
@@ -627,21 +623,8 @@
  * Any calls of this function can be deleted.
  * @deprecated October 2016
  */
-<<<<<<< HEAD
-Blockly.WorkspaceSvg.prototype.traceOn = function(armed) {
-  this.traceOn_ = armed;
-  if (this.traceWrapper_) {
-    Blockly.unbindEvent_(this.traceWrapper_);
-    this.traceWrapper_ = null;
-  }
-  if (armed) {
-    this.traceWrapper_ = Blockly.bindEvent_(this.svgBlockCanvas_,
-        'blocklySelectChange', this, function() {this.traceOn_ = false; });
-  }
-=======
 Blockly.WorkspaceSvg.prototype.traceOn = function() {
   console.warn('Deprecated call to traceOn, delete this.');
->>>>>>> dfbf7876
 };
 
 /**
@@ -1162,13 +1145,7 @@
         Blockly.Msg.DELETE_X_BLOCKS.replace('%1', String(deleteCount)),
     enabled: deleteCount > 0,
     callback: function() {
-<<<<<<< HEAD
-      if (deleteCount < 2 ||
-          window.confirm(Blockly.Msg.DELETE_ALL_BLOCKS.replace('%1',
-          String(deleteCount)))) {
-=======
       if (deleteList.length < 2 ) {
->>>>>>> dfbf7876
         deleteNext();
       } else {
         Blockly.confirm(Blockly.Msg.DELETE_ALL_BLOCKS.
@@ -1655,11 +1632,7 @@
   var reenabled = (!this.resizesEnabled_ && enabled);
   this.resizesEnabled_ = enabled;
   if (reenabled) {
-<<<<<<< HEAD
-    // Now enabled - trigger a resize.
-=======
     // Newly enabled.  Trigger a resize.
->>>>>>> dfbf7876
     this.resizeContents();
   }
 };
