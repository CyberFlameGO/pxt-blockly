--- conflicted
+++ resolved
@@ -99,10 +99,6 @@
  * @param {!Blockly.BlockSvg} block The block being connected.
  * @package
  */
-<<<<<<< HEAD
-Blockly.BlockAnimations.connectionUiEffect = function(block) {
-  block.workspace.getAudioManager().play('click');
-=======
 Blockly.blockAnimations.connectionUiEffect = function(block) {
   var workspace = block.workspace;
   var scale = workspace.scale;
@@ -132,7 +128,6 @@
       workspace.getParentSvg());
   // Start the animation.
   Blockly.blockAnimations.connectionUiStep_(ripple, new Date, scale);
->>>>>>> de39d5f2
 };
 
 /**
@@ -162,8 +157,6 @@
  */
 Blockly.blockAnimations.disconnectUiEffect = function(block) {
   block.workspace.getAudioManager().play('disconnect');
-<<<<<<< HEAD
-=======
   if (block.workspace.scale < 1) {
     return;  // Too small to care about visual effects.
   }
@@ -205,16 +198,12 @@
             magnitude, start);
   }
   group.setAttribute('transform', group.translate_ + group.skew_);
->>>>>>> de39d5f2
 };
 
 /**
  * Stop the disconnect UI animation immediately.
  * @package
  */
-<<<<<<< HEAD
-Blockly.BlockAnimations.disconnectUiStop = function() {
-=======
 Blockly.blockAnimations.disconnectUiStop = function() {
   if (Blockly.blockAnimations.disconnectGroup_) {
     clearTimeout(Blockly.blockAnimations.disconnectPid_);
@@ -223,5 +212,4 @@
     group.setAttribute('transform', group.translate_);
     Blockly.blockAnimations.disconnectGroup_ = null;
   }
->>>>>>> de39d5f2
 };