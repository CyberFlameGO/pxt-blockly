/**
 * @license
 * Visual Blocks Editor
 *
 * Copyright 2012 Google Inc.
 * https://developers.google.com/blockly/
 *
 * Licensed under the Apache License, Version 2.0 (the "License");
 * you may not use this file except in compliance with the License.
 * You may obtain a copy of the License at
 *
 *   http://www.apache.org/licenses/LICENSE-2.0
 *
 * Unless required by applicable law or agreed to in writing, software
 * distributed under the License is distributed on an "AS IS" BASIS,
 * WITHOUT WARRANTIES OR CONDITIONS OF ANY KIND, either express or implied.
 * See the License for the specific language governing permissions and
 * limitations under the License.
 */

/**
 * @fileoverview Utility functions for handling procedures.
 * @author fraser@google.com (Neil Fraser)
 */
'use strict';

/**
 * @name Blockly.Procedures
 * @namespace
 */
goog.provide('Blockly.Procedures');

goog.require('Blockly.Blocks');
goog.require('Blockly.constants');
goog.require('Blockly.Events');
goog.require('Blockly.Events.BlockChange');
goog.require('Blockly.Field');
goog.require('Blockly.Msg');
goog.require('Blockly.Names');
goog.require('Blockly.utils.xml');
goog.require('Blockly.Workspace');
goog.require('Blockly.Xml');


/**
 * Constant to separate procedure names from variables and generated functions
 * when running generators.
 * @deprecated Use Blockly.PROCEDURE_CATEGORY_NAME
 */
Blockly.Procedures.NAME_TYPE = Blockly.PROCEDURE_CATEGORY_NAME;

/**
 * Find all user-created procedure definitions in a workspace.
 * @param {!Blockly.Workspace} root Root workspace.
 * @return {!Array.<!Array.<!Array>>} Pair of arrays, the
 *     first contains procedures without return variables, the second with.
 *     Each procedure is defined by a three-element list of name, parameter
 *     list, and return value boolean.
 */
Blockly.Procedures.allProcedures = function(root) {
  var blocks = root.getAllBlocks(false);
  var proceduresReturn = [];
  var proceduresNoReturn = [];
  for (var i = 0; i < blocks.length; i++) {
    if (blocks[i].getProcedureDef) {
      var tuple = blocks[i].getProcedureDef();
      if (tuple) {
        if (tuple[2]) {
          proceduresReturn.push(tuple);
        } else {
          proceduresNoReturn.push(tuple);
        }
      }
    }
  }
  proceduresNoReturn.sort(Blockly.Procedures.procTupleComparator_);
  proceduresReturn.sort(Blockly.Procedures.procTupleComparator_);
  return [proceduresNoReturn, proceduresReturn];
};

/**
 * Comparison function for case-insensitive sorting of the first element of
 * a tuple.
 * @param {!Array} ta First tuple.
 * @param {!Array} tb Second tuple.
 * @return {number} -1, 0, or 1 to signify greater than, equality, or less than.
 * @private
 */
Blockly.Procedures.procTupleComparator_ = function(ta, tb) {
  return ta[0].toLowerCase().localeCompare(tb[0].toLowerCase());
};

/**
 * Ensure two identically-named procedures don't exist.
 * @param {string} name Proposed procedure name.
 * @param {!Blockly.Block} block Block to disambiguate.
 * @return {string} Non-colliding name.
 */
Blockly.Procedures.findLegalName = function(name, block) {
  if (block.isInFlyout) {
    // Flyouts can have multiple procedures called 'do something'.
    return name;
  }
  while (!Blockly.Procedures.isLegalName_(name, block.workspace, block)) {
    // Collision with another procedure.
    var r = name.match(/^(.*?)(\d+)$/);
    if (!r) {
      name += '2';
    } else {
      name = r[1] + (parseInt(r[2], 10) + 1);
    }
  }
  return name;
};

/**
 * Does this procedure have a legal name?  Illegal names include names of
 * procedures already defined.
 * @param {string} name The questionable name.
 * @param {!Blockly.Workspace} workspace The workspace to scan for collisions.
 * @param {Blockly.Block=} opt_exclude Optional block to exclude from
 *     comparisons (one doesn't want to collide with oneself).
 * @return {boolean} True if the name is legal.
 * @private
 */
Blockly.Procedures.isLegalName_ = function(name, workspace, opt_exclude) {
  return !Blockly.Procedures.isNameUsed(name, workspace, opt_exclude);
};

/**
 * Return if the given name is already a procedure name.
 * @param {string} name The questionable name.
 * @param {!Blockly.Workspace} workspace The workspace to scan for collisions.
 * @param {Blockly.Block=} opt_exclude Optional block to exclude from
 *     comparisons (one doesn't want to collide with oneself).
 * @return {boolean} True if the name is used, otherwise return false.
 */
Blockly.Procedures.isNameUsed = function(name, workspace, opt_exclude) {
  var blocks = workspace.getAllBlocks(false);
  // Iterate through every block and check the name.
  for (var i = 0; i < blocks.length; i++) {
    if (blocks[i] == opt_exclude) {
      continue;
    }
    var procName = '';
    if (blocks[i].getProcedureDef) {
      procName = blocks[i].getProcedureDef()[0];
    } else if (blocks[i].getName) {
      // pxt-blockly: also check new function blocks, which use getName() for the function name.
      procName = blocks[i].getName();
    }

    if (Blockly.Names.equals(procName, name)) {
      return true;
    }
  }
  return false;
};

/**
 * Rename a procedure.  Called by the editable field.
 * @param {string} name The proposed new name.
 * @return {string} The accepted name.
 * @this {Blockly.Field}
 */
Blockly.Procedures.rename = function(name) {
  // Strip leading and trailing whitespace.  Beyond this, all names are legal.
  name = name.trim();

  // Ensure two identically-named procedures don't exist.
<<<<<<< HEAD
  var legalName = Blockly.Procedures.findLegalName(name, this.sourceBlock_);
  var oldName = this.text_;
  //pxtblockly: ensure no empty procedure name is set
  if (!legalName) return oldName;
=======
  var legalName = Blockly.Procedures.findLegalName(name, this.getSourceBlock());
  var oldName = this.getValue();
>>>>>>> de39d5f2
  if (oldName != name && oldName != legalName) {
    // Rename any callers.
    var blocks = this.getSourceBlock().workspace.getAllBlocks(false);
    for (var i = 0; i < blocks.length; i++) {
      if (blocks[i].renameProcedure) {
        blocks[i].renameProcedure(oldName, legalName);
      }
    }
  }
  return legalName;
};

/**
 * Construct the blocks required by the flyout for the procedure category.
 * @param {!Blockly.Workspace} workspace The workspace containing procedures.
 * @return {!Array.<!Element>} Array of XML block elements.
 */
Blockly.Procedures.flyoutCategory = function(workspace) {
  var xmlList = [];
  if (Blockly.Blocks['procedures_defnoreturn']) {
    // <block type="procedures_defnoreturn" gap="16">
    //     <field name="NAME">do something</field>
    // </block>
    var block = Blockly.utils.xml.createElement('block');
    block.setAttribute('type', 'procedures_defnoreturn');
    block.setAttribute('gap', 16);
    var nameField = Blockly.utils.xml.createElement('field');
    nameField.setAttribute('name', 'NAME');
    nameField.appendChild(Blockly.utils.xml.createTextNode(
        Blockly.Msg['PROCEDURES_DEFNORETURN_PROCEDURE']));
    block.appendChild(nameField);
    xmlList.push(block);
  }
  if (Blockly.Blocks['procedures_defreturn']) {
    // <block type="procedures_defreturn" gap="16">
    //     <field name="NAME">do something</field>
    // </block>
    var block = Blockly.utils.xml.createElement('block');
    block.setAttribute('type', 'procedures_defreturn');
    block.setAttribute('gap', 16);
    var nameField = Blockly.utils.xml.createElement('field');
    nameField.setAttribute('name', 'NAME');
    nameField.appendChild(Blockly.utils.xml.createTextNode(
        Blockly.Msg['PROCEDURES_DEFRETURN_PROCEDURE']));
    block.appendChild(nameField);
    xmlList.push(block);
  }
  if (Blockly.Blocks['procedures_ifreturn']) {
    // <block type="procedures_ifreturn" gap="16"></block>
    var block = Blockly.utils.xml.createElement('block');
    block.setAttribute('type', 'procedures_ifreturn');
    block.setAttribute('gap', 16);
    xmlList.push(block);
  }
  if (xmlList.length) {
    // Add slightly larger gap between system blocks and user calls.
    xmlList[xmlList.length - 1].setAttribute('gap', 24);
  }

  function populateProcedures(procedureList, templateName) {
    for (var i = 0; i < procedureList.length; i++) {
      var name = procedureList[i][0];
      var args = procedureList[i][1];
      // <block type="procedures_callnoreturn" gap="16">
      //   <mutation name="do something">
      //     <arg name="x"></arg>
      //   </mutation>
      // </block>
      var block = Blockly.utils.xml.createElement('block');
      block.setAttribute('type', templateName);
      block.setAttribute('gap', 16);
      var mutation = Blockly.utils.xml.createElement('mutation');
      mutation.setAttribute('name', name);
      block.appendChild(mutation);
      for (var j = 0; j < args.length; j++) {
        var arg = Blockly.utils.xml.createElement('arg');
        arg.setAttribute('name', args[j]);
        mutation.appendChild(arg);
      }
      xmlList.push(block);
    }
  }

  var tuple = Blockly.Procedures.allProcedures(workspace);
  populateProcedures(tuple[0], 'procedures_callnoreturn');
  populateProcedures(tuple[1], 'procedures_callreturn');
  return xmlList;
};

/**
 * Find all the callers of a named procedure.
 * @param {string} name Name of procedure.
 * @param {!Blockly.Workspace} workspace The workspace to find callers in.
 * @return {!Array.<!Blockly.Block>} Array of caller blocks.
 */
Blockly.Procedures.getCallers = function(name, workspace) {
  var callers = [];
  var blocks = workspace.getAllBlocks(false);
  // Iterate through every block and check the name.
  for (var i = 0; i < blocks.length; i++) {
    if (blocks[i].getProcedureCall) {
      var procName = blocks[i].getProcedureCall();
      // Procedure name may be null if the block is only half-built.
      if (procName && Blockly.Names.equals(procName, name)) {
        callers.push(blocks[i]);
      }
    }
  }
  return callers;
};

/**
 * When a procedure definition changes its parameters, find and edit all its
 * callers.
 * @param {!Blockly.Block} defBlock Procedure definition block.
 */
Blockly.Procedures.mutateCallers = function(defBlock) {
  var oldRecordUndo = Blockly.Events.recordUndo;
  var name = defBlock.getProcedureDef()[0];
  var xmlElement = defBlock.mutationToDom(true);
  var callers = Blockly.Procedures.getCallers(name, defBlock.workspace);
  for (var i = 0, caller; caller = callers[i]; i++) {
    var oldMutationDom = caller.mutationToDom();
    var oldMutation = oldMutationDom && Blockly.Xml.domToText(oldMutationDom);
    caller.domToMutation(xmlElement);
    var newMutationDom = caller.mutationToDom();
    var newMutation = newMutationDom && Blockly.Xml.domToText(newMutationDom);
    if (oldMutation != newMutation) {
      // Fire a mutation on every caller block.  But don't record this as an
      // undo action since it is deterministically tied to the procedure's
      // definition mutation.
      Blockly.Events.recordUndo = false;
      Blockly.Events.fire(new Blockly.Events.BlockChange(
          caller, 'mutation', null, oldMutation, newMutation));
      Blockly.Events.recordUndo = oldRecordUndo;
    }
  }
};

/**
 * Find the definition block for the named procedure.
 * @param {string} name Name of procedure.
 * @param {!Blockly.Workspace} workspace The workspace to search.
 * @return {Blockly.Block} The procedure definition block, or null not found.
 */
Blockly.Procedures.getDefinition = function(name, workspace) {
  // Assume that a procedure definition is a top block.
  var blocks = workspace.getTopBlocks(false);
  for (var i = 0; i < blocks.length; i++) {
    if (blocks[i].getProcedureDef) {
      var tuple = blocks[i].getProcedureDef();
      if (tuple && Blockly.Names.equals(tuple[0], name)) {
        return blocks[i];
      }
    }
  }
  return null;
};<|MERGE_RESOLUTION|>--- conflicted
+++ resolved
@@ -168,15 +168,10 @@
   name = name.trim();
 
   // Ensure two identically-named procedures don't exist.
-<<<<<<< HEAD
-  var legalName = Blockly.Procedures.findLegalName(name, this.sourceBlock_);
-  var oldName = this.text_;
+  var legalName = Blockly.Procedures.findLegalName(name, this.getSourceBlock());
+  var oldName = this.getValue();
   //pxtblockly: ensure no empty procedure name is set
   if (!legalName) return oldName;
-=======
-  var legalName = Blockly.Procedures.findLegalName(name, this.getSourceBlock());
-  var oldName = this.getValue();
->>>>>>> de39d5f2
   if (oldName != name && oldName != legalName) {
     // Rename any callers.
     var blocks = this.getSourceBlock().workspace.getAllBlocks(false);
