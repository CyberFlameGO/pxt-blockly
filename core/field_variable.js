--- conflicted
+++ resolved
@@ -167,18 +167,12 @@
   for (var i = 0; i < variableModelList.length; i++) {
     // Set the uuid as the internal representation of the variable.
     options[i] = [variableModelList[i].name, variableModelList[i].getId()];
-<<<<<<< HEAD
   }
   options.push([Blockly.Msg.RENAME_VARIABLE, Blockly.RENAME_VARIABLE_ID]);
   if (Blockly.Msg.DELETE_VARIABLE) {
     options.push([Blockly.Msg.DELETE_VARIABLE.replace('%1', name),
       Blockly.DELETE_VARIABLE_ID]);
-=======
->>>>>>> 597583fe
-  }
-  options.push([Blockly.Msg.RENAME_VARIABLE, Blockly.RENAME_VARIABLE_ID]);
-  options.push([Blockly.Msg.DELETE_VARIABLE.replace('%1', name),
-               Blockly.DELETE_VARIABLE_ID]);
+  }
   return options;
 };
 
