/**
 * @license
 * Visual Blocks Editor
 *
 * Copyright 2012 Google Inc.
 * https://developers.google.com/blockly/
 *
 * Licensed under the Apache License, Version 2.0 (the "License");
 * you may not use this file except in compliance with the License.
 * You may obtain a copy of the License at
 *
 *   http://www.apache.org/licenses/LICENSE-2.0
 *
 * Unless required by applicable law or agreed to in writing, software
 * distributed under the License is distributed on an "AS IS" BASIS,
 * WITHOUT WARRANTIES OR CONDITIONS OF ANY KIND, either express or implied.
 * See the License for the specific language governing permissions and
 * limitations under the License.
 */

/**
 * @fileoverview Variable input field.
 * @author fraser@google.com (Neil Fraser)
 */
'use strict';

goog.provide('Blockly.FieldVariable');

goog.require('Blockly.FieldDropdown');
goog.require('Blockly.Msg');
goog.require('Blockly.VariableModel');
goog.require('Blockly.Variables');
goog.require('Blockly.VariableModel');
goog.require('goog.asserts');
goog.require('goog.string');


/**
 * Class for a variable's dropdown field.
 * @param {?string} varname The default name for the variable.  If null,
 *     a unique variable name will be generated.
 * @param {Function=} opt_validator A function that is executed when a new
 *     option is selected.  Its sole argument is the new option value.
 * @param {Array.<string>} opt_variableTypes A list of the types of variables to
 *     include in the dropdown.
 * @extends {Blockly.FieldDropdown}
 * @constructor
 */
Blockly.FieldVariable = function(varname, opt_validator, opt_variableTypes) {
  Blockly.FieldVariable.superClass_.constructor.call(this,
      Blockly.FieldVariable.dropdownCreate, opt_validator);
  this.setValue(varname || '');
  this.addArgType('variable');
  this.variableTypes = opt_variableTypes;
};
goog.inherits(Blockly.FieldVariable, Blockly.FieldDropdown);

/**
 * Install this dropdown on a block.
 */
Blockly.FieldVariable.prototype.init = function() {
  if (this.fieldGroup_) {
    // Dropdown has already been initialized once.
    return;
  }
  Blockly.FieldVariable.superClass_.init.call(this);

  // TODO (1010): Change from init/initModel to initView/initModel
  this.initModel();
};

Blockly.FieldVariable.prototype.initModel = function() {
  if (!this.getValue()) {
    // Variables without names get uniquely named for this workspace.
    var workspace =
        this.sourceBlock_.isInFlyout ?
            this.sourceBlock_.workspace.targetWorkspace :
            this.sourceBlock_.workspace;
    this.setValue(Blockly.Variables.generateUniqueName(workspace));
  }
  // If the selected variable doesn't exist yet, create it.
  // For instance, some blocks in the toolbox have variable dropdowns filled
  // in by default.
  if (!this.sourceBlock_.isInFlyout) {
    this.sourceBlock_.workspace.createVariable(this.getValue());
  }
};

/**
 * Attach this field to a block.
 * @param {!Blockly.Block} block The block containing this field.
 */
Blockly.FieldVariable.prototype.setSourceBlock = function(block) {
  goog.asserts.assert(!block.isShadow(),
      'Variable fields are not allowed to exist on shadow blocks.');
  Blockly.FieldVariable.superClass_.setSourceBlock.call(this, block);
};

/**
 * Get the variable's name (use a variableDB to convert into a real name).
 * Unline a regular dropdown, variables are literal and have no neutral value.
 * @return {string} Current text.
 */
Blockly.FieldVariable.prototype.getValue = function() {
  return this.getText();
};

/**
 * Set the variable name.
 * @param {string} value New text.
 */
Blockly.FieldVariable.prototype.setValue = function(value) {
  var newValue = value;
  var newText = value;

  if (this.sourceBlock_) {
    var variable = this.sourceBlock_.workspace.getVariableById(value);
    if (variable) {
      newText = variable.name;
    }
    // TODO(marisaleung): Remove name lookup after converting all Field Variable
    //     instances to use id instead of name.
    else if (variable = this.sourceBlock_.workspace.getVariable(value)) {
      newValue = variable.getId();
    }
    if (Blockly.Events.isEnabled()) {
      Blockly.Events.fire(new Blockly.Events.BlockChange(
          this.sourceBlock_, 'field', this.name, this.value_, newValue));
    }
  }
  this.value_ = newValue;
  this.setText(newText);
};

/**
 * Return a list of variable types to include in the dropdown.
 * @return {!Array.<string>} Array of variable types.
 * @throws {Error} if variableTypes is an empty array.
 * @private
 */
Blockly.FieldVariable.prototype.getVariableTypes_ = function() {
  var variableTypes = this.variableTypes;
  if (variableTypes === null) {
    // If variableTypes is null, return all variable types.
    if (this.sourceBlock_) {
      var workspace = this.sourceBlock_.workspace;
      return workspace.getVariableTypes();
    }
  }
  variableTypes = variableTypes || [''];
  if (variableTypes.length == 0) {
    // Throw an error if variableTypes is an empty list.
    var name = this.getText();
    throw new Error('\'variableTypes\' of field variable ' +
      name + ' was an empty list');
  }
  return variableTypes;
};

/**
 * Return a sorted list of variable names for variable dropdown menus.
 * Include a special option at the end for creating a new variable name.
 * @return {!Array.<string>} Array of variable names.
 * @this {Blockly.FieldVariable}
 */
Blockly.FieldVariable.dropdownCreate = function() {
  var variableModelList = [];
  var name = this.getText();
  // Don't create a new variable if there is nothing selected.
  var createSelectedVariable = name ? true : false;
  var workspace = null;
  if (this.sourceBlock_) {
    workspace = this.sourceBlock_.workspace;
  }
  if (workspace) {
    var variableTypes = this.getVariableTypes_();
    var variableModelList = [];
    // Get a copy of the list, so that adding rename and new variable options
    // doesn't modify the workspace's list.
    for (var i = 0; i < variableTypes.length; i++) {
      var variableType = variableTypes[i];
      var variables = workspace.getVariablesOfType(variableType);
      variableModelList = variableModelList.concat(variables);
    }
    for (var i = 0; i < variableModelList.length; i++){
      if (createSelectedVariable &&
          goog.string.caseInsensitiveEquals(variableModelList[i].name, name)) {
        createSelectedVariable = false;
        break;
      }
    }
  }
  // Ensure that the currently selected variable is an option.
  if (createSelectedVariable && workspace) {
    var newVar = workspace.createVariable(name);
    variableModelList.push(newVar);
  }
  variableModelList.sort(Blockly.VariableModel.compareByName);
  var options = [];
  for (var i = 0; i < variableModelList.length; i++) {
    // Set the uuid as the internal representation of the variable.
    options[i] = [variableModelList[i].name, variableModelList[i].getId()];
  }
  options.push([Blockly.Msg.RENAME_VARIABLE, Blockly.RENAME_VARIABLE_ID]);
  if (Blockly.Msg.DELETE_VARIABLE) {
    options.push([Blockly.Msg.DELETE_VARIABLE.replace('%1', name),
<<<<<<< HEAD
      Blockly.DELETE_VARIABLE_ID]);
=======
        Blockly.DELETE_VARIABLE_ID]);
>>>>>>> 36682a49
  }
  return options;
};

/**
 * Handle the selection of an item in the variable dropdown menu.
 * Special case the 'Rename variable...' and 'Delete variable...' options.
 * In the rename case, prompt the user for a new name.
 * @param {!goog.ui.Menu} menu The Menu component clicked.
 * @param {!goog.ui.MenuItem} menuItem The MenuItem selected within menu.
 */
Blockly.FieldVariable.prototype.onItemSelected = function(menu, menuItem) {
  var id = menuItem.getValue();
  // TODO(marisaleung): change setValue() to take in an id as the parameter.
  // Then remove itemText.
  var itemText;
  if (this.sourceBlock_ && this.sourceBlock_.workspace) {
    var workspace = this.sourceBlock_.workspace;
    var variable = workspace.getVariableById(id);
    // If the item selected is a variable, set itemText to the variable name.
    if (variable) {
      itemText = variable.name;
    }
    else if (id == Blockly.RENAME_VARIABLE_ID) {
      // Rename variable.
      var currentName = this.getText();
      variable = workspace.getVariable(currentName);
      Blockly.Variables.renameVariable(workspace, variable);
      return;
    } else if (id == Blockly.DELETE_VARIABLE_ID) {
      // Delete variable.
      workspace.deleteVariable(this.getText());
      return;
    }

    // Call any validation function, and allow it to override.
    itemText = this.callValidator(itemText);
  }
  if (itemText !== null) {
    this.setValue(itemText);
  }
};

/**
 * Whether or not to show a box around the dropdown menu.
 * @return {boolean} True if we should show a box (rect) around the dropdown menu. Otherwise false.
 * @private
 */
Blockly.FieldVariable.prototype.shouldShowRect_ = function () {
  return !this.sourceBlock_.isShadow() && this.sourceBlock_.type != 'variables_get';
}<|MERGE_RESOLUTION|>--- conflicted
+++ resolved
@@ -204,11 +204,7 @@
   options.push([Blockly.Msg.RENAME_VARIABLE, Blockly.RENAME_VARIABLE_ID]);
   if (Blockly.Msg.DELETE_VARIABLE) {
     options.push([Blockly.Msg.DELETE_VARIABLE.replace('%1', name),
-<<<<<<< HEAD
-      Blockly.DELETE_VARIABLE_ID]);
-=======
         Blockly.DELETE_VARIABLE_ID]);
->>>>>>> 36682a49
   }
   return options;
 };
@@ -258,5 +254,6 @@
  * @private
  */
 Blockly.FieldVariable.prototype.shouldShowRect_ = function () {
+  //pxtblockly: don't show a rect around the variable dropdown when in a shadow block
   return !this.sourceBlock_.isShadow() && this.sourceBlock_.type != 'variables_get';
 }