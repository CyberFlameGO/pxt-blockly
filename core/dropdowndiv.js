/**
 * @license
 * Copyright 2016 Massachusetts Institute of Technology
 * All rights reserved.
 *
 * Licensed under the Apache License, Version 2.0 (the "License");
 * you may not use this file except in compliance with the License.
 * You may obtain a copy of the License at
 *
 *   http://www.apache.org/licenses/LICENSE-2.0
 *
 * Unless required by applicable law or agreed to in writing, software
 * distributed under the License is distributed on an "AS IS" BASIS,
 * WITHOUT WARRANTIES OR CONDITIONS OF ANY KIND, either express or implied.
 * See the License for the specific language governing permissions and
 * limitations under the License.
 */

/**
 * @fileoverview A div that floats on top of the workspace, for drop-down menus.
 * The drop-down can be kept inside the workspace, animate in/out, etc.
 * @author tmickel@mit.edu (Tim Mickel)
 */

'use strict';

goog.provide('Blockly.DropDownDiv');

goog.require('Blockly.utils.dom');
goog.require('Blockly.utils.math');
goog.require('Blockly.utils.style');


/**
 * Class for drop-down div.
 * @constructor
 * @package
 */
Blockly.DropDownDiv = function() {
};

/**
 * Drop-downs will appear within the bounds of this element if possible.
 * Set in Blockly.DropDownDiv.setBoundsElement.
 * @type {Element}
 * @private
 */
Blockly.DropDownDiv.boundsElement_ = null;

/**
 * The object currently using the drop-down.
 * @type {Object}
 * @private
 */
Blockly.DropDownDiv.owner_ = null;

/**
 * Whether the dropdown was positioned to a field or the source block.
 * @type {?boolean}
 * @private
 */
Blockly.DropDownDiv.positionToField_ = null;

/**
 * Arrow size in px. Should match the value in CSS
 * (need to position pre-render).
 * @type {number}
 * @const
 */
Blockly.DropDownDiv.ARROW_SIZE = 16;

/**
 * Drop-down border size in px. Should match the value in CSS (need to position
 * the arrow).
 * @type {number}
 * @const
 */
Blockly.DropDownDiv.BORDER_SIZE = 1;

/**
 * Amount the arrow must be kept away from the edges of the main drop-down div,
 * in px.
 * @type {number}
 * @const
 */
Blockly.DropDownDiv.ARROW_HORIZONTAL_PADDING = 12;

/**
 * Amount drop-downs should be padded away from the source, in px.
 * @type {number}
 * @const
 */
Blockly.DropDownDiv.PADDING_Y = 20;

/**
 * Length of animations in seconds.
 * @type {number}
 * @const
 */
Blockly.DropDownDiv.ANIMATION_TIME = 0.25;

/**
 * Timer for animation out, to be cleared if we need to immediately hide
 * without disrupting new shows.
 * @type {?number}
 * @private
 */
Blockly.DropDownDiv.animateOutTimer_ = null;

/**
 * Callback for when the drop-down is hidden.
 * @type {?Function}
 * @private
 */
Blockly.DropDownDiv.onHide_ = null;

/**
 * A class name representing the current owner's workspace renderer.
 * @type {?string}
 * @private
 */
Blockly.DropDownDiv.rendererClassName_ = null;

/**
 * A class name representing the current owner's workspace theme.
 * @type {?string}
 * @private
 */
Blockly.DropDownDiv.themeClassName_ = null;

/**
 * Create and insert the DOM element for this div.
 * @package
 */
Blockly.DropDownDiv.createDom = function() {
  if (Blockly.DropDownDiv.DIV_) {
    return;  // Already created.
  }
  var div = document.createElement('div');
  div.className = 'blocklyDropDownDiv';
  document.body.appendChild(div);
  /**
   * The div element.
   * @type {!Element}
   * @private
   */
  Blockly.DropDownDiv.DIV_ = div;

  var content = document.createElement('div');
  content.className = 'blocklyDropDownContent';
  div.appendChild(content);
  /**
   * The content element.
   * @type {!Element}
   * @private
   */
  Blockly.DropDownDiv.content_ = content;

  var arrow = document.createElement('div');
  arrow.className = 'blocklyDropDownArrow';
  div.appendChild(arrow);
  /**
   * The arrow element.
   * @type {!Element}
   * @private
   */
  Blockly.DropDownDiv.arrow_ = arrow;

  Blockly.DropDownDiv.DIV_.style.opacity = 0;

  // Transition animation for transform: translate() and opacity.
  Blockly.DropDownDiv.DIV_.style.transition = 'transform ' +
    Blockly.DropDownDiv.ANIMATION_TIME + 's, ' +
    'opacity ' + Blockly.DropDownDiv.ANIMATION_TIME + 's';

  // Handle focusin/out events to add a visual indicator when
  // a child is focused or blurred.
  div.addEventListener('focusin', function() {
    Blockly.utils.dom.addClass(div, 'focused');
  });
  div.addEventListener('focusout', function() {
    Blockly.utils.dom.removeClass(div, 'focused');
  });
};

/**
 * Set an element to maintain bounds within. Drop-downs will appear
 * within the box of this element if possible.
 * @param {Element} boundsElement Element to bind drop-down to.
 */
Blockly.DropDownDiv.setBoundsElement = function(boundsElement) {
  Blockly.DropDownDiv.boundsElement_ = boundsElement;
};

/**
 * Provide the div for inserting content into the drop-down.
 * @return {Element} Div to populate with content
 */
Blockly.DropDownDiv.getContentDiv = function() {
  return Blockly.DropDownDiv.content_;
};

/**
 * Clear the content of the drop-down.
 */
Blockly.DropDownDiv.clearContent = function() {
  Blockly.DropDownDiv.content_.innerHTML = '';
  Blockly.DropDownDiv.content_.style.width = '';
};

/**
 * Set the colour for the drop-down.
 * @param {string} backgroundColour Any CSS colour for the background.
 * @param {string} borderColour Any CSS colour for the border.
 */
Blockly.DropDownDiv.setColour = function(backgroundColour, borderColour) {
  Blockly.DropDownDiv.DIV_.style.backgroundColor = backgroundColour;
  Blockly.DropDownDiv.DIV_.style.borderColor = borderColour;
};

/**
 * Shortcut to show and place the drop-down with positioning determined
 * by a particular block. The primary position will be below the block,
 * and the secondary position above the block. Drop-down will be
 * constrained to the block's workspace.
 * @param {!Blockly.Field} field The field showing the drop-down.
 * @param {!Blockly.Block} block Block to position the drop-down around.
 * @param {Function=} opt_onHide Optional callback for when the drop-down is
 *   hidden.
 * @param {number=} opt_secondaryYOffset Optional Y offset for above-block
 *   positioning.
 * @return {boolean} True if the menu rendered below block; false if above.
 */
Blockly.DropDownDiv.showPositionedByBlock = function(field, block,
    opt_onHide, opt_secondaryYOffset) {
  return Blockly.DropDownDiv.showPositionedByRect_(
      Blockly.DropDownDiv.getScaledBboxOfBlock_(block),
      field, opt_onHide, opt_secondaryYOffset);
};

/**
 * Shortcut to show and place the drop-down with positioning determined
 * by a particular field. The primary position will be below the field,
 * and the secondary position above the field. Drop-down will be
 * constrained to the block's workspace.
 * @param {!Blockly.Field} field The field to position the dropdown against.
 * @param {Function=} opt_onHide Optional callback for when the drop-down is
 *   hidden.
 * @param {number=} opt_secondaryYOffset Optional Y offset for above-block
 *   positioning.
 * @return {boolean} True if the menu rendered below block; false if above.
 */
Blockly.DropDownDiv.showPositionedByField = function(field,
    opt_onHide, opt_secondaryYOffset) {
  Blockly.DropDownDiv.positionToField_ = true;
  return Blockly.DropDownDiv.showPositionedByRect_(
      Blockly.DropDownDiv.getScaledBboxOfField_(field),
      field, opt_onHide, opt_secondaryYOffset);
};

/**
 * Get the scaled bounding box of a block.
 * @param {!Blockly.Block} block The block.
 * @return {!Blockly.utils.Rect} The scaled bounding box of the block.
 * @private
 */
Blockly.DropDownDiv.getScaledBboxOfBlock_ = function(block) {
  var blockSvg = block.getSvgRoot();
  var bBox = blockSvg.getBBox();
  var scale = block.workspace.scale;
  var scaledHeight = bBox.height * scale;
  var scaledWidth = bBox.width * scale;
  var xy = Blockly.utils.style.getPageOffset(blockSvg);
  return new Blockly.utils.Rect(
      xy.y, xy.y + scaledHeight, xy.x, xy.x + scaledWidth);
};

/**
 * Get the scaled bounding box of a field.
 * @param {!Blockly.Field} field The field.
 * @return {!Blockly.utils.Rect} The scaled bounding box of the field.
 * @private
 */
Blockly.DropDownDiv.getScaledBboxOfField_ = function(field) {
  var bBox = field.getScaledBBox();
  return new Blockly.utils.Rect(
      bBox.top, bBox.bottom, bBox.left, bBox.right);
};

/**
 * Helper method to show and place the drop-down with positioning determined
 * by a scaled bounding box.  The primary position will be below the rect,
 * and the secondary position above the rect. Drop-down will be constrained to
 * the block's workspace.
 * @param {!Blockly.utils.Rect} bBox The scaled bounding box.
 * @param {!Blockly.Field} field The field to position the dropdown against.
 * @param {Function=} opt_onHide Optional callback for when the drop-down is
 *   hidden.
 * @param {number=} opt_secondaryYOffset Optional Y offset for above-block
 *   positioning.
 * @return {boolean} True if the menu rendered below block; false if above.
 * @private
 */
Blockly.DropDownDiv.showPositionedByRect_ = function(bBox, field,
    opt_onHide, opt_secondaryYOffset) {
<<<<<<< HEAD
  // TODO shakao: check if scale needed? google/blockly/commit/2c624c51446a2d5573f4b5e7f4d14d85e3ba72c0
  var position = owner.fieldGroup_.getBoundingClientRect();
=======
>>>>>>> 1a2fb6dd
  // If we can fit it, render below the block.
  var primaryX = bBox.left + (bBox.right - bBox.left) / 2;
  var primaryY = bBox.bottom;
  // If we can't fit it, render above the entire parent block.
  var secondaryX = primaryX;
  var secondaryY = bBox.top;
  if (opt_secondaryYOffset) {
    secondaryY += opt_secondaryYOffset;
  }
  var sourceBlock = field.getSourceBlock();
  // Set bounds to workspace; show the drop-down.
  Blockly.DropDownDiv.setBoundsElement(
      sourceBlock.workspace.getParentSvg().parentNode);
  return Blockly.DropDownDiv.show(
      field, sourceBlock.RTL,
      primaryX, primaryY, secondaryX, secondaryY, opt_onHide);
};

/**
 * Show and place the drop-down.
 * The drop-down is placed with an absolute "origin point" (x, y) - i.e.,
 * the arrow will point at this origin and box will positioned below or above
 * it.  If we can maintain the container bounds at the primary point, the arrow
 * will point there, and the container will be positioned below it.
 * If we can't maintain the container bounds at the primary point, fall-back to
 * the secondary point and position above.
 * @param {Object} owner The object showing the drop-down
 * @param {boolean} rtl Right-to-left (true) or left-to-right (false).
 * @param {number} primaryX Desired origin point x, in absolute px.
 * @param {number} primaryY Desired origin point y, in absolute px.
 * @param {number} secondaryX Secondary/alternative origin point x, in absolute
 *     px.
 * @param {number} secondaryY Secondary/alternative origin point y, in absolute
 *     px.
 * @param {Function=} opt_onHide Optional callback for when the drop-down is
 *     hidden.
 * @return {boolean} True if the menu rendered at the primary origin point.
 * @package
 */
Blockly.DropDownDiv.show = function(owner, rtl, primaryX, primaryY,
    secondaryX, secondaryY, opt_onHide) {
  Blockly.DropDownDiv.owner_ = owner;
  Blockly.DropDownDiv.onHide_ = opt_onHide || null;
  // Set direction.
  var div = Blockly.DropDownDiv.DIV_;
  div.style.direction = rtl ? 'rtl' : 'ltr';

  Blockly.DropDownDiv.rendererClassName_ =
      Blockly.getMainWorkspace().getRenderer().name + '-renderer';
  Blockly.DropDownDiv.themeClassName_ =
      Blockly.getMainWorkspace().getTheme().name + '-theme';
  Blockly.utils.dom.addClass(div, Blockly.DropDownDiv.rendererClassName_);
  Blockly.utils.dom.addClass(div, Blockly.DropDownDiv.themeClassName_);

  // When we change `translate` multiple times in close succession,
  // Chrome may choose to wait and apply them all at once.
  // Since we want the translation to initial X, Y to be immediate,
  // and the translation to final X, Y to be animated,
  // we saw problems where both would be applied after animation was turned on,
  // making the dropdown appear to fly in from (0, 0).
  // Using both `left`, `top` for the initial translation and then `translate`
  // for the animated transition to final X, Y is a workaround.

  return Blockly.DropDownDiv.positionInternal_(
      primaryX, primaryY, secondaryX, secondaryY);
};

/**
 * Get sizing info about the bounding element.
 * @return {!Object} An object containing size information about the bounding
 *   element (bounding box and width/height).
 * @private
 */
Blockly.DropDownDiv.getBoundsInfo_ = function() {
  var boundPosition = Blockly.utils.style.getPageOffset(
      /** @type {!Element} */ (Blockly.DropDownDiv.boundsElement_));
  var boundSize = Blockly.utils.style.getSize(
      /** @type {!Element} */ (Blockly.DropDownDiv.boundsElement_));

  return {
    left: boundPosition.x,
    right: boundPosition.x + boundSize.width,
    top: boundPosition.y,
    bottom: boundPosition.y + boundSize.height,
    width: boundSize.width,
    height: boundSize.height
  };
};

/**
 * Helper to position the drop-down and the arrow, maintaining bounds.
 * See explanation of origin points in Blockly.DropDownDiv.show.
 * @param {number} primaryX Desired origin point x, in absolute px.
 * @param {number} primaryY Desired origin point y, in absolute px.
 * @param {number} secondaryX Secondary/alternative origin point x,
 *    in absolute px.
 * @param {number} secondaryY Secondary/alternative origin point y,
 *    in absolute px.
 * @return {Object} Various final metrics, including rendered positions
 *    for drop-down and arrow.
 * @private
 */
Blockly.DropDownDiv.getPositionMetrics_ = function(primaryX, primaryY,
    secondaryX, secondaryY) {
  var boundsInfo = Blockly.DropDownDiv.getBoundsInfo_();
  var divSize = Blockly.utils.style.getSize(
      /** @type {!Element} */ (Blockly.DropDownDiv.DIV_));

  // Can we fit in-bounds below the target?
  if (primaryY + divSize.height < boundsInfo.bottom) {
    return Blockly.DropDownDiv.getPositionBelowMetrics_(
        primaryX, primaryY, boundsInfo, divSize);
  }
  // Can we fit in-bounds above the target?
  if (secondaryY - divSize.height > boundsInfo.top) {
    return Blockly.DropDownDiv.getPositionAboveMetrics_(
        secondaryX, secondaryY, boundsInfo, divSize);
  }
  // Can we fit outside the workspace bounds (but inside the window) below?
  if (primaryY + divSize.height < document.documentElement.clientHeight) {
    return Blockly.DropDownDiv.getPositionBelowMetrics_(
        primaryX, primaryY, boundsInfo, divSize);
  }
  // Can we fit outside the workspace bounds (but inside the window) above?
  if (secondaryY - divSize.height > document.documentElement.clientTop) {
    return Blockly.DropDownDiv.getPositionAboveMetrics_(
        secondaryX, secondaryY, boundsInfo, divSize);
  }

  // Last resort, render at top of page.
  return Blockly.DropDownDiv.getPositionTopOfPageMetrics_(
      primaryX, boundsInfo, divSize);
};

/**
 * Get the metrics for positioning the div below the source.
 * @param {number} primaryX Desired origin point x, in absolute px.
 * @param {number} primaryY Desired origin point y, in absolute px.
 * @param {!Object} boundsInfo An object containing size information about the
 *    bounding element (bounding box and width/height).
 * @param {!Object} divSize An object containing information about the size
 *    of the DropDownDiv (width & height).
 * @return {Object} Various final metrics, including rendered positions
 *    for drop-down and arrow.
 * @private
 */
Blockly.DropDownDiv.getPositionBelowMetrics_ = function(
    primaryX, primaryY, boundsInfo, divSize) {

  var xCoords = Blockly.DropDownDiv.getPositionX(
      primaryX, boundsInfo.left, boundsInfo.right, divSize.width);

  var arrowY = -(Blockly.DropDownDiv.ARROW_SIZE / 2 +
      Blockly.DropDownDiv.BORDER_SIZE);
  var finalY = primaryY + Blockly.DropDownDiv.PADDING_Y;

  return {
    initialX: xCoords.divX,
    initialY : primaryY,
    finalX: xCoords.divX, // X position remains constant during animation.
    finalY: finalY,
    arrowX: xCoords.arrowX,
    arrowY: arrowY,
    arrowAtTop: true,
    arrowVisible: true
  };
};

/**
 * Get the metrics for positioning the div above the source.
 * @param {number} secondaryX Secondary/alternative origin point x,
 *    in absolute px.
 * @param {number} secondaryY Secondary/alternative origin point y,
 *    in absolute px.
 * @param {!Object} boundsInfo An object containing size information about the
 *    bounding element (bounding box and width/height).
 * @param {!Object} divSize An object containing information about the size
 *    of the DropDownDiv (width & height).
 * @return {Object} Various final metrics, including rendered positions
 *    for drop-down and arrow.
 * @private
 */
Blockly.DropDownDiv.getPositionAboveMetrics_ = function(
    secondaryX, secondaryY, boundsInfo, divSize) {

  var xCoords = Blockly.DropDownDiv.getPositionX(
      secondaryX, boundsInfo.left, boundsInfo.right, divSize.width);

  var arrowY = divSize.height - (Blockly.DropDownDiv.BORDER_SIZE * 2) -
      (Blockly.DropDownDiv.ARROW_SIZE / 2);
  var finalY = secondaryY - divSize.height - Blockly.DropDownDiv.PADDING_Y;
  var initialY = secondaryY - divSize.height; // No padding on Y

  return {
    initialX: xCoords.divX,
    initialY : initialY,
    finalX: xCoords.divX, // X position remains constant during animation.
    finalY: finalY,
    arrowX: xCoords.arrowX,
    arrowY: arrowY,
    arrowAtTop: false,
    arrowVisible: true
  };
};

/**
 * Get the metrics for positioning the div at the top of the page.
 * @param {number} sourceX Desired origin point x, in absolute px.
 * @param {!Object} boundsInfo An object containing size information about the
 *    bounding element (bounding box and width/height).
 * @param {!Object} divSize An object containing information about the size
 *    of the DropDownDiv (width & height).
 * @return {Object} Various final metrics, including rendered positions
 *    for drop-down and arrow.
 * @private
 */
Blockly.DropDownDiv.getPositionTopOfPageMetrics_ = function(
    sourceX, boundsInfo, divSize) {

  var xCoords = Blockly.DropDownDiv.getPositionX(
      sourceX, boundsInfo.left, boundsInfo.right, divSize.width);

  // No need to provide arrow-specific information because it won't be visible.
  return {
    initialX: xCoords.divX,
    initialY : 0,
    finalX: xCoords.divX, // X position remains constant during animation.
    finalY: 0,            // Y position remains constant during animation.
    arrowVisible: false
  };
};

/**
 * Get the x positions for the left side of the DropDownDiv and the arrow,
 * accounting for the bounds of the workspace.
 * @param {number} sourceX Desired origin point x, in absolute px.
 * @param {number} boundsLeft The left edge of the bounding element, in
 *    absolute px.
 * @param {number} boundsRight The right edge of the bounding element, in
 *    absolute px.
 * @param {number} divWidth The width of the div in px.
 * @return {{divX: number, arrowX: number}} An object containing metrics for
 *    the x positions of the left side of the DropDownDiv and the arrow.
 * @package
 */
Blockly.DropDownDiv.getPositionX = function(
    sourceX, boundsLeft, boundsRight, divWidth) {
  var arrowX, divX;
  arrowX = divX = sourceX;

  // Offset the topLeft coord so that the dropdowndiv is centered.
  divX -= divWidth / 2;
  // Fit the dropdowndiv within the bounds of the workspace.
  divX = Blockly.utils.math.clamp(boundsLeft, divX, boundsRight - divWidth);

  // Offset the arrow coord so that the arrow is centered.
  arrowX -= Blockly.DropDownDiv.ARROW_SIZE / 2;
  // Convert the arrow position to be relative to the top left of the div.
  var relativeArrowX = arrowX - divX;
  var horizPadding = Blockly.DropDownDiv.ARROW_HORIZONTAL_PADDING;
  // Clamp the arrow position so that it stays attached to the dropdowndiv.
  relativeArrowX = Blockly.utils.math.clamp(
      horizPadding,
      relativeArrowX,
      divWidth - horizPadding - Blockly.DropDownDiv.ARROW_SIZE);

  return {
    arrowX: relativeArrowX,
    divX: divX
  };
};

/**
 * Is the container visible?
 * @return {boolean} True if visible.
 */
Blockly.DropDownDiv.isVisible = function() {
  return !!Blockly.DropDownDiv.owner_;
};

/**
 * Hide the menu only if it is owned by the provided object.
 * @param {Object} owner Object which must be owning the drop-down to hide.
 * @param {boolean=} opt_withoutAnimation True if we should hide the dropdown
 *     without animating.
 * @return {boolean} True if hidden.
 */
Blockly.DropDownDiv.hideIfOwner = function(owner, opt_withoutAnimation) {
  if (Blockly.DropDownDiv.owner_ === owner) {
    if (opt_withoutAnimation) {
      Blockly.DropDownDiv.hideWithoutAnimation();
    } else {
      Blockly.DropDownDiv.hide();
    }
    return true;
  }
  return false;
};

/**
 * Hide the menu, triggering animation.
 */
Blockly.DropDownDiv.hide = function() {
  // Start the animation by setting the translation and fading out.
  var div = Blockly.DropDownDiv.DIV_;
  // Reset to (initialX, initialY) - i.e., no translation.
  div.style.transform = 'translate(0, 0)';
  div.style.opacity = 0;
  // Finish animation - reset all values to default.
  Blockly.DropDownDiv.animateOutTimer_ =
      setTimeout(function() {
        Blockly.DropDownDiv.hideWithoutAnimation();
      }, Blockly.DropDownDiv.ANIMATION_TIME * 1000);
  if (Blockly.DropDownDiv.onHide_) {
    Blockly.DropDownDiv.onHide_();
    Blockly.DropDownDiv.onHide_ = null;
  }
};

/**
 * Hide the menu, without animation.
 */
Blockly.DropDownDiv.hideWithoutAnimation = function() {
  if (!Blockly.DropDownDiv.isVisible()) {
    return;
  }
  if (Blockly.DropDownDiv.animateOutTimer_) {
    clearTimeout(Blockly.DropDownDiv.animateOutTimer_);
  }
  // TODO shakao verify Blockly.DropDownDiv.positionInternal_() not needed

  // Reset style properties in case this gets called directly
  // instead of hide() - see discussion on #2551.
  var div = Blockly.DropDownDiv.DIV_;
  div.style.transform = '';
  div.style.left = '';
  div.style.top = '';
  div.style.opacity = 0;
  div.style.display = 'none';
  div.style.backgroundColor = '';
  div.style.borderColor = '';

  if (Blockly.DropDownDiv.onHide_) {
    Blockly.DropDownDiv.onHide_();
    Blockly.DropDownDiv.onHide_ = null;
  }
  Blockly.DropDownDiv.clearContent();
  Blockly.DropDownDiv.owner_ = null;

  if (Blockly.DropDownDiv.rendererClassName_) {
    Blockly.utils.dom.removeClass(div, Blockly.DropDownDiv.rendererClassName_);
    Blockly.DropDownDiv.rendererClassName_ = null;
  }
  if (Blockly.DropDownDiv.themeClassName_) {
    Blockly.utils.dom.removeClass(div, Blockly.DropDownDiv.themeClassName_);
    Blockly.DropDownDiv.themeClassName_ = null;
  }
  Blockly.getMainWorkspace().markFocused();
};

/**
 * Set the dropdown div's position.
 * @param {number} primaryX Desired origin point x, in absolute px.
 * @param {number} primaryY Desired origin point y, in absolute px.
 * @param {number} secondaryX Secondary/alternative origin point x,
 *    in absolute px.
 * @param {number} secondaryY Secondary/alternative origin point y,
 *    in absolute px.
 * @return {boolean} True if the menu rendered at the primary origin point.
 * @private
 */
Blockly.DropDownDiv.positionInternal_ = function(
    primaryX, primaryY, secondaryX, secondaryY) {
  var metrics = Blockly.DropDownDiv.getPositionMetrics_(primaryX, primaryY,
      secondaryX, secondaryY);

  // Update arrow CSS.
  if (metrics.arrowVisible) {
    Blockly.DropDownDiv.arrow_.style.display = '';
    Blockly.DropDownDiv.arrow_.style.transform = 'translate(' +
        metrics.arrowX + 'px,' + metrics.arrowY + 'px) rotate(45deg)';
    Blockly.DropDownDiv.arrow_.setAttribute('class', metrics.arrowAtTop ?
        'blocklyDropDownArrow blocklyArrowTop' :
        'blocklyDropDownArrow blocklyArrowBottom');
  } else {
    Blockly.DropDownDiv.arrow_.style.display = 'none';
  }

  var initialX = Math.floor(metrics.initialX);
  var initialY = Math.floor(metrics.initialY);
  var finalX = Math.floor(metrics.finalX);
  var finalY = Math.floor(metrics.finalY);

  var div = Blockly.DropDownDiv.DIV_;
  // First apply initial translation.
  div.style.left = initialX + 'px';
  div.style.top = initialY + 'px';

  // Show the div.
  div.style.display = 'block';
  div.style.opacity = 1;
  // Add final translate, animated through `transition`.
  // Coordinates are relative to (initialX, initialY),
  // where the drop-down is absolutely positioned.
  var dx = finalX - initialX;
  var dy = finalY - initialY;
  div.style.transform = 'translate(' + dx + 'px,' + dy + 'px)';

  return metrics.arrowAtTop;
};

/**
 * Repositions the dropdownDiv on window resize. If it doesn't know how to
 * calculate the new position, it will just hide it instead.
 * @package
 */
Blockly.DropDownDiv.repositionForWindowResize = function() {
  // This condition mainly catches the dropdown div when it is being used as a
  // dropdown.  It is important not to close it in this case because on Android,
  // when a field is focused, the soft keyboard opens triggering a window resize
  // event and we want the dropdown div to stick around so users can type into
  // it.
  if (Blockly.DropDownDiv.owner_) {
    var field = /** @type {!Blockly.Field} */ (Blockly.DropDownDiv.owner_);
    var block = Blockly.DropDownDiv.owner_.getSourceBlock();
    var bBox = Blockly.DropDownDiv.positionToField_ ?
        Blockly.DropDownDiv.getScaledBboxOfField_(field) :
        Blockly.DropDownDiv.getScaledBboxOfBlock_(block);
    // If we can fit it, render below the block.
    var primaryX = bBox.left + (bBox.right - bBox.left) / 2;
    var primaryY = bBox.bottom;
    // If we can't fit it, render above the entire parent block.
    var secondaryX = primaryX;
    var secondaryY = bBox.top;
    Blockly.DropDownDiv.positionInternal_(
        primaryX, primaryY, secondaryX, secondaryY);
  } else {
    Blockly.DropDownDiv.hide();
  }
};<|MERGE_RESOLUTION|>--- conflicted
+++ resolved
@@ -303,11 +303,6 @@
  */
 Blockly.DropDownDiv.showPositionedByRect_ = function(bBox, field,
     opt_onHide, opt_secondaryYOffset) {
-<<<<<<< HEAD
-  // TODO shakao: check if scale needed? google/blockly/commit/2c624c51446a2d5573f4b5e7f4d14d85e3ba72c0
-  var position = owner.fieldGroup_.getBoundingClientRect();
-=======
->>>>>>> 1a2fb6dd
   // If we can fit it, render below the block.
   var primaryX = bBox.left + (bBox.right - bBox.left) / 2;
   var primaryY = bBox.bottom;
