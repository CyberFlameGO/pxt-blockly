/**
 * @license
 * Visual Blocks Editor
 *
 * Copyright 2012 Google Inc.
 * https://developers.google.com/blockly/
 *
 * Licensed under the Apache License, Version 2.0 (the "License");
 * you may not use this file except in compliance with the License.
 * You may obtain a copy of the License at
 *
 *   http://www.apache.org/licenses/LICENSE-2.0
 *
 * Unless required by applicable law or agreed to in writing, software
 * distributed under the License is distributed on an "AS IS" BASIS,
 * WITHOUT WARRANTIES OR CONDITIONS OF ANY KIND, either express or implied.
 * See the License for the specific language governing permissions and
 * limitations under the License.
 */

/**
 * @fileoverview XML reader and writer.
 * @author fraser@google.com (Neil Fraser)
 */
'use strict';

/**
 * @name Blockly.Xml
 * @namespace
 */
goog.provide('Blockly.Xml');

goog.require('Blockly.Events');
goog.require('Blockly.Events.BlockCreate');
goog.require('Blockly.Events.FinishedLoading');
goog.require('Blockly.Events.VarCreate');
goog.require('Blockly.utils');
goog.require('Blockly.utils.dom');
goog.require('Blockly.utils.xml');


/**
 * Encode a block tree as XML.
 * @param {!Blockly.Workspace} workspace The workspace containing blocks.
 * @param {boolean=} opt_noId True if the encoder should skip the block IDs.
 * @return {!Element} XML document.
 */
Blockly.Xml.workspaceToDom = function(workspace, opt_noId) {
<<<<<<< HEAD
  var xml = goog.dom.createDom('xml');
  xml.appendChild(Blockly.Xml.variablesToDom(workspace.getAllVariables()));
=======
  var xml = Blockly.utils.xml.createElement('xml');
  var variablesElement = Blockly.Xml.variablesToDom(
      Blockly.Variables.allUsedVarModels(workspace));
  if (variablesElement.hasChildNodes()) {
    xml.appendChild(variablesElement);
  }
>>>>>>> de39d5f2
  var comments = workspace.getTopComments(true);
  for (var i = 0, comment; comment = comments[i]; i++) {
    xml.appendChild(comment.toXmlWithXY(opt_noId));
  }
  var blocks = workspace.getTopBlocks(true);
  for (var i = 0, block; block = blocks[i]; i++) {
    xml.appendChild(Blockly.Xml.blockToDomWithXY(block, opt_noId));
  }
  return xml;
};

/**
 * Encode a list of variables as XML.
 * @param {!Array.<!Blockly.VariableModel>} variableList List of all variable
 *     models.
 * @return {!Element} List of XML elements.
 */
Blockly.Xml.variablesToDom = function(variableList) {
  var variables = Blockly.utils.xml.createElement('variables');
  for (var i = 0, variable; variable = variableList[i]; i++) {
    var element = Blockly.utils.xml.createElement('variable');
    element.appendChild(Blockly.utils.xml.createTextNode(variable.name));
    if (variable.type) {
      element.setAttribute('type', variable.type);
    }
    element.id = variable.getId();
    variables.appendChild(element);
  }
  return variables;
};

/**
 * Encode a block subtree as XML with XY coordinates.
 * @param {!Blockly.Block} block The root block to encode.
 * @param {boolean=} opt_noId True if the encoder should skip the block ID.
 * @return {!Element} Tree of XML elements.
 */
Blockly.Xml.blockToDomWithXY = function(block, opt_noId) {
  var width;  // Not used in LTR.
  if (block.workspace.RTL) {
    width = block.workspace.getWidth();
  }
  var element = Blockly.Xml.blockToDom(block, opt_noId);
  var xy = block.getRelativeToSurfaceXY();
  element.setAttribute('x',
      Math.round(block.workspace.RTL ? width - xy.x : xy.x));
  element.setAttribute('y', Math.round(xy.y));
  return element;
};

/**
 * Encode a field as XML.
 * @param {!Blockly.Field} field The field to encode.
 * @return {Element} XML element, or null if the field did not need to be
 *     serialized.
 * @private
 */
Blockly.Xml.fieldToDom_ = function(field) {
<<<<<<< HEAD
  if (field.name) {
    if (field instanceof Blockly.FieldVariable ||
        field instanceof Blockly.FieldVariableGetter) {
      return Blockly.Xml.fieldToDomVariable_(field);
    } else {
      var container = goog.dom.createDom('field', null, field.getValue());
      container.setAttribute('name', field.name);
      return container;
    }
=======
  if (field.isSerializable()) {
    var container = Blockly.utils.xml.createElement('field');
    container.setAttribute('name', field.name);
    return field.toXml(container);
>>>>>>> de39d5f2
  }
  return null;
};

/**
 * Encode all of a block's fields as XML and attach them to the given tree of
 * XML elements.
 * @param {!Blockly.Block} block A block with fields to be encoded.
 * @param {!Element} element The XML element to which the field DOM should be
 *     attached.
 * @private
 */
Blockly.Xml.allFieldsToDom_ = function(block, element) {
  for (var i = 0, input; input = block.inputList[i]; i++) {
    for (var j = 0, field; field = input.fieldRow[j]; j++) {
      var fieldDom = Blockly.Xml.fieldToDom_(field);
      if (fieldDom) {
        element.appendChild(fieldDom);
      }
    }
  }
};

/**
 * Encode a block subtree as XML.
 * @param {!Blockly.Block} block The root block to encode.
 * @param {boolean=} opt_noId True if the encoder should skip the block ID.
 * @return {!Element} Tree of XML elements.
 */
Blockly.Xml.blockToDom = function(block, opt_noId) {
  var element =
      Blockly.utils.xml.createElement(block.isShadow() ? 'shadow' : 'block');
  element.setAttribute('type', block.type);
  if (!opt_noId) {
    element.id = block.id;
  }
  if (block.mutationToDom) {
    // Custom data for an advanced block.
    var mutation = block.mutationToDom();
    if (mutation && (mutation.hasChildNodes() || mutation.hasAttributes())) {
      element.appendChild(mutation);
    }
  }

  Blockly.Xml.allFieldsToDom_(block, element);

  if (block.isBreakpointSet()) {
    var breakpointElement = goog.dom.createDom('breakpoint', null, "");
    element.appendChild(breakpointElement);
  }

  var commentText = block.getCommentText();
  if (commentText) {
    var commentElement = Blockly.utils.xml.createElement('comment');
    commentElement.appendChild(Blockly.utils.xml.createTextNode(commentText));
    if (typeof block.comment == 'object') {
      commentElement.setAttribute('id', block.comment.id);
      commentElement.setAttribute('pinned', block.comment.isVisible());
      var hw = block.comment.getBubbleSize();
      commentElement.setAttribute('h', hw.height);
      commentElement.setAttribute('w', hw.width);
    }
    element.appendChild(commentElement);
  }

  if (block.data) {
    var dataElement = Blockly.utils.xml.createElement('data');
    dataElement.appendChild(Blockly.utils.xml.createTextNode(block.data));
    element.appendChild(dataElement);
  }

  for (var i = 0, input; input = block.inputList[i]; i++) {
    var container;
    var empty = true;
    if (input.type == Blockly.DUMMY_INPUT) {
      continue;
    } else {
      var childBlock = input.connection.targetBlock();
      if (input.type == Blockly.INPUT_VALUE) {
        container = Blockly.utils.xml.createElement('value');
      } else if (input.type == Blockly.NEXT_STATEMENT) {
        container = Blockly.utils.xml.createElement('statement');
      }
      var shadow = input.connection.getShadowDom();
      if (shadow && (!childBlock || !childBlock.isShadow())) {
        container.appendChild(Blockly.Xml.cloneShadow_(shadow, opt_noId));
      }
      if (childBlock) {
        container.appendChild(Blockly.Xml.blockToDom(childBlock, opt_noId));
        empty = false;
      }
    }
    container.setAttribute('name', input.name);
    if (!empty) {
      element.appendChild(container);
    }
  }
  if (block.inputsInline != undefined &&
      block.inputsInline != block.inputsInlineDefault) {
    element.setAttribute('inline', block.inputsInline);
  }
  if (block.isCollapsed()) {
    element.setAttribute('collapsed', true);
  }
  if (!block.isEnabled()) {
    element.setAttribute('disabled', true);
  }
  if (!block.isDeletable() && !block.isShadow()) {
    element.setAttribute('deletable', false);
  }
  if (!block.isMovablePersisted() && !block.isShadow()) {
    element.setAttribute('movable', false);
  }
  if (!block.isEditablePersisted()) {
    element.setAttribute('editable', false);
  }

  var nextBlock = block.getNextBlock();
  if (nextBlock) {
    var container = Blockly.utils.xml.createElement('next');
    container.appendChild(Blockly.Xml.blockToDom(nextBlock, opt_noId));
    element.appendChild(container);
  }
  var shadow = block.nextConnection && block.nextConnection.getShadowDom();
  if (shadow && (!nextBlock || !nextBlock.isShadow())) {
    container.appendChild(Blockly.Xml.cloneShadow_(shadow, opt_noId));
  }

  return element;
};

/**
 * Deeply clone the shadow's DOM so that changes don't back-wash to the block.
 * @param {!Element} shadow A tree of XML elements.
 * @param {boolean=} opt_noId True if the encoder should skip the block ID.
 * @return {!Element} A tree of XML elements.
 * @private
 */
Blockly.Xml.cloneShadow_ = function(shadow, opt_noId) {
  shadow = shadow.cloneNode(true);
  // Walk the tree looking for whitespace.  Don't prune whitespace in a tag.
  var node = shadow;
  var textNode;
  while (node) {
    if (opt_noId && node.nodeName == 'shadow') {
      // Strip off IDs from shadow blocks.  There should never be a 'block' as
      // a child of a 'shadow', so no need to check that.
      node.removeAttribute('id');
    }
    if (node.firstChild) {
      node = node.firstChild;
    } else {
      while (node && !node.nextSibling) {
        textNode = node;
        node = node.parentNode;
        if (textNode.nodeType == Blockly.utils.dom.Node.TEXT_NODE &&
            textNode.data.trim() == '' && node.firstChild != textNode) {
          // Prune whitespace after a tag.
          Blockly.utils.dom.removeNode(textNode);
        }
      }
      if (node) {
        textNode = node;
        node = node.nextSibling;
        if (textNode.nodeType == Blockly.utils.dom.Node.TEXT_NODE && textNode.data.trim() == '') {
          // Prune whitespace before a tag.
          Blockly.utils.dom.removeNode(textNode);
        }
      }
    }
  }
  return shadow;
};

/**
 * Converts a DOM structure into plain text.
 * Currently the text format is fairly ugly: all one line with no whitespace.
 * @param {!Element} dom A tree of XML elements.
 * @return {string} Text representation.
 */
Blockly.Xml.domToText = function(dom) {
  return Blockly.utils.xml.domToText(dom);
};

/**
 * Converts a DOM structure into properly indented text.
 * @param {!Element} dom A tree of XML elements.
 * @return {string} Text representation.
 */
Blockly.Xml.domToPrettyText = function(dom) {
  // This function is not guaranteed to be correct for all XML.
  // But it handles the XML that Blockly generates.
  var blob = Blockly.Xml.domToText(dom);
  // Place every open and close tag on its own line.
  var lines = blob.split('<');
  // Indent every line.
  var indent = '';
  for (var i = 1; i < lines.length; i++) {
    var line = lines[i];
    if (line[0] == '/') {
      indent = indent.substring(2);
    }
    lines[i] = indent + '<' + line;
    if (line[0] != '/' && line.slice(-2) != '/>') {
      indent += '  ';
    }
  }
  // Pull simple tags back together.
  // E.g. <foo></foo>
  var text = lines.join('\n');
  text = text.replace(/(<(\w+)\b[^>]*>[^\n]*)\n *<\/\2>/g, '$1</$2>');
  // Trim leading blank line.
  return text.replace(/^\n/, '');
};

/**
 * Converts an XML string into a DOM structure.
 * @param {string} text An XML string.
 * @return {!Element} A DOM object representing the singular child of the
 *     document element.
 * @throws if the text doesn't parse.
 */
Blockly.Xml.textToDom = function(text) {
  var doc = Blockly.utils.xml.textToDomDocument(text);
  if (!doc || !doc.documentElement ||
      doc.getElementsByTagName('parsererror').length) {
    throw Error('textToDom was unable to parse: ' + text);
  }
  return doc.documentElement;
};

/**
 * Clear the given workspace then decode an XML DOM and
 * create blocks on the workspace.
 * @param {!Element} xml XML DOM.
 * @param {!Blockly.Workspace} workspace The workspace.
 * @return {Array.<string>} An array containing new block ids.
 */
Blockly.Xml.clearWorkspaceAndLoadFromXml = function(xml, workspace) {
  workspace.setResizesEnabled(false);
  workspace.clear();
  var blockIds = Blockly.Xml.domToWorkspace(xml, workspace);
  workspace.setResizesEnabled(true);
  return blockIds;
};

/**
 * Decode an XML DOM and create blocks on the workspace.
 * @param {!Element} xml XML DOM.
 * @param {!Blockly.Workspace} workspace The workspace.
 * @return {!Array.<string>} An array containing new block IDs.
 */
Blockly.Xml.domToWorkspace = function(xml, workspace) {
  if (xml instanceof Blockly.Workspace) {
    var swap = xml;
    // Closure Compiler complains here because the arguments are reversed.
    /** @suppress {checkTypes} */
    xml = workspace;
    workspace = swap;
    console.warn('Deprecated call to Blockly.Xml.domToWorkspace, ' +
                 'swap the arguments.');
  }

  var width;  // Not used in LTR.
  if (workspace.RTL) {
    width = workspace.getWidth();
  }
  var newBlockIds = [];  // A list of block IDs added by this call.
  Blockly.Field.startCache();
  // Safari 7.1.3 is known to provide node lists with extra references to
  // children beyond the lists' length.  Trust the length, do not use the
  // looping pattern of checking the index for an object.
  var childCount = xml.childNodes.length;
  var existingGroup = Blockly.Events.getGroup();
  if (!existingGroup) {
    Blockly.Events.setGroup(true);
  }

  // Disable workspace resizes as an optimization.
  if (workspace.setResizesEnabled) {
    workspace.setResizesEnabled(false);
  }
  var variablesFirst = true;
  try {
    for (var i = 0; i < childCount; i++) {
      var xmlChild = xml.childNodes[i];
      var name = xmlChild.nodeName.toLowerCase();
      if (name == 'block' ||
          (name == 'shadow' && !Blockly.Events.recordUndo)) {
        // Allow top-level shadow blocks if recordUndo is disabled since
        // that means an undo is in progress.  Such a block is expected
        // to be moved to a nested destination in the next operation.
        var block = Blockly.Xml.domToBlock(xmlChild, workspace);
        newBlockIds.push(block.id);
        var blockX = xmlChild.hasAttribute('x') ?
            parseInt(xmlChild.getAttribute('x'), 10) : 10;
        var blockY = xmlChild.hasAttribute('y') ?
            parseInt(xmlChild.getAttribute('y'), 10) : 10;
        if (!isNaN(blockX) && !isNaN(blockY)) {
          block.moveBy(workspace.RTL ? width - blockX : blockX, blockY);
        }
        variablesFirst = false;
      } else if (name == 'shadow') {
<<<<<<< HEAD
        goog.asserts.fail('Shadow block cannot be a top-level block.');
        variablesFirst = false;
=======
        throw TypeError('Shadow block cannot be a top-level block.');
>>>>>>> de39d5f2
      } else if (name == 'comment') {
        if (workspace.rendered) {
          Blockly.WorkspaceCommentSvg.fromXml(xmlChild, workspace, width);
        } else {
          Blockly.WorkspaceComment.fromXml(xmlChild, workspace);
        }
      } else if (name == 'variables') {
        if (variablesFirst) {
          Blockly.Xml.domToVariables(xmlChild, workspace);
        } else {
          throw Error('\'variables\' tag must exist once before block and ' +
              'shadow tag elements in the workspace XML, but it was found in ' +
              'another location.');
        }
        variablesFirst = false;
      }
    }
  } finally {
    if (!existingGroup) {
      Blockly.Events.setGroup(false);
    }
    Blockly.Field.stopCache();
  }
  // Re-enable workspace resizing.
  if (workspace.setResizesEnabled) {
    workspace.setResizesEnabled(true);
  }
  Blockly.Events.fire(new Blockly.Events.FinishedLoading(workspace));
  return newBlockIds;
};

/**
 * Decode an XML DOM and create blocks on the workspace. Position the new
 * blocks immediately below prior blocks, aligned by their starting edge.
 * @param {!Element} xml The XML DOM.
 * @param {!Blockly.Workspace} workspace The workspace to add to.
 * @return {Array.<string>} An array containing new block IDs.
 */
Blockly.Xml.appendDomToWorkspace = function(xml, workspace) {
  var bbox;  // Bounding box of the current blocks.
  // First check if we have a workspaceSvg, otherwise the blocks have no shape
  // and the position does not matter.
  if (workspace.hasOwnProperty('scale')) {
    var savetab = Blockly.BlockSvg.TAB_WIDTH;
    try {
      Blockly.BlockSvg.TAB_WIDTH = 0;
      bbox = workspace.getBlocksBoundingBox();
    } finally {
      Blockly.BlockSvg.TAB_WIDTH = savetab;
    }
  }
  // Load the new blocks into the workspace and get the IDs of the new blocks.
  var newBlockIds = Blockly.Xml.domToWorkspace(xml,workspace);
  if (bbox && bbox.top != bbox.bottom) {  // check if any previous block
    var offsetY = 0;  // offset to add to y of the new block
    var offsetX = 0;
    var farY = bbox.bottom;  // bottom position
    var topX = bbox.left;  // x of bounding box
    // Check position of the new blocks.
    var newX = Infinity;  // x of top corner
    var newY = Infinity;  // y of top corner
    for (var i = 0; i < newBlockIds.length; i++) {
      var blockXY =
          workspace.getBlockById(newBlockIds[i]).getRelativeToSurfaceXY();
      if (blockXY.y < newY) {
        newY = blockXY.y;
      }
      if (blockXY.x  < newX) {  // if we align also on x
        newX = blockXY.x;
      }
    }
    offsetY = farY - newY + Blockly.BlockSvg.SEP_SPACE_Y;
    offsetX = topX - newX;
    // move the new blocks to append them at the bottom
    var width;  // Not used in LTR.
    if (workspace.RTL) {
      width = workspace.getWidth();
    }
    for (var i = 0; i < newBlockIds.length; i++) {
      var block = workspace.getBlockById(newBlockIds[i]);
      block.moveBy(workspace.RTL ? width - offsetX : offsetX, offsetY);
    }
  }
  return newBlockIds;
};

/**
 * Decode an XML block tag and create a block (and possibly sub blocks) on the
 * workspace.
 * @param {!Element} xmlBlock XML block element.
 * @param {!Blockly.Workspace} workspace The workspace.
 * @return {!Blockly.Block} The root block created.
 */
Blockly.Xml.domToBlock = function(xmlBlock, workspace) {
  if (xmlBlock instanceof Blockly.Workspace) {
    var swap = xmlBlock;
    // Closure Compiler complains here because the arguments are reversed.
    /** @suppress {checkTypes} */
    xmlBlock = workspace;
    workspace = swap;
    console.warn('Deprecated call to Blockly.Xml.domToBlock, ' +
                 'swap the arguments.');
  }
  // Create top-level block.
  Blockly.Events.disable();
  var variablesBeforeCreation = workspace.getAllVariables();
  try {
    var topBlock = Blockly.Xml.domToBlockHeadless_(xmlBlock, workspace);
    // Generate list of all blocks.
    var blocks = topBlock.getDescendants(false);
    if (workspace.rendered) {
      // Hide connections to speed up assembly.
      topBlock.setConnectionsHidden(true);
      // Render each block.
      for (var i = blocks.length - 1; i >= 0; i--) {
        blocks[i].initSvg();
      }
      for (var i = blocks.length - 1; i >= 0; i--) {
        blocks[i].render(false);
      }
      // Populating the connection database may be deferred until after the
      // blocks have rendered.
      setTimeout(function() {
        if (topBlock.workspace) {  // Check that the block hasn't been deleted.
          topBlock.setConnectionsHidden(false);
        }
      }, 1);
      topBlock.updateDisabled();
      // Allow the scrollbars to resize and move based on the new contents.
      // TODO(@picklesrus): #387. Remove when domToBlock avoids resizing.
      workspace.resizeContents();
    } else {
      for (var i = blocks.length - 1; i >= 0; i--) {
        blocks[i].initModel();
      }
    }
  } finally {
    Blockly.Events.enable();
  }
  if (Blockly.Events.isEnabled()) {
    var newVariables = Blockly.Variables.getAddedVariables(workspace,
        variablesBeforeCreation);
    // Fire a VarCreate event for each (if any) new variable created.
    for (var i = 0; i < newVariables.length; i++) {
      var thisVariable = newVariables[i];
      Blockly.Events.fire(new Blockly.Events.VarCreate(thisVariable));
    }
    // Block events come after var events, in case they refer to newly created
    // variables.
    Blockly.Events.fire(new Blockly.Events.BlockCreate(topBlock));
  }
  return topBlock;
};


/**
 * Decode an XML list of variables and add the variables to the workspace.
 * @param {!Element} xmlVariables List of XML variable elements.
 * @param {!Blockly.Workspace} workspace The workspace to which the variable
 *     should be added.
 */
Blockly.Xml.domToVariables = function(xmlVariables, workspace) {
  for (var i = 0, xmlChild; xmlChild = xmlVariables.childNodes[i]; i++) {
    if (xmlChild.nodeType != Blockly.utils.dom.Node.ELEMENT_NODE) {
      continue;  // Skip text nodes.
    }
    var type = xmlChild.getAttribute('type');
    var id = xmlChild.getAttribute('id');
    var name = xmlChild.textContent;

    workspace.createVariable(name, type, id);
  }
};

/**
 * Decode an XML block tag and create a block (and possibly sub blocks) on the
 * workspace.
 * @param {!Element} xmlBlock XML block element.
 * @param {!Blockly.Workspace} workspace The workspace.
 * @return {!Blockly.Block} The root block created.
 * @private
 */
Blockly.Xml.domToBlockHeadless_ = function(xmlBlock, workspace) {
  var block = null;
  var prototypeName = xmlBlock.getAttribute('type');
  if (!prototypeName) {
    throw TypeError('Block type unspecified: ' + xmlBlock.outerHTML);
  }
  var id = xmlBlock.getAttribute('id');
  block = workspace.newBlock(prototypeName, id);

  var blockChild = null;
  for (var i = 0, xmlChild; xmlChild = xmlBlock.childNodes[i]; i++) {
    if (xmlChild.nodeType == Blockly.utils.dom.Node.TEXT_NODE) {
      // Ignore any text at the <block> level.  It's all whitespace anyway.
      continue;
    }
    var input;

    // Find any enclosed blocks or shadows in this tag.
    var childBlockElement = null;
    var childShadowElement = null;
    for (var j = 0, grandchild; grandchild = xmlChild.childNodes[j]; j++) {
      if (grandchild.nodeType == Blockly.utils.dom.Node.ELEMENT_NODE) {
        if (grandchild.nodeName.toLowerCase() == 'block') {
          childBlockElement = /** @type {!Element} */ (grandchild);
        } else if (grandchild.nodeName.toLowerCase() == 'shadow') {
          childShadowElement = /** @type {!Element} */ (grandchild);
        }
      }
    }
    // Use the shadow block if there is no child block.
    if (!childBlockElement && childShadowElement) {
      childBlockElement = childShadowElement;
    }

    var name = xmlChild.getAttribute('name');
    switch (xmlChild.nodeName.toLowerCase()) {
      case 'mutation':
        // Custom data for an advanced block.
        if (block.domToMutation) {
          block.domToMutation(xmlChild);
          if (block.initSvg) {
            // Mutation may have added some elements that need initializing.
            block.initSvg();
          }
        }
        break;
      case 'comment':
        block.setCommentText(xmlChild.textContent);
        var visible = xmlChild.getAttribute('pinned');
        if (visible && !block.isInFlyout) {
          // Give the renderer a millisecond to render and position the block
          // before positioning the comment bubble.
          setTimeout(function() {
            if (block.comment && block.comment.setVisible) {
              block.comment.setVisible(visible == 'true');
            }
          }, 1);
        }
        var bubbleW = parseInt(xmlChild.getAttribute('w'), 10);
        var bubbleH = parseInt(xmlChild.getAttribute('h'), 10);
        if (!isNaN(bubbleW) && !isNaN(bubbleH) &&
            block.comment && block.comment.setVisible) {
          block.comment.setBubbleSize(bubbleW, bubbleH);
        }
        break;
      case 'data':
        block.data = xmlChild.textContent;
        break;
      case 'title':
        // Titles were renamed to field in December 2013.
        // Fall through.
      case 'field':
        Blockly.Xml.domToField_(block, name, xmlChild);
        break;
      case 'value':
      case 'statement':
        input = block.getInput(name);
        if (!input) {
          // console.warn('Ignoring non-existent input ' + name + ' in block ' +
          //              prototypeName);
          break;
        }
        if (childShadowElement) {
          input.connection.setShadowDom(childShadowElement);
        }
        if (childBlockElement) {
          blockChild = Blockly.Xml.domToBlockHeadless_(childBlockElement,
              workspace);
          if (blockChild.outputConnection) {
            input.connection.connect(blockChild.outputConnection);
          } else if (blockChild.previousConnection) {
            input.connection.connect(blockChild.previousConnection);
          } else {
            throw TypeError(
                'Child block does not have output or previous statement.');
          }
        }
        break;
      case 'next':
        if (childShadowElement && block.nextConnection) {
          block.nextConnection.setShadowDom(childShadowElement);
        }
        if (childBlockElement) {
          if (!block.nextConnection) {
            throw TypeError('Next statement does not exist.');
          }
          // If there is more than one XML 'next' tag.
          if (block.nextConnection.isConnected()) {
            throw TypeError('Next statement is already connected.');
          }
          blockChild = Blockly.Xml.domToBlockHeadless_(childBlockElement,
              workspace);
          if (!blockChild.previousConnection) {
            throw TypeError('Next block does not have previous statement.');
          }
          block.nextConnection.connect(blockChild.previousConnection);
        }
        break;
      case 'breakpoint':
        block.setBreakpoint(true);
        break;
      default:
        // Unknown tag; ignore.  Same principle as HTML parsers.
        console.warn('Ignoring unknown tag: ' + xmlChild.nodeName);
    }
  }

  var inline = xmlBlock.getAttribute('inline');
  if (inline) {
    block.setInputsInline(inline == 'true');
  }
  var disabled = xmlBlock.getAttribute('disabled');
  if (disabled) {
    block.setEnabled(disabled != 'true' && disabled != 'disabled');
  }
  var deletable = xmlBlock.getAttribute('deletable');
  if (deletable) {
    block.setDeletable(deletable == 'true');
  }
  var movable = xmlBlock.getAttribute('movable');
  if (movable) {
    block.setMovable(movable == 'true');
  }
  var editable = xmlBlock.getAttribute('editable');
  if (editable) {
    block.setEditable(editable == 'true');
  }
  var collapsed = xmlBlock.getAttribute('collapsed');
  if (collapsed) {
    block.setCollapsed(collapsed == 'true');
  }
  if (xmlBlock.nodeName.toLowerCase() == 'shadow') {
    // Ensure all children are also shadows.
    var children = block.getChildren(false);
    for (var i = 0, child; child = children[i]; i++) {
      if (!child.isShadow()) {
        throw TypeError('Shadow block not allowed non-shadow child.');
      }
    }
    // Ensure this block doesn't have any variable inputs.
<<<<<<< HEAD
    // goog.asserts.assert(block.getVarModels().length == 0,
    //     'Shadow blocks cannot have variable references.');
=======
    if (block.getVarModels().length) {
      throw TypeError('Shadow blocks cannot have variable references.');
    }
>>>>>>> de39d5f2
    block.setShadow(true);
  }
  return block;
};

/**
<<<<<<< HEAD
 * Decode an XML variable field tag and set the value of that field.
 * @param {!Blockly.Workspace} workspace The workspace that is currently being
 *     deserialized.
 * @param {!Element} xml The field tag to decode.
 * @param {string} text The text content of the XML tag.
 * @param {!Blockly.FieldVariable} field The field on which the value will be
 *     set.
 * @private
 */
Blockly.Xml.domToFieldVariable_ = function(workspace, xml, text, field) {
  var type = xml.getAttribute('variabletype') || '';
  // TODO (fenichel): Does this need to be explicit or not?
  if (type == '\'\'') {
    type = '';
  }

  // pxt-blockly: variable ID and variable name are both unique, only use name
  var variable = Blockly.Variables.getOrCreateVariablePackage(workspace, null,
      text, type);

  // This should never happen :)
  if (type != null && type !== variable.type) {
    throw Error('Serialized variable type with id \'' +
      variable.getId() + '\' had type ' + variable.type + ', and ' +
      'does not match variable field that references it: ' +
      Blockly.Xml.domToText(xml) + '.');
  }

  field.setValue(variable.getId());
};

/**
=======
>>>>>>> de39d5f2
 * Decode an XML field tag and set the value of that field on the given block.
 * @param {!Blockly.Block} block The block that is currently being deserialized.
 * @param {string} fieldName The name of the field on the block.
 * @param {!Element} xml The field tag to decode.
 * @private
 */
Blockly.Xml.domToField_ = function(block, fieldName, xml) {
  var field = block.getField(fieldName);
  if (!field) {
<<<<<<< HEAD
    // console.warn('Ignoring non-existent field ' + fieldName + ' in block ' +
    //              block.type);
    return;
  }

  var workspace = block.workspace;
  var text = xml.textContent;
  if (field instanceof Blockly.FieldVariable ||
      field instanceof Blockly.FieldVariableGetter) {
    Blockly.Xml.domToFieldVariable_(workspace, xml, text, field);
  } else {
    field.setValue(text);
  }
=======
    console.warn('Ignoring non-existent field ' + fieldName + ' in block ' +
        block.type);
    return;
  }
  field.fromXml(xml);
>>>>>>> de39d5f2
};

/**
 * Remove any 'next' block (statements in a stack).
 * @param {!Element} xmlBlock XML block element.
 */
Blockly.Xml.deleteNext = function(xmlBlock) {
  for (var i = 0, child; child = xmlBlock.childNodes[i]; i++) {
    if (child.nodeName.toLowerCase() == 'next') {
      xmlBlock.removeChild(child);
      break;
    }
  }
};

// Export symbols that would otherwise be renamed by Closure compiler.
if (!Blockly.utils.global['Blockly']) {
  Blockly.utils.global['Blockly'] = {};
}
if (!Blockly.utils.global['Blockly']['Xml']) {
  Blockly.utils.global['Blockly']['Xml'] = {};
}
Blockly.utils.global['Blockly']['Xml']['domToText'] = Blockly.Xml.domToText;
Blockly.utils.global['Blockly']['Xml']['domToWorkspace'] =
    Blockly.Xml.domToWorkspace;
Blockly.utils.global['Blockly']['Xml']['textToDom'] = Blockly.Xml.textToDom;
Blockly.utils.global['Blockly']['Xml']['workspaceToDom'] =
    Blockly.Xml.workspaceToDom;<|MERGE_RESOLUTION|>--- conflicted
+++ resolved
@@ -46,17 +46,12 @@
  * @return {!Element} XML document.
  */
 Blockly.Xml.workspaceToDom = function(workspace, opt_noId) {
-<<<<<<< HEAD
-  var xml = goog.dom.createDom('xml');
-  xml.appendChild(Blockly.Xml.variablesToDom(workspace.getAllVariables()));
-=======
   var xml = Blockly.utils.xml.createElement('xml');
   var variablesElement = Blockly.Xml.variablesToDom(
       Blockly.Variables.allUsedVarModels(workspace));
   if (variablesElement.hasChildNodes()) {
     xml.appendChild(variablesElement);
   }
->>>>>>> de39d5f2
   var comments = workspace.getTopComments(true);
   for (var i = 0, comment; comment = comments[i]; i++) {
     xml.appendChild(comment.toXmlWithXY(opt_noId));
@@ -115,22 +110,11 @@
  * @private
  */
 Blockly.Xml.fieldToDom_ = function(field) {
-<<<<<<< HEAD
-  if (field.name) {
-    if (field instanceof Blockly.FieldVariable ||
-        field instanceof Blockly.FieldVariableGetter) {
-      return Blockly.Xml.fieldToDomVariable_(field);
-    } else {
-      var container = goog.dom.createDom('field', null, field.getValue());
-      container.setAttribute('name', field.name);
-      return container;
-    }
-=======
+  // TODO shakao check if Blockly.FieldVariableGetter check needed
   if (field.isSerializable()) {
     var container = Blockly.utils.xml.createElement('field');
     container.setAttribute('name', field.name);
     return field.toXml(container);
->>>>>>> de39d5f2
   }
   return null;
 };
@@ -434,12 +418,7 @@
         }
         variablesFirst = false;
       } else if (name == 'shadow') {
-<<<<<<< HEAD
-        goog.asserts.fail('Shadow block cannot be a top-level block.');
-        variablesFirst = false;
-=======
         throw TypeError('Shadow block cannot be a top-level block.');
->>>>>>> de39d5f2
       } else if (name == 'comment') {
         if (workspace.rendered) {
           Blockly.WorkspaceCommentSvg.fromXml(xmlChild, workspace, width);
@@ -782,55 +761,15 @@
       }
     }
     // Ensure this block doesn't have any variable inputs.
-<<<<<<< HEAD
+    // TODO shakao verify this still needs to be disabled /pxt-blockly/pull/104/files
     // goog.asserts.assert(block.getVarModels().length == 0,
     //     'Shadow blocks cannot have variable references.');
-=======
-    if (block.getVarModels().length) {
-      throw TypeError('Shadow blocks cannot have variable references.');
-    }
->>>>>>> de39d5f2
     block.setShadow(true);
   }
   return block;
 };
 
 /**
-<<<<<<< HEAD
- * Decode an XML variable field tag and set the value of that field.
- * @param {!Blockly.Workspace} workspace The workspace that is currently being
- *     deserialized.
- * @param {!Element} xml The field tag to decode.
- * @param {string} text The text content of the XML tag.
- * @param {!Blockly.FieldVariable} field The field on which the value will be
- *     set.
- * @private
- */
-Blockly.Xml.domToFieldVariable_ = function(workspace, xml, text, field) {
-  var type = xml.getAttribute('variabletype') || '';
-  // TODO (fenichel): Does this need to be explicit or not?
-  if (type == '\'\'') {
-    type = '';
-  }
-
-  // pxt-blockly: variable ID and variable name are both unique, only use name
-  var variable = Blockly.Variables.getOrCreateVariablePackage(workspace, null,
-      text, type);
-
-  // This should never happen :)
-  if (type != null && type !== variable.type) {
-    throw Error('Serialized variable type with id \'' +
-      variable.getId() + '\' had type ' + variable.type + ', and ' +
-      'does not match variable field that references it: ' +
-      Blockly.Xml.domToText(xml) + '.');
-  }
-
-  field.setValue(variable.getId());
-};
-
-/**
-=======
->>>>>>> de39d5f2
  * Decode an XML field tag and set the value of that field on the given block.
  * @param {!Blockly.Block} block The block that is currently being deserialized.
  * @param {string} fieldName The name of the field on the block.
@@ -839,28 +778,13 @@
  */
 Blockly.Xml.domToField_ = function(block, fieldName, xml) {
   var field = block.getField(fieldName);
+  // TODO shakao verify if variableGetter check necessary
   if (!field) {
-<<<<<<< HEAD
-    // console.warn('Ignoring non-existent field ' + fieldName + ' in block ' +
-    //              block.type);
-    return;
-  }
-
-  var workspace = block.workspace;
-  var text = xml.textContent;
-  if (field instanceof Blockly.FieldVariable ||
-      field instanceof Blockly.FieldVariableGetter) {
-    Blockly.Xml.domToFieldVariable_(workspace, xml, text, field);
-  } else {
-    field.setValue(text);
-  }
-=======
     console.warn('Ignoring non-existent field ' + fieldName + ' in block ' +
         block.type);
     return;
   }
   field.fromXml(xml);
->>>>>>> de39d5f2
 };
 
 /**
