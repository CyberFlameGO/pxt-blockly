/**
 * @license
 * Visual Blocks Editor
 *
 * Copyright 2012 Google Inc.
 * https://developers.google.com/blockly/
 *
 * Licensed under the Apache License, Version 2.0 (the "License");
 * you may not use this file except in compliance with the License.
 * You may obtain a copy of the License at
 *
 *   http://www.apache.org/licenses/LICENSE-2.0
 *
 * Unless required by applicable law or agreed to in writing, software
 * distributed under the License is distributed on an "AS IS" BASIS,
 * WITHOUT WARRANTIES OR CONDITIONS OF ANY KIND, either express or implied.
 * See the License for the specific language governing permissions and
 * limitations under the License.
 */

/**
 * @fileoverview XML reader and writer.
 * @author fraser@google.com (Neil Fraser)
 */
'use strict';

/**
 * @name Blockly.Xml
 * @namespace
 **/
goog.provide('Blockly.Xml');

goog.require('goog.asserts');
goog.require('goog.dom');
goog.require('goog.userAgent');


/**
 * Encode a block tree as XML.
 * @param {!Blockly.Workspace} workspace The workspace containing blocks.
 * @param {boolean} opt_noId True if the encoder should skip the block ids.
 * @return {!Element} XML document.
 */
Blockly.Xml.workspaceToDom = function(workspace, opt_noId) {
  var xml = goog.dom.createDom('xml');
  xml.appendChild(Blockly.Xml.variablesToDom(workspace.getAllVariables()));
  var blocks = workspace.getTopBlocks(true);
  for (var i = 0, block; block = blocks[i]; i++) {
    xml.appendChild(Blockly.Xml.blockToDomWithXY(block, opt_noId));
  }
  return xml;
};

/**
 * Encode a list of variables as XML.
 * @param {!Array.<!Blockly.VariableModel>} variableList List of all variable
 *     models.
 * @return {!Element} List of XML elements.
 */
Blockly.Xml.variablesToDom = function(variableList) {
  var variables = goog.dom.createDom('variables');
  for (var i = 0, variable; variable = variableList[i]; i++) {
    var element = goog.dom.createDom('variable', null, variable.name);
    element.setAttribute('type', variable.type);
    element.setAttribute('id', variable.getId());
    variables.appendChild(element);
  }
  return variables;
};

/**
 * Encode a block subtree as XML with XY coordinates.
 * @param {!Blockly.Block} block The root block to encode.
 * @param {boolean} opt_noId True if the encoder should skip the block id.
 * @return {!Element} Tree of XML elements.
 */
Blockly.Xml.blockToDomWithXY = function(block, opt_noId) {
  var width;  // Not used in LTR.
  if (block.workspace.RTL) {
    width = block.workspace.getWidth();
  }
  var element = Blockly.Xml.blockToDom(block, opt_noId);
  var xy = block.getRelativeToSurfaceXY();
  element.setAttribute('x',
      Math.round(block.workspace.RTL ? width - xy.x : xy.x));
  element.setAttribute('y', Math.round(xy.y));
  return element;
};

/**
 * Encode a block subtree as XML.
 * @param {!Blockly.Block} block The root block to encode.
 * @param {boolean} opt_noId True if the encoder should skip the block id.
 * @return {!Element} Tree of XML elements.
 */
Blockly.Xml.blockToDom = function(block, opt_noId) {
  var element = goog.dom.createDom(block.isShadow() ? 'shadow' : 'block');
  element.setAttribute('type', block.type);
  if (!opt_noId) {
    element.setAttribute('id', block.id);
  }
  if (block.mutationToDom) {
    // Custom data for an advanced block.
    var mutation = block.mutationToDom();
    if (mutation && (mutation.hasChildNodes() || mutation.hasAttributes())) {
      element.appendChild(mutation);
    }
  }
  function fieldToDom(field) {
    if (field.name && field.SERIALIZABLE) {
      var container = goog.dom.createDom('field', null, field.getValue());
      container.setAttribute('name', field.name);
      if (field instanceof Blockly.FieldVariable) {
        var variable = block.workspace.getVariable(field.getValue());
        if (variable) {
          container.setAttribute('id', variable.getId());
          container.setAttribute('variableType', variable.type);
        }
      }
      element.appendChild(container);
    }
  }
  for (var i = 0, input; input = block.inputList[i]; i++) {
    for (var j = 0, field; field = input.fieldRow[j]; j++) {
      fieldToDom(field);
    }
  }

  var commentText = block.getCommentText();
  if (commentText) {
    var commentElement = goog.dom.createDom('comment', null, commentText);
    if (typeof block.comment == 'object') {
      commentElement.setAttribute('pinned', block.comment.isVisible());
      var hw = block.comment.getBubbleSize();
      commentElement.setAttribute('h', hw.height);
      commentElement.setAttribute('w', hw.width);
    }
    element.appendChild(commentElement);
  }

  if (block.data) {
    var dataElement = goog.dom.createDom('data', null, block.data);
    element.appendChild(dataElement);
  }

  for (var i = 0, input; input = block.inputList[i]; i++) {
    var container;
    var empty = true;
    if (input.type == Blockly.DUMMY_INPUT) {
      continue;
    } else {
      var childBlock = input.connection.targetBlock();
      if (input.type == Blockly.INPUT_VALUE) {
        container = goog.dom.createDom('value');
      } else if (input.type == Blockly.NEXT_STATEMENT) {
        container = goog.dom.createDom('statement');
      }
      var shadow = input.connection.getShadowDom();
      if (shadow && (!childBlock || !childBlock.isShadow())) {
        container.appendChild(Blockly.Xml.cloneShadow_(shadow));
      }
      if (childBlock) {
        container.appendChild(Blockly.Xml.blockToDom(childBlock, opt_noId));
        empty = false;
      }
    }
    container.setAttribute('name', input.name);
    if (!empty) {
      element.appendChild(container);
    }
  }
  if (block.inputsInlineDefault != block.inputsInline) {
    element.setAttribute('inline', block.inputsInline);
  }
  if (block.isCollapsed()) {
    element.setAttribute('collapsed', true);
  }
  if (block.disabled) {
    element.setAttribute('disabled', true);
  }
  if (!block.isDeletable() && !block.isShadow()) {
    element.setAttribute('deletable', false);
  }
  if (!block.isMovable() && !block.isShadow()) {
    element.setAttribute('movable', false);
  }
  if (!block.isEditable()) {
    element.setAttribute('editable', false);
  }

  var nextBlock = block.getNextBlock();
  if (nextBlock) {
    var container = goog.dom.createDom('next', null,
        Blockly.Xml.blockToDom(nextBlock, opt_noId));
    element.appendChild(container);
  }
  var shadow = block.nextConnection && block.nextConnection.getShadowDom();
  if (shadow && (!nextBlock || !nextBlock.isShadow())) {
    container.appendChild(Blockly.Xml.cloneShadow_(shadow));
  }

  return element;
};

/**
 * Deeply clone the shadow's DOM so that changes don't back-wash to the block.
 * @param {!Element} shadow A tree of XML elements.
 * @return {!Element} A tree of XML elements.
 * @private
 */
Blockly.Xml.cloneShadow_ = function(shadow) {
  shadow = shadow.cloneNode(true);
  // Walk the tree looking for whitespace.  Don't prune whitespace in a tag.
  var node = shadow;
  var textNode;
  while (node) {
    if (node.firstChild) {
      node = node.firstChild;
    } else {
      while (node && !node.nextSibling) {
        textNode = node;
        node = node.parentNode;
        if (textNode.nodeType == 3 && textNode.data.trim() == '' &&
            node.firstChild != textNode) {
          // Prune whitespace after a tag.
          goog.dom.removeNode(textNode);
        }
      }
      if (node) {
        textNode = node;
        node = node.nextSibling;
        if (textNode.nodeType == 3 && textNode.data.trim() == '') {
          // Prune whitespace before a tag.
          goog.dom.removeNode(textNode);
        }
      }
    }
  }
  return shadow;
};

/**
 * Converts a DOM structure into plain text.
 * Currently the text format is fairly ugly: all one line with no whitespace.
 * @param {!Element} dom A tree of XML elements.
 * @return {string} Text representation.
 */
Blockly.Xml.domToText = function(dom) {
  var oSerializer = new XMLSerializer();
  return oSerializer.serializeToString(dom);
};

/**
 * Converts a DOM structure into properly indented text.
 * @param {!Element} dom A tree of XML elements.
 * @return {string} Text representation.
 */
Blockly.Xml.domToPrettyText = function(dom) {
  // This function is not guaranteed to be correct for all XML.
  // But it handles the XML that Blockly generates.
  var blob = Blockly.Xml.domToText(dom);
  // Place every open and close tag on its own line.
  var lines = blob.split('<');
  // Indent every line.
  var indent = '';
  for (var i = 1; i < lines.length; i++) {
    var line = lines[i];
    if (line[0] == '/') {
      indent = indent.substring(2);
    }
    lines[i] = indent + '<' + line;
    if (line[0] != '/' && line.slice(-2) != '/>') {
      indent += '  ';
    }
  }
  // Pull simple tags back together.
  // E.g. <foo></foo>
  var text = lines.join('\n');
  text = text.replace(/(<(\w+)\b[^>]*>[^\n]*)\n *<\/\2>/g, '$1</$2>');
  // Trim leading blank line.
  return text.replace(/^\n/, '');
};

/**
 * Converts plain text into a DOM structure.
 * Throws an error if XML doesn't parse.
 * @param {string} text Text representation.
 * @return {!Element} A tree of XML elements.
 */
Blockly.Xml.textToDom = function(text) {
  var oParser = new DOMParser();
  var dom = oParser.parseFromString(text, 'text/xml');
  // The DOM should have one and only one top-level node, an XML tag.
  if (!dom || !dom.firstChild ||
      dom.firstChild.nodeName.toLowerCase() != 'xml' ||
      dom.firstChild !== dom.lastChild) {
    // Whatever we got back from the parser is not XML.
    goog.asserts.fail('Blockly.Xml.textToDom did not obtain a valid XML tree.');
  }
  return dom.firstChild;
};

/**
 * Decode an XML DOM and create blocks on the workspace.
 * @param {!Element} xml XML DOM.
 * @param {!Blockly.Workspace} workspace The workspace.
 * @return {Array.<string>} An array containing new block ids.
 */
Blockly.Xml.domToWorkspace = function(xml, workspace) {
  if (xml instanceof Blockly.Workspace) {
    var swap = xml;
    xml = workspace;
    workspace = swap;
    console.warn('Deprecated call to Blockly.Xml.domToWorkspace, ' +
                 'swap the arguments.');
  }
  var width;  // Not used in LTR.
  if (workspace.RTL) {
    width = workspace.getWidth();
  }
  var newBlockIds = []; // A list of block ids added by this call.
  Blockly.Field.startCache();
  // Safari 7.1.3 is known to provide node lists with extra references to
  // children beyond the lists' length.  Trust the length, do not use the
  // looping pattern of checking the index for an object.
  var childCount = xml.childNodes.length;
  var existingGroup = Blockly.Events.getGroup();
  if (!existingGroup) {
    Blockly.Events.setGroup(true);
  }

  // Disable workspace resizes as an optimization.
  if (workspace.setBulkUpdate) {
    workspace.setBulkUpdate(true);
  }
  var variablesFirst = true;
  try {
    for (var i = 0; i < childCount; i++) {
      var xmlChild = xml.childNodes[i];
      var name = xmlChild.nodeName.toLowerCase();
      if (name == 'block' ||
          (name == 'shadow' && !Blockly.Events.recordUndo)) {
        // Allow top-level shadow blocks if recordUndo is disabled since
        // that means an undo is in progress.  Such a block is expected
        // to be moved to a nested destination in the next operation.
        var block = Blockly.Xml.domToBlock(xmlChild, workspace);
        newBlockIds.push(block.id);
        var blockX = parseInt(xmlChild.getAttribute('x'), 10);
        var blockY = parseInt(xmlChild.getAttribute('y'), 10);
        if (!isNaN(blockX) && !isNaN(blockY)) {
          block.moveBy(workspace.RTL ? width - blockX : blockX, blockY);
        }
        variablesFirst = false;
      } else if (name == 'shadow') {
        goog.asserts.fail('Shadow block cannot be a top-level block.');
        variablesFirst = false;
      }  else if (name == 'variables') {
        if (variablesFirst) {
          Blockly.Xml.domToVariables(xmlChild, workspace);
        }
        else {
          throw Error('\'variables\' tag must exist once before block and ' +
            'shadow tag elements in the workspace XML, but it was found in ' +
            'another location.');
        }
        variablesFirst = false;
      }
    }
  }
  finally {
    if (!existingGroup) {
      Blockly.Events.setGroup(false);
    }
    Blockly.Field.stopCache();
  }
  workspace.updateVariableStore(false);
  // Re-enable workspace resizing.
  if (workspace.setBulkUpdate) {
    workspace.setBulkUpdate(false);
  }
  return newBlockIds;
};

/**
 * Decode an XML DOM and create blocks on the workspace. Position the new
 * blocks immediately below prior blocks, aligned by their starting edge.
 * @param {!Element} xml The XML DOM.
 * @param {!Blockly.Workspace} workspace The workspace to add to.
 * @return {Array.<string>} An array containing new block ids.
 */
Blockly.Xml.appendDomToWorkspace = function(xml, workspace) {
  var bbox; //bounding box of the current blocks
  // first check if we have a workspaceSvg otherwise the block have no shape
  // and the position does not matter
  if (workspace.hasOwnProperty('scale')) {
    var savetab = Blockly.BlockSvg.TAB_WIDTH;
    try {
      Blockly.BlockSvg.TAB_WIDTH = 0;
      bbox = workspace.getBlocksBoundingBox();
    } finally {
      Blockly.BlockSvg.TAB_WIDTH = savetab;
    }
  }
  // load the new blocks into the workspace and get the ids of the new blocks
  var newBlockIds = Blockly.Xml.domToWorkspace(xml,workspace);
  if (bbox && bbox.height) { // check if any previous block
    var offsetY = 0; // offset to add to y of the new block
    var offsetX = 0;
    var farY = bbox.y + bbox.height; //bottom position
    var topX = bbox.x; // x of bounding box
    // check position of the new blocks
    var newX = Infinity; // x of top corner
    var newY = Infinity; // y of top corner
    for (var i = 0; i < newBlockIds.length; i++) {
      var blockXY = workspace.getBlockById(newBlockIds[i]).getRelativeToSurfaceXY();
      if (blockXY.y < newY) {
        newY = blockXY.y;
      }
      if (blockXY.x  < newX) { //if we align also on x
        newX = blockXY.x;
      }
    }
    offsetY = farY - newY + Blockly.BlockSvg.SEP_SPACE_Y;
    offsetX = topX - newX;
    // move the new blocks to append them at the bottom
    var width;  // Not used in LTR.
    if (workspace.RTL) {
      width = workspace.getWidth();
    }
    for (var i = 0; i < newBlockIds.length; i++) {
      var block = workspace.getBlockById(newBlockIds[i]);
      block.moveBy(workspace.RTL ? width - offsetX : offsetX, offsetY);
    }
  }
  return newBlockIds;
};

/**
 * Decode an XML block tag and create a block (and possibly sub blocks) on the
 * workspace.
 * @param {!Element} xmlBlock XML block element.
 * @param {!Blockly.Workspace} workspace The workspace.
 * @return {!Blockly.Block} The root block created.
 */
Blockly.Xml.domToBlock = function(xmlBlock, workspace) {
  if (xmlBlock instanceof Blockly.Workspace) {
    var swap = xmlBlock;
    xmlBlock = workspace;
    workspace = swap;
    console.warn('Deprecated call to Blockly.Xml.domToBlock, ' +
                 'swap the arguments.');
  }
  // Create top-level block.
  Blockly.Events.disable();
  try {
    var topBlock = Blockly.Xml.domToBlockHeadless_(xmlBlock, workspace);
    if (workspace.rendered) {
      // Hide connections to speed up assembly.
      topBlock.setConnectionsHidden(true);
      // Generate list of all blocks.
      var blocks = topBlock.getDescendants();
      // Render each block.
      for (var i = blocks.length - 1; i >= 0; i--) {
        blocks[i].initSvg();
      }
      for (var i = blocks.length - 1; i >= 0; i--) {
        blocks[i].render(false);
      }
      // Populating the connection database may be deferred until after the
      // blocks have rendered.
      if (!workspace.isFlyout) {
        setTimeout(function() {
          if (topBlock.workspace) {  // Check that the block hasn't been deleted.
            topBlock.setConnectionsHidden(false);
<<<<<<< HEAD
            /*
            // Force a render on IE and Edge to get around the issue described in
            // Blockly.Field.getCachedWidth
            if (goog.userAgent.IE || goog.userAgent.EDGE) {
              topBlock.render();
            }*/
          }
        }, 1);
      } else {
        /*
        setTimeout(function() {
          if (topBlock.workspace) {  // Check that the block hasn't been deleted.
            // Force a render on IE and Edge to get around the issue described in
            // Blockly.Field.getCachedWidth
            if (goog.userAgent.IE || goog.userAgent.EDGE) {
              topBlock.render();
            }
=======
>>>>>>> 36682a49
          }
        }, 1);*/
      }
      topBlock.updateDisabled();
      // Allow the scrollbars to resize and move based on the new contents.
      // TODO(@picklesrus): #387. Remove when domToBlock avoids resizing.
      workspace.resizeContents();
    }
  } finally {
    Blockly.Events.enable();
  }
  if (Blockly.Events.isEnabled()) {
    Blockly.Events.fire(new Blockly.Events.BlockCreate(topBlock));
  }
  return topBlock;
};

/**
 * Decode an XML list of variables and add the variables to the workspace.
 * @param {!Element} xmlVariables List of XML variable elements.
 * @param {!Blockly.Workspace} workspace The workspace to which the variable
 *     should be added.
 */
Blockly.Xml.domToVariables = function(xmlVariables, workspace) {
  for (var i = 0, xmlChild; xmlChild = xmlVariables.children[i]; i++) {
    var type = xmlChild.getAttribute('type');
    var id = xmlChild.getAttribute('id');
    var name = xmlChild.textContent;

    if (typeof(type) === undefined || type === null) {
      throw Error('Variable with id, ' + id + ' is without a type');
    }
    workspace.createVariable(name, type, id);
  }
};

/**
 * Decode an XML block tag and create a block (and possibly sub blocks) on the
 * workspace.
 * @param {!Element} xmlBlock XML block element.
 * @param {!Blockly.Workspace} workspace The workspace.
 * @return {!Blockly.Block} The root block created.
 * @private
 */
Blockly.Xml.domToBlockHeadless_ = function(xmlBlock, workspace) {
  var block = null;
  var prototypeName = xmlBlock.getAttribute('type');
  goog.asserts.assert(prototypeName, 'Block type unspecified: %s',
                      xmlBlock.outerHTML);
  var id = xmlBlock.getAttribute('id');
  block = workspace.newBlock(prototypeName, id);

  var blockChild = null;
  for (var i = 0, xmlChild; xmlChild = xmlBlock.childNodes[i]; i++) {
    if (xmlChild.nodeType == 3) {
      // Ignore any text at the <block> level.  It's all whitespace anyway.
      continue;
    }
    var input;

    // Find any enclosed blocks or shadows in this tag.
    var childBlockNode = null;
    var childShadowNode = null;
    for (var j = 0, grandchildNode; grandchildNode = xmlChild.childNodes[j];
         j++) {
      if (grandchildNode.nodeType == 1) {
        if (grandchildNode.nodeName.toLowerCase() == 'block') {
          childBlockNode = grandchildNode;
        } else if (grandchildNode.nodeName.toLowerCase() == 'shadow') {
          childShadowNode = grandchildNode;
        }
      }
    }
    // Use the shadow block if there is no child block.
    if (!childBlockNode && childShadowNode) {
      childBlockNode = childShadowNode;
    }

    var name = xmlChild.getAttribute('name');
    switch (xmlChild.nodeName.toLowerCase()) {
      case 'mutation':
        // Custom data for an advanced block.
        if (block.domToMutation) {
          block.domToMutation(xmlChild);
          if (block.initSvg) {
            // Mutation may have added some elements that need initializing.
            block.initSvg();
          }
        }
        break;
      case 'comment':
        block.setCommentText(xmlChild.textContent);
        var visible = xmlChild.getAttribute('pinned');
        if (visible && !block.isInFlyout) {
          // Give the renderer a millisecond to render and position the block
          // before positioning the comment bubble.
          setTimeout(function() {
            if (block.comment && block.comment.setVisible) {
              block.comment.setVisible(visible == 'true');
            }
          }, 1);
        }
        var bubbleW = parseInt(xmlChild.getAttribute('w'), 10);
        var bubbleH = parseInt(xmlChild.getAttribute('h'), 10);
        if (!isNaN(bubbleW) && !isNaN(bubbleH) &&
            block.comment && block.comment.setVisible) {
          block.comment.setBubbleSize(bubbleW, bubbleH);
        }
        break;
      case 'data':
        block.data = xmlChild.textContent;
        break;
      case 'title':
        // Titles were renamed to field in December 2013.
        // Fall through.
      case 'field':
        var field = block.getField(name);
        var text = xmlChild.textContent;
        if (field instanceof Blockly.FieldVariable ||
          field instanceof Blockly.FieldVariableGetter) {
          // TODO (marisaleung): When we change setValue and getValue to
          // interact with id's instead of names, update this so that we get
          // the variable based on id instead of textContent.
          var type = xmlChild.getAttribute('variableType') || '';
          var variable = workspace.getVariable(text);
          if (!variable) {
            variable = workspace.createVariable(text, type,
              xmlChild.getAttribute(id));
          }
          if (typeof(type) !== undefined && type !== null) {
            if (type !== variable.type) {
              throw Error('Serialized variable type with id \'' +
                variable.getId() + '\' had type ' + variable.type + ', and ' +
                'does not match variable field that references it: ' +
                Blockly.Xml.domToText(xmlChild) + '.');
            }
          }
        }
        if (!field) {
          //console.warn('Ignoring non-existent field ' + name + ' in block ' +
          //             prototypeName);
          break;
        }
        field.setValue(text);
        break;
      case 'value':
      case 'statement':
        input = block.getInput(name);
        if (!input) {
          //console.warn('Ignoring non-existent input ' + name + ' in block ' +
          //             prototypeName);
          break;
        }
        if (childShadowNode) {
          input.connection.setShadowDom(childShadowNode);
        }
        if (childBlockNode) {
          blockChild = Blockly.Xml.domToBlockHeadless_(childBlockNode,
              workspace);
          if (blockChild.outputConnection) {
            input.connection.connect(blockChild.outputConnection);
          } else if (blockChild.previousConnection) {
            input.connection.connect(blockChild.previousConnection);
          } else {
            goog.asserts.fail(
                'Child block does not have output or previous statement.');
          }
        }
        break;
      case 'next':
        if (childShadowNode && block.nextConnection) {
          block.nextConnection.setShadowDom(childShadowNode);
        }
        if (childBlockNode) {
          goog.asserts.assert(block.nextConnection,
              'Next statement does not exist.');
          // If there is more than one XML 'next' tag.
          goog.asserts.assert(!block.nextConnection.isConnected(),
              'Next statement is already connected.');
          blockChild = Blockly.Xml.domToBlockHeadless_(childBlockNode,
              workspace);
          goog.asserts.assert(blockChild.previousConnection,
              'Next block does not have previous statement.');
          block.nextConnection.connect(blockChild.previousConnection);
        }
        break;
      default:
        // Unknown tag; ignore.  Same principle as HTML parsers.
        console.warn('Ignoring unknown tag: ' + xmlChild.nodeName);
    }
  }

  var inline = xmlBlock.getAttribute('inline');
  if (inline) {
    block.setInputsInline(inline == 'true');
  }
  var disabled = xmlBlock.getAttribute('disabled');
  if (disabled) {
    block.setDisabled(disabled == 'true');
  }
  var deletable = xmlBlock.getAttribute('deletable');
  if (deletable) {
    block.setDeletable(deletable == 'true');
  }
  var movable = xmlBlock.getAttribute('movable');
  if (movable) {
    block.setMovable(movable == 'true');
  }
  var editable = xmlBlock.getAttribute('editable');
  if (editable) {
    block.setEditable(editable == 'true');
  }
  var collapsed = xmlBlock.getAttribute('collapsed');
  if (collapsed) {
    block.setCollapsed(collapsed == 'true');
  }
  if (xmlBlock.nodeName.toLowerCase() == 'shadow') {
    // Ensure all children are also shadows.
    var children = block.getChildren();
    for (var i = 0, child; child = children[i]; i++) {
      goog.asserts.assert(child.isShadow(),
                          'Shadow block not allowed non-shadow child.');
    }
    // Ensure this block doesn't have any variable inputs.
    goog.asserts.assert(block.getVars().length == 0,
        'Shadow blocks cannot have variable fields.');
    block.setShadow(true);
  }
  return block;
};

/**
 * Remove any 'next' block (statements in a stack).
 * @param {!Element} xmlBlock XML block element.
 */
Blockly.Xml.deleteNext = function(xmlBlock) {
  for (var i = 0, child; child = xmlBlock.childNodes[i]; i++) {
    if (child.nodeName.toLowerCase() == 'next') {
      xmlBlock.removeChild(child);
      break;
    }
  }
};

// Export symbols that would otherwise be renamed by Closure compiler.
if (!goog.global['Blockly']) {
  goog.global['Blockly'] = {};
}
if (!goog.global['Blockly']['Xml']) {
  goog.global['Blockly']['Xml'] = {};
}
goog.global['Blockly']['Xml']['domToText'] = Blockly.Xml.domToText;
goog.global['Blockly']['Xml']['domToWorkspace'] = Blockly.Xml.domToWorkspace;
goog.global['Blockly']['Xml']['textToDom'] = Blockly.Xml.textToDom;
goog.global['Blockly']['Xml']['workspaceToDom'] = Blockly.Xml.workspaceToDom;<|MERGE_RESOLUTION|>--- conflicted
+++ resolved
@@ -472,28 +472,8 @@
         setTimeout(function() {
           if (topBlock.workspace) {  // Check that the block hasn't been deleted.
             topBlock.setConnectionsHidden(false);
-<<<<<<< HEAD
-            /*
-            // Force a render on IE and Edge to get around the issue described in
-            // Blockly.Field.getCachedWidth
-            if (goog.userAgent.IE || goog.userAgent.EDGE) {
-              topBlock.render();
-            }*/
           }
         }, 1);
-      } else {
-        /*
-        setTimeout(function() {
-          if (topBlock.workspace) {  // Check that the block hasn't been deleted.
-            // Force a render on IE and Edge to get around the issue described in
-            // Blockly.Field.getCachedWidth
-            if (goog.userAgent.IE || goog.userAgent.EDGE) {
-              topBlock.render();
-            }
-=======
->>>>>>> 36682a49
-          }
-        }, 1);*/
       }
       topBlock.updateDisabled();
       // Allow the scrollbars to resize and move based on the new contents.
@@ -610,8 +590,7 @@
       case 'field':
         var field = block.getField(name);
         var text = xmlChild.textContent;
-        if (field instanceof Blockly.FieldVariable ||
-          field instanceof Blockly.FieldVariableGetter) {
+        if (field instanceof Blockly.FieldVariable) {
           // TODO (marisaleung): When we change setValue and getValue to
           // interact with id's instead of names, update this so that we get
           // the variable based on id instead of textContent.
