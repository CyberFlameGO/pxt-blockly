--- conflicted
+++ resolved
@@ -162,18 +162,18 @@
   Blockly.Xml.allFieldsToDom_(block, element);
 
   if (block.isBreakpointSet()) {
-    var breakpointElement = goog.dom.createDom('breakpoint', null, "");
+    var breakpointElement =  Blockly.utils.xml.createElement('breakpoint');
     element.appendChild(breakpointElement);
   }
 
   var commentText = block.getCommentText();
   if (commentText) {
+    // TODO shakao resolve
     var size = block.commentModel.size;
     var pinned = block.commentModel.pinned;
 
     var commentElement = Blockly.utils.xml.createElement('comment');
     commentElement.appendChild(Blockly.utils.xml.createTextNode(commentText));
-<<<<<<< HEAD
     if (typeof block.comment == 'object') {
       commentElement.setAttribute('id', block.comment.id);
       commentElement.setAttribute('pinned', block.comment.isVisible());
@@ -181,12 +181,6 @@
       commentElement.setAttribute('h', hw.height);
       commentElement.setAttribute('w', hw.width);
     }
-=======
-    commentElement.setAttribute('pinned', pinned);
-    commentElement.setAttribute('h', size.height);
-    commentElement.setAttribute('w', size.width);
-
->>>>>>> 1a2fb6dd
     element.appendChild(commentElement);
   }
 
@@ -788,25 +782,17 @@
   }
   if (xmlBlock.nodeName.toLowerCase() == 'shadow') {
     // Ensure all children are also shadows.
-<<<<<<< HEAD
     // pxt-blockly: allow non-shadow children and variables in shadow blocks
     // var children = block.getChildren(false);
-    // for (var i = 0, child; child = children[i]; i++) {
+    // for (var i = 0, child; (child = children[i]); i++) {
     //   if (!child.isShadow()) {
     //     throw TypeError('Shadow block not allowed non-shadow child.');
     //   }
     // }
-=======
-    var children = block.getChildren(false);
-    for (var i = 0, child; (child = children[i]); i++) {
-      if (!child.isShadow()) {
-        throw TypeError('Shadow block not allowed non-shadow child.');
-      }
-    }
->>>>>>> 1a2fb6dd
     // Ensure this block doesn't have any variable inputs.
-    // goog.asserts.assert(block.getVarModels().length == 0,
-    //     'Shadow blocks cannot have variable references.');
+    // if (block.getVarModels().length) {
+    //   throw TypeError('Shadow blocks cannot have variable references.');
+    // }
     block.setShadow(true);
   }
   return block;
