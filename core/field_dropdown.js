--- conflicted
+++ resolved
@@ -29,13 +29,7 @@
 goog.provide('Blockly.FieldDropdown');
 
 goog.require('Blockly.Field');
-<<<<<<< HEAD
 goog.require('Blockly.DropDownDiv');
-=======
-goog.require('Blockly.utils');
-goog.require('Blockly.utils.uiMenu');
-
->>>>>>> 82fd258a
 goog.require('goog.dom');
 goog.require('goog.events');
 goog.require('goog.style');
@@ -85,17 +79,7 @@
 Blockly.FieldDropdown.CHECKMARK_OVERHANG = 25;
 
 /**
-<<<<<<< HEAD
  * Mouse cursor style when over the hotspot that initiates the editor.
-=======
- * Maximum height of the dropdown menu,it's also referenced in css.js as
- * part of .blocklyDropdownMenu.
- */
-Blockly.FieldDropdown.MAX_MENU_HEIGHT = 300;
-
-/**
- * Android can't (in 2014) display "▾", so use "▼" instead.
->>>>>>> 82fd258a
  */
 Blockly.FieldDropdown.prototype.CURSOR = 'default';
 
@@ -155,7 +139,6 @@
   this.className_ += ' blocklyDropdownText';
 
   Blockly.FieldDropdown.superClass_.init.call(this);
-<<<<<<< HEAD
   // If not in a shadow block, draw a box.
   if (this.shouldShowRect_()) {
     this.box_ = Blockly.utils.createSvgElement('rect', {
@@ -176,8 +159,6 @@
   var text = this.text_;
   this.text_ = null;
   this.setText(text);
-=======
->>>>>>> 82fd258a
 };
 
 /**
@@ -194,7 +175,9 @@
  * @private
  */
 Blockly.FieldDropdown.prototype.showEditor_ = function() {
-<<<<<<< HEAD
+  var options = this.getOptions();
+  if (options.length == 0) return;
+
   this.dropDownOpen_ = true;
   // If there is an existing drop-down someone else owns, hide it immediately and clear it.
   Blockly.DropDownDiv.hideWithoutAnimation();
@@ -202,31 +185,6 @@
 
   var contentDiv = Blockly.DropDownDiv.getContentDiv();
 
-=======
-  Blockly.WidgetDiv.show(this, this.sourceBlock_.RTL, null);
-  var menu = this.createMenu_();
-  this.addEventListeners_(menu);
-  this.positionMenu_(menu);
-};
-
-/**
- * Add event listeners for actions on the items in the dropdown menu.
- * @param {!goog.ui.Menu} menu The menu to add listeners to.
- * @private
- */
-Blockly.FieldDropdown.prototype.addEventListeners_ = function(menu) {
-  this.addActionListener_(menu);
-  this.addTouchStartListener_(menu);
-  this.addTouchEndListener_(menu);
-};
-
-/**
- * Add a listener for mouse and keyboard events in the menu and its items.
- * @param {!goog.ui.Menu} menu The menu to add listeners to.
- * @private
- */
-Blockly.FieldDropdown.prototype.addActionListener_ = function(menu) {
->>>>>>> 82fd258a
   var thisField = this;
 
   var selected = false;
@@ -241,52 +199,9 @@
     Blockly.DropDownDiv.hide();
     Blockly.Events.setGroup(false);
   }
-  // Listen for mouse/keyboard events.
-  goog.events.listen(menu, goog.ui.Component.EventType.ACTION, callback);
-};
-
-/**
- * Add a listener for touch start events on menu items.
- * @param {!goog.ui.Menu} menu The menu to add the listener to.
- * @private
- */
-Blockly.FieldDropdown.prototype.addTouchStartListener_ = function(menu) {
-  // Listen for touch events (why doesn't Closure handle this already?).
-  function callback(e) {
-    var control = this.getOwnerControl(/** @type {Node} */ (e.target));
-    // Highlight the menu item.
-    control.handleMouseDown(e);
-  }
-  menu.getHandler().listen(
-      menu.getElement(), goog.events.EventType.TOUCHSTART, callback);
-};
-
-/**
- * Add a listener for touch end events on menu items.
- * @param {!goog.ui.Menu} menu The menu to add the listener to.
- * @private
- */
-Blockly.FieldDropdown.prototype.addTouchEndListener_ = function(menu) {
-  // Listen for touch events (why doesn't Closure handle this already?).
-  function callbackTouchEnd(e) {
-    var control = this.getOwnerControl(/** @type {Node} */ (e.target));
-    // Activate the menu item.
-    control.performActionInternal(e);
-  }
-  menu.getHandler().listen(
-      menu.getElement(), goog.events.EventType.TOUCHEND, callbackTouchEnd);
-};
-
-/**
- * Create and populate the menu and menu items for this dropdown, based on
- * the options list.
- * @return {!goog.ui.Menu} The populated dropdown menu.
- * @private
- */
-Blockly.FieldDropdown.prototype.createMenu_ = function() {
+
   var menu = new goog.ui.Menu();
   menu.setRightToLeft(this.sourceBlock_.RTL);
-  var options = this.getOptions();
   for (var i = 0; i < options.length; i++) {
     var content = options[i][0]; // Human-readable text or image.
     var value = options[i][1];   // Language-neutral value.
@@ -308,32 +223,19 @@
       this.selectedItem = menuItem;
     }
   }
-  return menu;
-};
-
-/**
- * Place the menu correctly on the screen, taking into account the dimensions
- * of the menu and the dimensions of the screen so that it doesn't run off any
- * edges.
- * @param {!goog.ui.Menu} menu The menu to position.
- * @private
- */
-Blockly.FieldDropdown.prototype.positionMenu_ = function(menu) {
-  // Record viewport dimensions before adding the dropdown.
-  var viewportBBox = Blockly.utils.getViewportBBox();
-  var anchorBBox = this.getAnchorDimensions_();
-
-  this.createWidget_(menu);
-  var menuSize = Blockly.utils.uiMenu.getSize(menu);
-
-  if (menuSize.height > Blockly.FieldDropdown.MAX_MENU_HEIGHT) {
-    menuSize.height = Blockly.FieldDropdown.MAX_MENU_HEIGHT;
-  }
-
-  if (this.sourceBlock_.RTL) {
-    Blockly.utils.uiMenu.adjustBBoxesForRTL(viewportBBox, anchorBBox, menuSize);
-  }
-<<<<<<< HEAD
+  // Listen for mouse/keyboard events.
+  goog.events.listen(menu, goog.ui.Component.EventType.ACTION, callback);
+  // Listen for touch events (why doesn't Closure handle this already?).
+  function callbackTouchStart(e) {
+    var control = this.getOwnerControl(/** @type {Node} */ (e.target));
+    // Highlight the menu item.
+    control.handleMouseDown(e);
+  }
+  function callbackTouchEnd(e) {
+    var control = this.getOwnerControl(/** @type {Node} */ (e.target));
+    // Activate the menu item.
+    control.performActionInternal(e);
+  }
   menu.getHandler().listen(menu.getElement(), goog.events.EventType.TOUCHSTART,
                            callbackTouchStart);
   menu.getHandler().listen(menu.getElement(), goog.events.EventType.TOUCHEND,
@@ -403,51 +305,6 @@
   }
 };
 
-=======
-  // Position the menu.
-  Blockly.WidgetDiv.positionWithAnchor(viewportBBox, anchorBBox, menuSize,
-      this.sourceBlock_.RTL);
-  // Calling menuDom.focus() has to wait until after the menu has been placed
-  // correctly.  Otherwise it will cause a page scroll to get the misplaced menu
-  // in view.  See issue #1329.
-  menu.getElement().focus();
-};
-
-/**
- * Create and render the menu widget inside Blockly's widget div.
- * @param {!goog.ui.Menu} menu The menu to add to the widget div.
- * @private
- */
-Blockly.FieldDropdown.prototype.createWidget_ = function(menu) {
-  var div = Blockly.WidgetDiv.DIV;
-  menu.render(div);
-  Blockly.utils.addClass(menu.getElement(), 'blocklyDropdownMenu');
-  // Enable autofocus after the initial render to avoid issue #1329.
-  menu.setAllowAutoFocus(true);
-};
-
->>>>>>> 82fd258a
-/**
- * Returns the coordinates of the anchor rectangle for the widget div.
- * On a FieldDropdown we take the top-left corner of the field, then adjust for
- * the size of the checkmark that is displayed next to the currently selected
- * item. This means that the item text will be positioned directly under the
- * field text, rather than offset slightly.
- * @returns {!Object} The bounding rectangle of the anchor, in window
- *     coordinates.
- * @private
- */
-Blockly.FieldDropdown.prototype.getAnchorDimensions_ = function() {
-  var boundingBox = this.getScaledBBox_();
-  if (this.sourceBlock_.RTL) {
-    boundingBox.right += Blockly.FieldDropdown.CHECKMARK_OVERHANG;
-  } else {
-    boundingBox.left -= Blockly.FieldDropdown.CHECKMARK_OVERHANG;
-  }
-
-  return boundingBox;
-};
-
 /**
  * Handle the selection of an item in the dropdown menu.
  * @param {!goog.ui.Menu} menu The Menu component clicked.
@@ -515,35 +372,19 @@
   if (suffixLength) {
     this.suffixField = strings[0].substr(1 - suffixLength);
   }
-
-  this.menuGenerator_ = Blockly.FieldDropdown.applyTrim_(options, prefixLength,
-      suffixLength);
-};
-
-/**
- * Use the calculated prefix and suffix lengths to trim all of the options in
- * the given array.
- * @param {!Array.<!Array>} options Array of option tuples:
- *     (human-readable text or image, language-neutral name).
- * @param {number} prefixLength The length of the common prefix.
- * @param {number} suffixLength The length of the common suffix
- * @return {!Array.<!Array>} A new array with all of the option text trimmed.
- */
-Blockly.FieldDropdown.applyTrim_ = function(options, prefixLength, suffixLength) {
+  // Remove the prefix and suffix from the options.
   var newOptions = [];
-  // Remove the prefix and suffix from the options.
   for (var i = 0; i < options.length; i++) {
     var text = options[i][0];
     var value = options[i][1];
     text = text.substring(prefixLength, text.length - suffixLength);
     newOptions[i] = [text, value];
   }
-  return newOptions;
-};
-
-/**
- * @return {boolean} True if the option list is generated by a function.
- *     Otherwise false.
+  this.menuGenerator_ = newOptions;
+};
+
+/**
+ * @return {boolean} True if the option list is generated by a function. Otherwise false.
  */
 Blockly.FieldDropdown.prototype.isOptionListDynamic = function() {
   return goog.isFunction(this.menuGenerator_);
@@ -626,7 +467,6 @@
   if (this.textElement_) {
     this.textElement_.parentNode.appendChild(this.arrow_);
   }
-<<<<<<< HEAD
   if (this.sourceBlock_ && this.sourceBlock_.rendered) {
     this.sourceBlock_.render();
     this.sourceBlock_.bumpNeighbours_();
@@ -654,16 +494,6 @@
   if (this.box_) {
     // Bump positioning to the right for a box-type drop-down.
     this.arrowX_ += Blockly.BlockSvg.BOX_FIELD_PADDING;
-=======
-  goog.dom.removeChildren(/** @type {!Element} */ (this.textElement_));
-  goog.dom.removeNode(this.imageElement_);
-  this.imageElement_ = null;
-
-  if (this.imageJson_) {
-    this.renderSelectedImage_();
-  } else {
-    this.renderSelectedText_();
->>>>>>> 82fd258a
   }
   this.arrow_.setAttribute('transform',
     'translate(' + this.arrowX_ + ',' + this.arrowY_ + ')'
@@ -672,76 +502,6 @@
 };
 
 /**
- * Renders the selected option, which must be an image.
- * @private
- */
-Blockly.FieldDropdown.prototype.renderSelectedImage_ = function() {
-  // Image option is selected.
-  this.imageElement_ = Blockly.utils.createSvgElement('image',
-      {
-        'y': 5,
-        'height': this.imageJson_.height + 'px',
-        'width': this.imageJson_.width + 'px'
-      }, this.fieldGroup_);
-  this.imageElement_.setAttributeNS(
-      'http://www.w3.org/1999/xlink', 'xlink:href', this.imageJson_.src);
-  // Insert dropdown arrow.
-  this.textElement_.appendChild(this.arrow_);
-  var arrowWidth = Blockly.Field.getCachedWidth(this.arrow_);
-  this.size_.height = Number(this.imageJson_.height) + 19;
-  this.size_.width = Number(this.imageJson_.width) + arrowWidth;
-  if (this.sourceBlock_.RTL) {
-    this.imageElement_.setAttribute('x', arrowWidth);
-    this.textElement_.setAttribute('x', -1);
-  } else {
-    this.textElement_.setAttribute('text-anchor', 'end');
-    this.textElement_.setAttribute('x', this.size_.width + 1);
-  }
-};
-
-/**
- * Renders the selected option, which must be text.
- * @private
- */
-Blockly.FieldDropdown.prototype.renderSelectedText_ = function() {
-  // Text option is selected.
-  // Replace the text.
-  var textNode = document.createTextNode(this.getDisplayText_());
-  this.textElement_.appendChild(textNode);
-  // Insert dropdown arrow.
-  if (this.sourceBlock_.RTL) {
-    this.textElement_.insertBefore(this.arrow_, this.textElement_.firstChild);
-  } else {
-    this.textElement_.appendChild(this.arrow_);
-  }
-  this.textElement_.setAttribute('text-anchor', 'start');
-  this.textElement_.setAttribute('x', 0);
-
-  this.size_.height = Blockly.BlockSvg.MIN_BLOCK_Y;
-  this.size_.width = Blockly.Field.getCachedWidth(this.textElement_);
-};
-
-/**
- * Updates the width of the field. Overrides field.prototype.updateWidth to
- * deal with image selections on IE and Edge. If the selected item is not an
- * image, or if the browser is not IE / Edge, this simply calls the parent
- * implementation.
- */
-Blockly.FieldDropdown.prototype.updateWidth = function() {
-  if (this.imageJson_ && (goog.userAgent.IE || goog.userAgent.EDGE)) {
-    // Recalculate the full width.
-    var arrowWidth = Blockly.Field.getCachedWidth(this.arrow_);
-    var width = Number(this.imageJson_.width) + arrowWidth + Blockly.BlockSvg.SEP_SPACE_X;
-    if (this.borderRect_) {
-      this.borderRect_.setAttribute('width', width);
-    }
-    this.size_.width = width;
-  } else {
-    Blockly.Field.prototype.updateWidth.call(this);
-  }
-};
-
-/**
  * Close the dropdown menu if this input is being deleted.
  */
 Blockly.FieldDropdown.prototype.dispose = function() {
