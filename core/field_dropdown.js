/**
 * @license
 * Copyright 2012 Google LLC
 * SPDX-License-Identifier: Apache-2.0
 */

/**
 * @fileoverview Dropdown input field.  Used for editable titles and variables.
 * In the interests of a consistent UI, the toolbox shares some functions and
 * properties with the context menu.
 * @author fraser@google.com (Neil Fraser)
 */
'use strict';

goog.provide('Blockly.FieldDropdown');

goog.require('Blockly.DropDownDiv');
<<<<<<< HEAD
goog.require('Blockly.Events');
goog.require('Blockly.Events.BlockChange');
=======
>>>>>>> a9f9086e
goog.require('Blockly.Field');
goog.require('Blockly.fieldRegistry');
goog.require('Blockly.Menu');
goog.require('Blockly.MenuItem');
<<<<<<< HEAD
goog.require('Blockly.MenuSeparator');
goog.require('Blockly.navigation');
=======
>>>>>>> a9f9086e
goog.require('Blockly.utils');
goog.require('Blockly.utils.aria');
goog.require('Blockly.utils.Coordinate');
goog.require('Blockly.utils.dom');
goog.require('Blockly.utils.object');
goog.require('Blockly.utils.string');
goog.require('Blockly.utils.Svg');
goog.require('Blockly.utils.userAgent');


/**
 * Class for an editable dropdown field.
 * @param {(!Array<!Array>|!Function)} menuGenerator A non-empty array of
 *     options for a dropdown list, or a function which generates these options.
 * @param {Function=} opt_validator A function that is called to validate
 *    changes to the field's value. Takes in a language-neutral dropdown
 *    option & returns a validated language-neutral dropdown option, or null to
 *    abort the change.
 * @param {Object=} opt_config A map of options used to configure the field.
 *    See the [field creation documentation]{@link https://developers.google.com/blockly/guides/create-custom-blocks/fields/built-in-fields/dropdown#creation}
 *    for a list of properties this parameter supports.
 * @extends {Blockly.Field}
 * @constructor
 * @throws {TypeError} If `menuGenerator` options are incorrectly structured.
 */
Blockly.FieldDropdown = function(menuGenerator, opt_validator, opt_config) {
  if (typeof menuGenerator != 'function') {
    Blockly.FieldDropdown.validateOptions_(menuGenerator);
  }

  /**
   * An array of options for a dropdown list,
   * or a function which generates these options.
   * @type {(!Array<!Array>|
   *    !function(this:Blockly.FieldDropdown): !Array<!Array>)}
   * @protected
   */
  this.menuGenerator_ = menuGenerator;

  /**
   * A cache of the most recently generated options.
   * @type {Array<!Array<string>>}
   * @private
   */
  this.generatedOptions_ = null;

  /**
   * The prefix field label, of common words set after options are trimmed.
   * @type {?string}
   * @package
   */
  this.prefixField = null;

  /**
   * The suffix field label, of common words set after options are trimmed.
   * @type {?string}
   * @package
   */
  this.suffixField = null;

  this.trimOptions_();

  /**
   * The currently selected option. The field is initialized with the
   * first option selected.
   * @type {!Object}
   * @private
   */
  this.selectedOption_ = this.getOptions(false)[0];

  // Call parent's constructor.
  Blockly.FieldDropdown.superClass_.constructor.call(
      this, this.selectedOption_[1], opt_validator, opt_config);

  /**
   * A reference to the currently selected menu item.
   * @type {?Blockly.MenuItem}
   * @private
   */
  this.selectedMenuItem_ = null;

  /**
   * The dropdown menu.
   * @type {?Blockly.Menu}
   * @protected
   */
  this.menu_ = null;

  /**
   * SVG image element if currently selected option is an image, or null.
   * @type {?SVGImageElement}
   * @private
   */
  this.imageElement_ = null;

  /**
   * Tspan based arrow element.
   * @type {?SVGTSpanElement}
   * @private
   */
  this.arrow_ = null;

  /**
   * SVG based arrow element.
   * @type {?SVGElement}
   * @private
   */
  this.svgArrow_ = null;

  this.addArgType('dropdown');
};
Blockly.utils.object.inherits(Blockly.FieldDropdown, Blockly.Field);

/**
 * Dropdown image properties.
 * @typedef {{
  *            src:string,
  *            alt:string,
  *            width:number,
  *            height:number
  *          }}
  */
Blockly.FieldDropdown.ImageProperties;

/**
 * Construct a FieldDropdown from a JSON arg object.
 * @param {!Object} options A JSON object with options (options).
 * @return {!Blockly.FieldDropdown} The new field instance.
 * @package
 * @nocollapse
 */
Blockly.FieldDropdown.fromJson = function(options) {
  return new Blockly.FieldDropdown(options['options'], undefined, options);
};

/**
<<<<<<< HEAD
 * Editable fields usually show some sort of UI for the user to change them.
 * This field should be serialized, but only edited programmatically.
 * @type {boolean}
 * @public
 */
Blockly.FieldDropdown.prototype.EDITABLE = false;
=======
 * Sets the field's value based on the given XML element. Should only be
 * called by Blockly.Xml.
 * @param {!Element} fieldElement The element containing info about the
 *    field's state.
 * @package
 */
Blockly.FieldDropdown.prototype.fromXml = function(fieldElement) {
  if (this.isOptionListDynamic()) {
    this.getOptions(false);
  }
  this.setValue(fieldElement.textContent);
};
>>>>>>> a9f9086e

/**
 * Serializable fields are saved by the XML renderer, non-serializable fields
 * are not. Editable fields should also be serializable.
 * @type {boolean}
 */
Blockly.FieldDropdown.prototype.SERIALIZABLE = true;

/**
 * Horizontal distance that a checkmark overhangs the dropdown.
 */
Blockly.FieldDropdown.CHECKMARK_OVERHANG = 25;

/**
 * Maximum height of the dropdown menu, as a percentage of the viewport height.
 */
Blockly.FieldDropdown.MAX_MENU_HEIGHT_VH = 0.45;

/**
 * The y offset from the top of the field to the top of the image, if an image
 * is selected.
 * @type {number}
 * @const
 * @private
 */
Blockly.FieldDropdown.IMAGE_Y_OFFSET = 5;

/**
 * The total vertical padding above and below an image.
 * @type {number}
 * @const
 * @private
 */
Blockly.FieldDropdown.IMAGE_Y_PADDING =
    Blockly.FieldDropdown.IMAGE_Y_OFFSET * 2;

/**
 * Android can't (in 2014) display "▾", so use "▼" instead.
 */
Blockly.FieldDropdown.prototype.CURSOR = 'pointer';

/**
 * Closure menu item currently selected.
 * @type {?goog.ui.MenuItem}
 */
Blockly.FieldDropdown.prototype.selectedItem = null;

/**
 * Language-neutral currently selected string or image object.
 * @type {string|!Object}
 * @private
 */
Blockly.FieldDropdown.prototype.value_ = '';

/**
 * Create the block UI for this dropdown.
 * @package
 */
Blockly.FieldDropdown.prototype.initView = function() {
  if (this.shouldAddBorderRect_()) {
    this.createBorderRect_();
  } else {
    this.clickTarget_ = this.sourceBlock_.getSvgRoot();
  }
  this.createTextElement_();

  this.imageElement_ = Blockly.utils.dom.createSvgElement(
      Blockly.utils.Svg.IMAGE, {}, this.fieldGroup_);

  if (this.getConstants().FIELD_DROPDOWN_SVG_ARROW) {
    this.createSVGArrow_();
  } else {
    this.createTextArrow_();
  }

  if (this.borderRect_) {
    Blockly.utils.dom.addClass(this.borderRect_, 'blocklyDropdownRect');
  }
};

/**
 * Whether or not the dropdown should add a border rect.
 * @return {boolean} True if the dropdown field should add a border rect.
 * @protected
 */
Blockly.FieldDropdown.prototype.shouldAddBorderRect_ = function() {
  return !this.getConstants().FIELD_DROPDOWN_NO_BORDER_RECT_SHADOW ||
      (this.getConstants().FIELD_DROPDOWN_NO_BORDER_RECT_SHADOW &&
          !this.sourceBlock_.isShadow());
};

/**
 * Create a tspan based arrow.
 * @protected
 */
Blockly.FieldDropdown.prototype.createTextArrow_ = function() {
  this.arrow_ = Blockly.utils.dom.createSvgElement(
      Blockly.utils.Svg.TSPAN, {}, this.textElement_);
  this.arrow_.appendChild(document.createTextNode(
      this.sourceBlock_.RTL ?
      Blockly.FieldDropdown.ARROW_CHAR + ' ' :
      ' ' + Blockly.FieldDropdown.ARROW_CHAR));
  if (this.sourceBlock_.RTL) {
    this.textElement_.insertBefore(this.arrow_, this.textContent_);
  } else {
    this.textElement_.appendChild(this.arrow_);
  }
};

/**
 * Create an SVG based arrow.
 * @protected
 */
Blockly.FieldDropdown.prototype.createSVGArrow_ = function() {
<<<<<<< HEAD

  // IE and iOS have issues with the <use> element, place the image inline instead
  // https://developer.mozilla.org/en-US/docs/Web/SVG/Element/use#Browser_compatibility
  var placeImageInline = Blockly.utils.userAgent.IE || Blockly.utils.userAgent.IOS;
  var arrowElement = placeImageInline ? 'image' : 'use';
  var arrowHref = placeImageInline ? this.constants_.FIELD_DROPDOWN_SVG_ARROW_DATAURI :
    ("#" + (this.constants_.dropdownArrowImageId || 'blocklyDropdownArrowSvg'));

  this.svgArrow_ = Blockly.utils.dom.createSvgElement(arrowElement, {
    'height': this.constants_.FIELD_DROPDOWN_SVG_ARROW_SIZE + 'px',
    'width': this.constants_.FIELD_DROPDOWN_SVG_ARROW_SIZE + 'px'
  }, this.fieldGroup_);
  this.svgArrow_.setAttributeNS(Blockly.utils.dom.XLINK_NS, 'xlink:href',
      arrowHref);
=======
  this.svgArrow_ = Blockly.utils.dom.createSvgElement(
      Blockly.utils.Svg.IMAGE, {
        'height': this.getConstants().FIELD_DROPDOWN_SVG_ARROW_SIZE + 'px',
        'width': this.getConstants().FIELD_DROPDOWN_SVG_ARROW_SIZE + 'px'
      }, this.fieldGroup_);
  this.svgArrow_.setAttributeNS(Blockly.utils.dom.XLINK_NS, 'xlink:href',
      this.getConstants().FIELD_DROPDOWN_SVG_ARROW_DATAURI);
>>>>>>> a9f9086e
};

/**
 * Create a dropdown menu under the text.
 * @param {Event=} opt_e Optional mouse event that triggered the field to open,
 *     or undefined if triggered programmatically.
 * @protected
 */
Blockly.FieldDropdown.prototype.showEditor_ = function(opt_e) {
  this.dropdownCreate_();
  if (opt_e && typeof opt_e.clientX === 'number') {
    this.menu_.openingCoords =
        new Blockly.utils.Coordinate(opt_e.clientX, opt_e.clientY);
  } else {
    this.menu_.openingCoords = null;
  }
  // Element gets created in render.
  this.menu_.render(Blockly.DropDownDiv.getContentDiv());
  var menuElement = /** @type {!Element} */ (this.menu_.getElement());
  Blockly.utils.dom.addClass(menuElement, 'blocklyDropdownMenu');

  if (this.getConstants().FIELD_DROPDOWN_COLOURED_DIV) {
    var primaryColour = (this.sourceBlock_.isShadow()) ?
        this.sourceBlock_.getParent().getColour() :
        this.sourceBlock_.getColour();
    var borderColour = (this.sourceBlock_.isShadow()) ?
        this.sourceBlock_.getParent().style.colourTertiary :
        this.sourceBlock_.style.colourTertiary;
    Blockly.DropDownDiv.setColour(primaryColour, borderColour);
  }

  Blockly.DropDownDiv.showPositionedByField(
      this, this.dropdownDispose_.bind(this));

  // Focusing needs to be handled after the menu is rendered and positioned.
  // Otherwise it will cause a page scroll to get the misplaced menu in
  // view. See issue #1329.
  this.menu_.focus();

  if (this.selectedMenuItem_) {
    this.menu_.setHighlighted(this.selectedMenuItem_);
  }

  this.applyColour();
};

/**
 * Create the dropdown editor.
 * @private
 */
Blockly.FieldDropdown.prototype.dropdownCreate_ = function() {
  var menu = new Blockly.Menu();
  menu.setRole(Blockly.utils.aria.Role.LISTBOX);
  this.menu_ = menu;

  var options = this.getOptions(false);
  this.selectedMenuItem_ = null;
  for (var i = 0; i < options.length; i++) {
<<<<<<< HEAD
    var content = options[i][0]; // Human-readable text or image.
    var value = options[i][1];   // Language-neutral value.
    var separator = value === 'SEPARATOR';
    if (separator) {
      var menuItem = new Blockly.MenuSeparator();
      menuItem.setRightToLeft(this.sourceBlock_.RTL);
      menu.addChild(menuItem, true);
      menuItem.getElement().style.borderColor =
          this.sourceBlock_.style.colourTertiary;
      continue;
    }
=======
    var content = options[i][0];  // Human-readable text or image.
    var value = options[i][1];    // Language-neutral value.
>>>>>>> a9f9086e
    if (typeof content == 'object') {
      // An image, not text.
      var image = new Image(content['width'], content['height']);
      image.src = content['src'];
      image.alt = content['alt'] || '';
      content = image;
    }
    var menuItem = new Blockly.MenuItem(content, value);
    menuItem.setRole(Blockly.utils.aria.Role.OPTION);
    menuItem.setRightToLeft(this.sourceBlock_.RTL);
    menuItem.setCheckable(true);
    menu.addChild(menuItem);
    menuItem.setChecked(value == this.value_);
    if (value == this.value_) {
      this.selectedMenuItem_ = menuItem;
    }
    menuItem.onAction(this.handleMenuActionEvent_, this);
  }
};

/**
 * Disposes of events and DOM-references belonging to the dropdown editor.
 * @private
 */
Blockly.FieldDropdown.prototype.dropdownDispose_ = function() {
  if (this.menu_) {
    this.menu_.dispose();
  }
  this.menu_ = null;
  this.selectedMenuItem_ = null;
  this.applyColour();
};

/**
 * Handle an action in the dropdown menu.
 * @param {!Blockly.MenuItem} menuItem The MenuItem selected within menu.
 * @private
 */
Blockly.FieldDropdown.prototype.handleMenuActionEvent_ = function(menuItem) {
  Blockly.DropDownDiv.hideIfOwner(this, true);
  this.onItemSelected_(/** @type {!Blockly.Menu} */ (this.menu_), menuItem);
};

/**
 * Handle the selection of an item in the dropdown menu.
 * @param {!Blockly.Menu} menu The Menu component clicked.
 * @param {!Blockly.MenuItem} menuItem The MenuItem selected within menu.
 * @protected
 */
Blockly.FieldDropdown.prototype.onItemSelected_ = function(menu, menuItem) {
  var value = menuItem.getValue();
  if (value !== null) {
    this.setValue(value);

    // pxtblockly: Fire a UI event that an edit was complete
    if (this.sourceBlock_.workspace) {
      Blockly.Events.fire(new Blockly.Events.Ui(
          this.sourceBlock_, 'itemSelected', undefined, value));
    }
  }
};

/**
 * Factor out common words in statically defined options.
 * Create prefix and/or suffix labels.
 * @private
 */
Blockly.FieldDropdown.prototype.trimOptions_ = function() {
  var options = this.menuGenerator_;
  if (!Array.isArray(options)) {
    return;
  }
  var hasImages = false;

  // Localize label text and image alt text.
  for (var i = 0; i < options.length; i++) {
    var label = options[i][0];
    if (typeof label == 'string') {
      options[i][0] = Blockly.utils.replaceMessageReferences(label);
    } else {
      if (label.alt != null) {
        options[i][0].alt = Blockly.utils.replaceMessageReferences(label.alt);
      }
      hasImages = true;
    }
  }
  if (hasImages || options.length < 2) {
    return;  // Do nothing if too few items or at least one label is an image.
  }
  var strings = [];
  for (var i = 0; i < options.length; i++) {
    strings.push(options[i][0]);
  }
  var shortest = Blockly.utils.string.shortestStringLength(strings);
  var prefixLength = Blockly.utils.string.commonWordPrefix(strings, shortest);
  var suffixLength = Blockly.utils.string.commonWordSuffix(strings, shortest);
  if (!prefixLength && !suffixLength) {
    return;
  }
  if (shortest <= prefixLength + suffixLength) {
    // One or more strings will entirely vanish if we proceed.  Abort.
    return;
  }
  if (prefixLength) {
    this.prefixField = strings[0].substring(0, prefixLength - 1);
  }
  if (suffixLength) {
    this.suffixField = strings[0].substr(1 - suffixLength);
  }
<<<<<<< HEAD
=======

  this.menuGenerator_ = Blockly.FieldDropdown.applyTrim_(options, prefixLength,
      suffixLength);
};

/**
 * Use the calculated prefix and suffix lengths to trim all of the options in
 * the given array.
 * @param {!Array<!Array>} options Array of option tuples:
 *     (human-readable text or image, language-neutral name).
 * @param {number} prefixLength The length of the common prefix.
 * @param {number} suffixLength The length of the common suffix
 * @return {!Array<!Array>} A new array with all of the option text trimmed.
 */
Blockly.FieldDropdown.applyTrim_ = function(options,
    prefixLength, suffixLength) {
  var newOptions = [];
>>>>>>> a9f9086e
  // Remove the prefix and suffix from the options.
  var newOptions = [];
  for (var i = 0; i < options.length; i++) {
    var text = options[i][0];
    var value = options[i][1];
    text = text.substring(prefixLength, text.length - suffixLength);
    newOptions[i] = [text, value];
  }
  this.menuGenerator_ = newOptions;
};

/**
 * @return {boolean} True if the option list is generated by a function. Otherwise false.
 */
Blockly.FieldDropdown.prototype.isOptionListDynamic = function() {
  return typeof this.menuGenerator_ == 'function';
};

/**
 * Return a list of the options for this dropdown.
 * @param {boolean=} opt_useCache For dynamic options, whether or not to use the
 *     cached options or to re-generate them.
 * @return {!Array<!Array>} A non-empty array of option tuples:
 *     (human-readable text or image, language-neutral name).
 * @throws {TypeError} If generated options are incorrectly structured.
 */
Blockly.FieldDropdown.prototype.getOptions = function(opt_useCache) {
  if (this.isOptionListDynamic()) {
    if (!this.generatedOptions_ || !opt_useCache) {
      this.generatedOptions_ = this.menuGenerator_.call(this);
      Blockly.FieldDropdown.validateOptions_(this.generatedOptions_);
    }
    return this.generatedOptions_;
  }
  return /** @type {!Array<!Array<string>>} */ (this.menuGenerator_);
};

/**
 * Ensure that the input value is a valid language-neutral option.
 * @param {*=} opt_newValue The input value.
 * @return {?string} A valid language-neutral option, or null if invalid.
 * @protected
 */
Blockly.FieldDropdown.prototype.doClassValidation_ = function(opt_newValue) {
  var isValueValid = false;
  var options = this.getOptions(true);
  for (var i = 0, option; (option = options[i]); i++) {
    // Options are tuples of human-readable text and language-neutral values.
    if (option[1] == opt_newValue) {
      isValueValid = true;
      break;
    }
  }
  if (!isValueValid) {
    if (this.sourceBlock_) {
      console.warn('Cannot set the dropdown\'s value to an unavailable option.' +
        ' Block type: ' + this.sourceBlock_.type + ', Field name: ' + this.name +
        ', Value: ' + opt_newValue);
    }
    // pxt-blockly: allow unavailable options in dropdown
    return opt_newValue;
  }
  return /** @type {string} */ (opt_newValue);
};

/**
 * Update the value of this dropdown field.
 * @param {*} newValue The value to be saved. The default validator guarantees
 * that this is one of the valid dropdown options.
 * @protected
 */
Blockly.FieldDropdown.prototype.doValueUpdate_ = function(newValue) {
  Blockly.FieldDropdown.superClass_.doValueUpdate_.call(this, newValue);
  var options = this.getOptions(true);
  for (var i = 0, option; (option = options[i]); i++) {
    if (option[1] == this.value_) {
      this.selectedOption_ = option;
    }
  }
};

/**
 * Updates the dropdown arrow to match the colour/style of the block.
 * @package
 */
Blockly.FieldDropdown.prototype.applyColour = function() {
  if (this.borderRect_) {
    this.borderRect_.setAttribute('stroke',
        this.sourceBlock_.style.colourTertiary);
    if (this.menu_) {
      this.borderRect_.setAttribute('fill',
          this.sourceBlock_.style.colourTertiary);
    } else {
      this.borderRect_.setAttribute('fill', 'transparent');
    }
  }
  // Update arrow's colour.
  if (this.sourceBlock_ && this.arrow_) {
    if (this.sourceBlock_.isShadow()) {
      this.arrow_.style.fill = this.sourceBlock_.style.colourSecondary;
    } else {
      this.arrow_.style.fill = this.sourceBlock_.style.colourPrimary;
    }
  }
};

/**
<<<<<<< HEAD
 * Sets the text in this field.  Trigger a rerender of the source block.
 * @param {?string} text New text.
=======
 * Draws the border with the correct width.
 * @protected
>>>>>>> a9f9086e
 */
Blockly.FieldDropdown.prototype.render_ = function() {
  // Hide both elements.
  this.textContent_.nodeValue = '';
  this.imageElement_.style.display = 'none';

  // Show correct element.
  var option = this.selectedOption_ && this.selectedOption_[0];
  if (option && typeof option == 'object') {
    this.renderSelectedImage_(
        /** @type {!Blockly.FieldDropdown.ImageProperties} */ (option));
  } else {
    this.renderSelectedText_();
  }

  this.positionBorderRect_();
};

/**
 * Renders the selected option, which must be an image.
 * @param {!Blockly.FieldDropdown.ImageProperties} imageJson Selected
 *   option that must be an image.
 * @protected pxt-blockly
 */
Blockly.FieldDropdown.prototype.renderSelectedImage_ = function(imageJson) {
  this.imageElement_.style.display = '';
  this.imageElement_.setAttributeNS(
      Blockly.utils.dom.XLINK_NS, 'xlink:href', imageJson.src);
  this.imageElement_.setAttribute('height', imageJson.height);
  this.imageElement_.setAttribute('width', imageJson.width);

  var imageHeight = Number(imageJson.height);
  var imageWidth = Number(imageJson.width);

  // Height and width include the border rect.
  var hasBorder = !!this.borderRect_;
  var height = Math.max(
      hasBorder ? this.getConstants().FIELD_DROPDOWN_BORDER_RECT_HEIGHT : 0,
      imageHeight + Blockly.FieldDropdown.IMAGE_Y_PADDING);
  var xPadding = hasBorder ? this.getConstants().FIELD_BORDER_RECT_X_PADDING : 0;
  var arrowWidth = 0;
  if (this.svgArrow_) {
    arrowWidth = this.positionSVGArrow_(imageWidth + xPadding, height / 2 -
      this.getConstants().FIELD_DROPDOWN_SVG_ARROW_SIZE / 2);
  } else {
    arrowWidth = Blockly.utils.dom.getFastTextWidth(
        /** @type {!SVGTSpanElement} */ (this.arrow_),
        this.getConstants().FIELD_TEXT_FONTSIZE,
        this.getConstants().FIELD_TEXT_FONTWEIGHT,
        this.getConstants().FIELD_TEXT_FONTFAMILY);
  }
  this.size_.width = imageWidth + arrowWidth + xPadding * 2;
  this.size_.height = height;

<<<<<<< HEAD
  var addedWidth = 0;
=======
  var arrowX = 0;
>>>>>>> a9f9086e
  if (this.sourceBlock_.RTL) {
    var imageX = xPadding + arrowWidth;
    this.imageElement_.setAttribute('x', imageX);
  } else {
    arrowX = imageWidth + arrowWidth;
    this.textElement_.setAttribute('text-anchor', 'end');
    this.imageElement_.setAttribute('x', xPadding);
  }
  this.imageElement_.setAttribute('y', height / 2 - imageHeight / 2);

  this.positionTextElement_(arrowX + xPadding, imageWidth + arrowWidth);
};

/**
 * Close the dropdown menu if this input is being deleted.
 */
Blockly.FieldDropdown.prototype.renderSelectedText_ = function() {
  // Retrieves the selected option to display through getText_.
  this.textContent_.nodeValue = this.getDisplayText_();
  Blockly.utils.dom.addClass(/** @type {!Element} */ (this.textElement_),
      'blocklyDropdownText');
  this.textElement_.setAttribute('text-anchor', 'start');

  // Height and width include the border rect.
  var hasBorder = !!this.borderRect_;
  var height = Math.max(
      hasBorder ? this.getConstants().FIELD_DROPDOWN_BORDER_RECT_HEIGHT : 0,
      this.getConstants().FIELD_TEXT_HEIGHT);
  var textWidth = Blockly.utils.dom.getFastTextWidth(this.textElement_,
      this.getConstants().FIELD_TEXT_FONTSIZE,
      this.getConstants().FIELD_TEXT_FONTWEIGHT,
      this.getConstants().FIELD_TEXT_FONTFAMILY);
  var xPadding = hasBorder ? this.getConstants().FIELD_BORDER_RECT_X_PADDING : 0;
  var arrowWidth = 0;
  if (this.svgArrow_) {
    arrowWidth = this.positionSVGArrow_(textWidth + xPadding, height / 2 -
        this.getConstants().FIELD_DROPDOWN_SVG_ARROW_SIZE / 2);
  }
  this.size_.width = textWidth + arrowWidth + xPadding * 2;
  this.size_.height = height;

  this.positionTextElement_(xPadding, textWidth);
};

/**
 * Position a drop-down arrow at the appropriate location at render-time.
 * @param {number} x X position the arrow is being rendered at, in px.
 * @param {number} y Y position the arrow is being rendered at, in px.
 * @return {number} Amount of space the arrow is taking up, in px.
 * @private
 */
Blockly.FieldDropdown.prototype.positionSVGArrow_ = function(x, y) {
  if (!this.svgArrow_) {
    return 0;
  }
  var hasBorder = !!this.borderRect_;
<<<<<<< HEAD
  var xPadding = hasBorder ? this.constants_.FIELD_BORDER_RECT_X_PADDING : 0;
  var textPadding = this.constants_.FIELD_DROPDOWN_SVG_ARROW_PADDING;
  var svgArrowSize = this.constants_.FIELD_DROPDOWN_SVG_ARROW_SIZE;
=======
  var xPadding = hasBorder ? this.getConstants().FIELD_BORDER_RECT_X_PADDING : 0;
  var textPadding = this.getConstants().FIELD_DROPDOWN_SVG_ARROW_PADDING;
  var svgArrowSize = this.getConstants().FIELD_DROPDOWN_SVG_ARROW_SIZE;
>>>>>>> a9f9086e
  var arrowX = this.sourceBlock_.RTL ? xPadding : x + textPadding;
  this.svgArrow_.setAttribute('transform',
      'translate(' + arrowX + ',' + y + ')');
  return svgArrowSize + textPadding;
};

/**
 * Use the `getText_` developer hook to override the field's text
 * representation.  Get the selected option text. If the selected option is an
 * image we return the image alt text.
 * @return {?string} Selected option text.
 * @protected
 * @override
 */
Blockly.FieldDropdown.prototype.getText_ = function() {
  if (!this.selectedOption_) {
    return null;
  }
  var option = this.selectedOption_[0];
  if (typeof option == 'object') {
    return option['alt'];
  }
  return option;
};

/**
 * Validates the data structure to be processed as an options list.
 * @param {?} options The proposed dropdown options.
 * @throws {TypeError} If proposed options are incorrectly structured.
 * @private
 */
Blockly.FieldDropdown.validateOptions_ = function(options) {
  if (!Array.isArray(options)) {
    throw TypeError('FieldDropdown options must be an array.');
  }
  if (!options.length) {
    throw TypeError('FieldDropdown options must not be an empty array.');
  }
  var foundError = false;
  for (var i = 0; i < options.length; ++i) {
    var tuple = options[i];
    if (!Array.isArray(tuple)) {
      foundError = true;
      console.error(
          'Invalid option[' + i + ']: Each FieldDropdown option must be an ' +
          'array. Found: ', tuple);
    } else if (typeof tuple[1] != 'string') {
      foundError = true;
      console.error(
          'Invalid option[' + i + ']: Each FieldDropdown option id must be ' +
          'a string. Found ' + tuple[1] + ' in: ', tuple);
    } else if (tuple[0] &&
              (typeof tuple[0] != 'string') &&
              (typeof tuple[0].src != 'string')) {
      foundError = true;
      console.error(
          'Invalid option[' + i + ']: Each FieldDropdown option must have a ' +
          'string label or image description. Found' + tuple[0] + ' in: ',
          tuple);
    }
  }
  if (foundError) {
    throw TypeError('Found invalid FieldDropdown options.');
  }
};

Blockly.fieldRegistry.register('field_dropdown', Blockly.FieldDropdown);<|MERGE_RESOLUTION|>--- conflicted
+++ resolved
@@ -15,20 +15,13 @@
 goog.provide('Blockly.FieldDropdown');
 
 goog.require('Blockly.DropDownDiv');
-<<<<<<< HEAD
 goog.require('Blockly.Events');
 goog.require('Blockly.Events.BlockChange');
-=======
->>>>>>> a9f9086e
 goog.require('Blockly.Field');
 goog.require('Blockly.fieldRegistry');
 goog.require('Blockly.Menu');
 goog.require('Blockly.MenuItem');
-<<<<<<< HEAD
 goog.require('Blockly.MenuSeparator');
-goog.require('Blockly.navigation');
-=======
->>>>>>> a9f9086e
 goog.require('Blockly.utils');
 goog.require('Blockly.utils.aria');
 goog.require('Blockly.utils.Coordinate');
@@ -165,14 +158,14 @@
 };
 
 /**
-<<<<<<< HEAD
- * Editable fields usually show some sort of UI for the user to change them.
+ * pxt-blockly: Editable fields usually show some sort of UI for the user to change them.
  * This field should be serialized, but only edited programmatically.
  * @type {boolean}
  * @public
  */
 Blockly.FieldDropdown.prototype.EDITABLE = false;
-=======
+
+/**
  * Sets the field's value based on the given XML element. Should only be
  * called by Blockly.Xml.
  * @param {!Element} fieldElement The element containing info about the
@@ -185,7 +178,6 @@
   }
   this.setValue(fieldElement.textContent);
 };
->>>>>>> a9f9086e
 
 /**
  * Serializable fields are saved by the XML renderer, non-serializable fields
@@ -300,30 +292,22 @@
  * @protected
  */
 Blockly.FieldDropdown.prototype.createSVGArrow_ = function() {
-<<<<<<< HEAD
-
+  // pxt-blockly
   // IE and iOS have issues with the <use> element, place the image inline instead
   // https://developer.mozilla.org/en-US/docs/Web/SVG/Element/use#Browser_compatibility
   var placeImageInline = Blockly.utils.userAgent.IE || Blockly.utils.userAgent.IOS;
   var arrowElement = placeImageInline ? 'image' : 'use';
-  var arrowHref = placeImageInline ? this.constants_.FIELD_DROPDOWN_SVG_ARROW_DATAURI :
+  var arrowHref = placeImageInline ? this.getConstants().FIELD_DROPDOWN_SVG_ARROW_DATAURI :
+    // TODO shakao clean up usage of this.constants_
     ("#" + (this.constants_.dropdownArrowImageId || 'blocklyDropdownArrowSvg'));
 
-  this.svgArrow_ = Blockly.utils.dom.createSvgElement(arrowElement, {
-    'height': this.constants_.FIELD_DROPDOWN_SVG_ARROW_SIZE + 'px',
-    'width': this.constants_.FIELD_DROPDOWN_SVG_ARROW_SIZE + 'px'
-  }, this.fieldGroup_);
-  this.svgArrow_.setAttributeNS(Blockly.utils.dom.XLINK_NS, 'xlink:href',
-      arrowHref);
-=======
   this.svgArrow_ = Blockly.utils.dom.createSvgElement(
-      Blockly.utils.Svg.IMAGE, {
+      arrowElement, {
         'height': this.getConstants().FIELD_DROPDOWN_SVG_ARROW_SIZE + 'px',
         'width': this.getConstants().FIELD_DROPDOWN_SVG_ARROW_SIZE + 'px'
       }, this.fieldGroup_);
   this.svgArrow_.setAttributeNS(Blockly.utils.dom.XLINK_NS, 'xlink:href',
-      this.getConstants().FIELD_DROPDOWN_SVG_ARROW_DATAURI);
->>>>>>> a9f9086e
+      arrowHref);
 };
 
 /**
@@ -382,9 +366,10 @@
   var options = this.getOptions(false);
   this.selectedMenuItem_ = null;
   for (var i = 0; i < options.length; i++) {
-<<<<<<< HEAD
-    var content = options[i][0]; // Human-readable text or image.
-    var value = options[i][1];   // Language-neutral value.
+    var content = options[i][0];  // Human-readable text or image.
+    var value = options[i][1];    // Language-neutral value.
+
+    // pxt-blockly: Menu separator
     var separator = value === 'SEPARATOR';
     if (separator) {
       var menuItem = new Blockly.MenuSeparator();
@@ -394,10 +379,6 @@
           this.sourceBlock_.style.colourTertiary;
       continue;
     }
-=======
-    var content = options[i][0];  // Human-readable text or image.
-    var value = options[i][1];    // Language-neutral value.
->>>>>>> a9f9086e
     if (typeof content == 'object') {
       // An image, not text.
       var image = new Image(content['width'], content['height']);
@@ -507,8 +488,6 @@
   if (suffixLength) {
     this.suffixField = strings[0].substr(1 - suffixLength);
   }
-<<<<<<< HEAD
-=======
 
   this.menuGenerator_ = Blockly.FieldDropdown.applyTrim_(options, prefixLength,
       suffixLength);
@@ -526,7 +505,6 @@
 Blockly.FieldDropdown.applyTrim_ = function(options,
     prefixLength, suffixLength) {
   var newOptions = [];
->>>>>>> a9f9086e
   // Remove the prefix and suffix from the options.
   var newOptions = [];
   for (var i = 0; i < options.length; i++) {
@@ -634,13 +612,8 @@
 };
 
 /**
-<<<<<<< HEAD
- * Sets the text in this field.  Trigger a rerender of the source block.
- * @param {?string} text New text.
-=======
  * Draws the border with the correct width.
  * @protected
->>>>>>> a9f9086e
  */
 Blockly.FieldDropdown.prototype.render_ = function() {
   // Hide both elements.
@@ -695,11 +668,7 @@
   this.size_.width = imageWidth + arrowWidth + xPadding * 2;
   this.size_.height = height;
 
-<<<<<<< HEAD
-  var addedWidth = 0;
-=======
   var arrowX = 0;
->>>>>>> a9f9086e
   if (this.sourceBlock_.RTL) {
     var imageX = xPadding + arrowWidth;
     this.imageElement_.setAttribute('x', imageX);
@@ -756,15 +725,9 @@
     return 0;
   }
   var hasBorder = !!this.borderRect_;
-<<<<<<< HEAD
-  var xPadding = hasBorder ? this.constants_.FIELD_BORDER_RECT_X_PADDING : 0;
-  var textPadding = this.constants_.FIELD_DROPDOWN_SVG_ARROW_PADDING;
-  var svgArrowSize = this.constants_.FIELD_DROPDOWN_SVG_ARROW_SIZE;
-=======
   var xPadding = hasBorder ? this.getConstants().FIELD_BORDER_RECT_X_PADDING : 0;
   var textPadding = this.getConstants().FIELD_DROPDOWN_SVG_ARROW_PADDING;
   var svgArrowSize = this.getConstants().FIELD_DROPDOWN_SVG_ARROW_SIZE;
->>>>>>> a9f9086e
   var arrowX = this.sourceBlock_.RTL ? xPadding : x + textPadding;
   this.svgArrow_.setAttribute('transform',
       'translate(' + arrowX + ',' + y + ')');
