/**
 * @license
 * Copyright 2012 Google LLC
 * SPDX-License-Identifier: Apache-2.0
 */

/**
 * @fileoverview Utility functions for handling variables.
 * @author fraser@google.com (Neil Fraser)
 */
'use strict';

/**
 * @name Blockly.Variables
 * @namespace
 */
goog.provide('Blockly.Variables');

goog.require('Blockly.Blocks');
/** @suppress {extraRequire} */
goog.require('Blockly.constants');
goog.require('Blockly.Msg');
goog.require('Blockly.utils');
goog.require('Blockly.utils.xml');
goog.require('Blockly.VariableModel');
goog.require('Blockly.Xml');

goog.requireType('Blockly.Workspace');


/**
 * Constant to separate variable names from procedures and generated functions
 * when running generators.
 * @deprecated Use Blockly.VARIABLE_CATEGORY_NAME
 */
Blockly.Variables.NAME_TYPE = Blockly.VARIABLE_CATEGORY_NAME;

/**
 * Find all user-created variables that are in use in the workspace.
 * For use by generators.
 * To get a list of all variables on a workspace, including unused variables,
 * call Workspace.getAllVariables.
 * @param {!Blockly.Workspace} ws The workspace to search for variables.
 * @return {!Array<!Blockly.VariableModel>} Array of variable models.
 */
Blockly.Variables.allUsedVarModels = function(ws) {
  var blocks = ws.getAllBlocks(false).filter(block => !block.disabled); // TODO shakao verify filter needed
  var variableHash = Object.create(null);
  // Iterate through every block and add each variable to the hash.
  for (var i = 0; i < blocks.length; i++) {
    var blockVariables = blocks[i].getVarModels();
    if (blockVariables) {
      for (var j = 0; j < blockVariables.length; j++) {
        var variable = blockVariables[j];
        var id = variable.getId();
        if (id) {
          variableHash[id] = variable;
        }
      }
    }
  }
  // Flatten the hash into a list.
  var variableList = [];
  for (var id in variableHash) {
    variableList.push(variableHash[id]);
  }
  return variableList;
};

/**
 * @private
 * @type {Object<string,boolean>}
 */
Blockly.Variables.ALL_DEVELOPER_VARS_WARNINGS_BY_BLOCK_TYPE_ = {};

/**
 * Find all developer variables used by blocks in the workspace.
 * Developer variables are never shown to the user, but are declared as global
 * variables in the generated code.
 * To declare developer variables, define the getDeveloperVariables function on
 * your block and return a list of variable names.
 * For use by generators.
 * @param {!Blockly.Workspace} workspace The workspace to search.
 * @return {!Array<string>} A list of non-duplicated variable names.
 */
Blockly.Variables.allDeveloperVariables = function(workspace) {
  var blocks = workspace.getAllBlocks(false);
  var variableHash = Object.create(null);
  for (var i = 0, block; (block = blocks[i]); i++) {
    var getDeveloperVariables = block.getDeveloperVariables;
    if (!getDeveloperVariables && block.getDeveloperVars) {
      // August 2018: getDeveloperVars() was deprecated and renamed
      // getDeveloperVariables().
      getDeveloperVariables = block.getDeveloperVars;
      if (!Blockly.Variables.ALL_DEVELOPER_VARS_WARNINGS_BY_BLOCK_TYPE_[
          block.type]) {
        console.warn('Function getDeveloperVars() deprecated. Use ' +
            'getDeveloperVariables() (block type \'' + block.type + '\')');
        Blockly.Variables.ALL_DEVELOPER_VARS_WARNINGS_BY_BLOCK_TYPE_[
            block.type] = true;
      }
    }
    if (getDeveloperVariables) {
      var devVars = getDeveloperVariables();
      for (var j = 0; j < devVars.length; j++) {
        variableHash[devVars[j]] = true;
      }
    }
  }

  // Flatten the hash into a list.
  return Object.keys(variableHash);
};

/**
 * Construct the elements (blocks and button) required by the flyout for the
 * variable category.
 * @param {!Blockly.Workspace} workspace The workspace containing variables.
 * @return {!Array<!Element>} Array of XML elements.
 */
Blockly.Variables.flyoutCategory = function(workspace) {
  var xmlList = [];
  var button = document.createElement('button');
  button.setAttribute('text', '%{BKY_NEW_VARIABLE}');
  button.setAttribute('callbackKey', 'CREATE_VARIABLE');

  workspace.registerButtonCallback(Blockly.CREATE_VARIABLE_ID, function(button) {
    Blockly.Variables.createVariableButtonHandler(button.getTargetWorkspace());
  });

  xmlList.push(button);

  var blockList = Blockly.Variables.flyoutCategoryBlocks(workspace);
  xmlList = xmlList.concat(blockList);
  return xmlList;
};

/**
 * Construct the blocks required by the flyout for the variable category.
 * @param {!Blockly.Workspace} workspace The workspace containing variables.
 * @return {!Array<!Element>} Array of XML block elements.
 */
Blockly.Variables.flyoutCategoryBlocks = function(workspace) {
  var variableModelList = workspace.getVariablesOfType('');

  var xmlList = [];
  if (variableModelList.length > 0) {
    // New variables are added to the end of the variableModelList.
    var mostRecentVariable = variableModelList[variableModelList.length - 1];
    if (Blockly.Blocks['variables_set']) {
      var block = Blockly.utils.xml.createElement('block');
      block.setAttribute('type', 'variables_set');
      block.setAttribute('gap', Blockly.Blocks['math_change'] ? 8 : 24);
      block.appendChild(
          Blockly.Variables.generateVariableFieldDom(mostRecentVariable));
      xmlList.push(block);
    }
    if (Blockly.Blocks['math_change']) {
      var block = Blockly.utils.xml.createElement('block');
      block.setAttribute('type', 'math_change');
      block.setAttribute('gap', Blockly.Blocks['variables_get'] ? 20 : 8);
      block.appendChild(
          Blockly.Variables.generateVariableFieldDom(mostRecentVariable));
      var value = Blockly.Xml.textToDom(
          '<value name="DELTA">' +
          '<shadow type="math_number">' +
          '<field name="NUM">1</field>' +
          '</shadow>' +
          '</value>');
      block.appendChild(value);
      xmlList.push(block);
    }

    if (Blockly.Blocks['variables_get']) {
      variableModelList.sort(Blockly.VariableModel.compareByName);
      for (var i = 0, variable; (variable = variableModelList[i]); i++) {
        var block = Blockly.utils.xml.createElement('block');
        block.setAttribute('type', 'variables_get');
        block.setAttribute('gap', 8);
        block.appendChild(Blockly.Variables.generateVariableFieldDom(variable));
        xmlList.push(block);
      }
    }
  }
  return xmlList;
};

Blockly.Variables.VAR_LETTER_OPTIONS = 'ijkmnopqrstuvwxyzabcdefgh';  // No 'l'.

/**
 * Return a new variable name that is not yet being used. This will try to
 * generate single letter variable names in the range 'i' to 'z' to start with.
 * If no unique name is located it will try 'i' to 'z', 'a' to 'h',
 * then 'i2' to 'z2' etc.  Skip 'l'.
 * @param {!Blockly.Workspace} workspace The workspace to be unique in.
 * @return {string} New variable name.
 */
Blockly.Variables.generateUniqueName = function(workspace) {
  return Blockly.Variables.generateUniqueNameFromOptions(
      Blockly.Variables.VAR_LETTER_OPTIONS.charAt(0),
      workspace.getAllVariableNames()
  );
};

/**
 * Returns a unique name that is not present in the usedNames array. This
 * will try to generate single letter names in the range a -> z (skip l). It
 * will start with the character passed to startChar.
 * @param {string} startChar The character to start the search at.
 * @param {!Array<string>} usedNames A list of all of the used names.
 * @return {string} A unique name that is not present in the usedNames array.
 */
Blockly.Variables.generateUniqueNameFromOptions = function(startChar, usedNames) {
  if (!usedNames.length) {
    return startChar;
  }

  var letters = Blockly.Variables.VAR_LETTER_OPTIONS;
  var suffix = '';
  var letterIndex = letters.indexOf(startChar);
  var potName = startChar;

  // eslint-disable-next-line no-constant-condition
  while (true) {
    var inUse = false;
    for (var i = 0; i < usedNames.length; i++) {
      if (usedNames[i].toLowerCase() == potName) {
        inUse = true;
        break;
      }
    }
    if (!inUse) {
      return potName;
    }

    letterIndex++;
    if (letterIndex == letters.length) {
      // Reached the end of the character sequence so back to 'i'.
      letterIndex = 0;
      suffix = Number(suffix) + 1;
    }
    potName = letters.charAt(letterIndex) + suffix;
  }
};

/**
 * Handles "Create Variable" button in the default variables toolbox category.
 * It will prompt the user for a variable name, including re-prompts if a name
 * is already in use among the workspace's variables.
 *
 * Custom button handlers can delegate to this function, allowing variables
 * types and after-creation processing. More complex customization (e.g.,
 * prompting for variable type) is beyond the scope of this function.
 *
 * @param {!Blockly.Workspace} workspace The workspace on which to create the
 *     variable.
 * @param {function(?string=)=} opt_callback A callback. It will be passed an
 *     acceptable new variable name, or null if change is to be aborted (cancel
 *     button), or undefined if an existing variable was chosen.
 * @param {string=} opt_type The type of the variable like 'int', 'string', or
 *     ''. This will default to '', which is a specific type.
 */
Blockly.Variables.createVariableButtonHandler = function(
    workspace, opt_callback, opt_type) {
  var type = opt_type || '';
  // This function needs to be named so it can be called recursively.
  var promptAndCheckWithAlert = function(defaultName) {
    Blockly.Variables.promptName(Blockly.Msg['NEW_VARIABLE_TITLE'], defaultName,
        function(text) {
          if (text) {
            var existing =
<<<<<<< HEAD
                Blockly.Variables.nameUsedWithAnyType_(text, workspace);
            // pxt-blockly: also check function names
            var existingFunction = Blockly.Functions.getDefinition(text, workspace);
            if (existing || existingFunction) {
              if (existingFunction || existing.type == type) {
=======
                Blockly.Variables.nameUsedWithAnyType(text, workspace);
            if (existing) {
              if (existing.type == type) {
>>>>>>> a9f9086e
                var msg = Blockly.Msg['VARIABLE_ALREADY_EXISTS'].replace(
                    '%1', existing.name);
              } else {
                var msg =
                    Blockly.Msg['VARIABLE_ALREADY_EXISTS_FOR_ANOTHER_TYPE'];
                msg = msg.replace('%1', existing.name).replace('%2', existing.type);
              }
              Blockly.alert(msg,
                  function() {
                    promptAndCheckWithAlert(text);  // Recurse
                  });
            } else {
              // No conflict
              workspace.createVariable(text, type);
              if (opt_callback) {
                opt_callback(text);
              }
            }
          } else {
            // User canceled prompt.
            if (opt_callback) {
              opt_callback(null);
            }
          }
        });
  };
  promptAndCheckWithAlert('');
};

/**
 * Original name of Blockly.Variables.createVariableButtonHandler(..).
 * @deprecated Use Blockly.Variables.createVariableButtonHandler(..).
 *
 * @param {!Blockly.Workspace} workspace The workspace on which to create the
 *     variable.
 * @param {function(?string=)=} opt_callback A callback. It will be passed an
 *     acceptable new variable name, or null if change is to be aborted (cancel
 *     button), or undefined if an existing variable was chosen.
 * @param {string=} opt_type The type of the variable like 'int', 'string', or
 *     ''. This will default to '', which is a specific type.
 */
Blockly.Variables.createVariable =
    Blockly.Variables.createVariableButtonHandler;

/**
 * Opens a prompt that allows the user to enter a new name for a variable.
 * Triggers a rename if the new name is valid. Or re-prompts if there is a
 * collision.
 * @param {!Blockly.Workspace} workspace The workspace on which to rename the
 *     variable.
 * @param {!Blockly.VariableModel} variable Variable to rename.
 * @param {function(?string=)=} opt_callback A callback. It will
 *     be passed an acceptable new variable name, or null if change is to be
 *     aborted (cancel button), or undefined if an existing variable was chosen.
 */
Blockly.Variables.renameVariable = function(workspace, variable, opt_callback) {
  // This function needs to be named so it can be called recursively.
  var promptAndCheckWithAlert = function(defaultName) {
    var promptText =
        Blockly.Msg['RENAME_VARIABLE_TITLE'].replace('%1', variable.name);
    Blockly.Variables.promptName(promptText, defaultName,
        function(newName) {
          if (newName) {
            var existing = Blockly.Variables.nameUsedWithOtherType_(newName,
                variable.type, workspace);
            if (existing) {
              var msg = Blockly.Msg['VARIABLE_ALREADY_EXISTS_FOR_ANOTHER_TYPE']
                  .replace('%1', existing.name)
                  .replace('%2', existing.type);
              Blockly.alert(msg,
                  function() {
                    promptAndCheckWithAlert(newName);  // Recurse
                  });
            } else {
              workspace.renameVariableById(variable.getId(), newName);
              if (opt_callback) {
                opt_callback(newName);
              }
            }
          } else {
            // User canceled prompt.
            if (opt_callback) {
              opt_callback(null);
            }
          }
        });
  };
  promptAndCheckWithAlert(variable.name || '');
};

/**
 * Prompt the user for a new variable name.
 * @param {string} promptText The string of the prompt.
 * @param {string} defaultText The default value to show in the prompt's field.
 * @param {function(?string)} callback A callback. It will return the new
 *     variable name, or null if the user picked something illegal.
 */
Blockly.Variables.promptName = function(promptText, defaultText, callback) {
  Blockly.prompt(promptText, defaultText, function(newVar) {
    // Merge runs of whitespace.  Strip leading and trailing whitespace.
    // Beyond this, all names are legal.
    if (newVar) {
      newVar = newVar.replace(/[\s\xa0]+/g, ' ').trim();
      if (newVar == Blockly.Msg['RENAME_VARIABLE'] ||
          newVar == Blockly.Msg['NEW_VARIABLE']) {
        // Ok, not ALL names are legal...
        newVar = null;
      }
    }
    callback(newVar);
  });
};

/**
 * Check whether there exists a variable with the given name but a different
 * type.
 * @param {string} name The name to search for.
 * @param {string} type The type to exclude from the search.
 * @param {!Blockly.Workspace} workspace The workspace to search for the
 *     variable.
 * @return {?Blockly.VariableModel} The variable with the given name and a
 *     different type, or null if none was found.
 * @private
 */
Blockly.Variables.nameUsedWithOtherType_ = function(name, type, workspace) {
  var allVariables = workspace.getVariableMap().getAllVariables();

  name = name.toLowerCase();
  for (var i = 0, variable; (variable = allVariables[i]); i++) {
    if (variable.name.toLowerCase() == name && variable.type != type) {
      return variable;
    }
  }
  return null;
};

/**
 * Check whether there exists a variable with the given name of any type.
 * @param {string} name The name to search for.
 * @param {!Blockly.Workspace} workspace The workspace to search for the
 *     variable.
 * @return {?Blockly.VariableModel} The variable with the given name,
 *     or null if none was found.
 */
Blockly.Variables.nameUsedWithAnyType = function(name, workspace) {
  var allVariables = workspace.getVariableMap().getAllVariables();

  name = name.toLowerCase();
  for (var i = 0, variable; (variable = allVariables[i]); i++) {
    if (variable.name.toLowerCase() == name) {
      return variable;
    }
  }
  return null;
};

/**
 * Generate XML string for variable field.
 * @param {!Blockly.VariableModel} variableModel The variable model to generate
 *     an XML string from.
 * @return {string} The generated XML.
 * @package
 */
Blockly.Variables.generateVariableFieldXmlString = function(variableModel) {
  // The variable name may be user input, so it may contain characters that need
  // to be escaped to create valid XML.
  var typeString = variableModel.type;
  // pxt-blockly: use empty string instead of "''" as default type
  // TODO shakao remove goog.string (pxt htmlEscape function)
  var text = '<field name="VAR" id="' + variableModel.getId() +
      '" variabletype="' + goog.string.htmlEscape(typeString) +
      '">' + goog.string.htmlEscape(variableModel.name) + '</field>';
  return text;
};

/**
 * Generate DOM objects representing a variable field.
 * @param {!Blockly.VariableModel} variableModel The variable model to
 *     represent.
 * @return {?Element} The generated DOM.
 * @public
 */
Blockly.Variables.generateVariableFieldDom = function(variableModel) {
  /* Generates the following XML:
   * <field name="VAR" id="goKTKmYJ8DhVHpruv" variabletype="int">foo</field>
   */
  var field = Blockly.utils.xml.createElement('field');
  field.setAttribute('name', 'VAR');
  field.setAttribute('id', variableModel.getId());
  field.setAttribute('variabletype', variableModel.type);
  var name = Blockly.utils.xml.createTextNode(variableModel.name);
  field.appendChild(name);
  return field;
};

/**
 * Helper function to look up or create a variable on the given workspace.
 * If no variable exists, creates and returns it.
 * @param {!Blockly.Workspace} workspace The workspace to search for the
 *     variable.  It may be a flyout workspace or main workspace.
 * @param {?string} id The ID to use to look up or create the variable, or null.
 * @param {string=} opt_name The string to use to look up or create the
 *     variable.
 * @param {string=} opt_type The type to use to look up or create the variable.
 * @return {!Blockly.VariableModel} The variable corresponding to the given ID
 *     or name + type combination.
 */
Blockly.Variables.getOrCreateVariablePackage = function(workspace, id, opt_name,
    opt_type) {
  var variable = Blockly.Variables.getVariable(workspace, id, opt_name,
      opt_type);
  if (!variable) {
    variable = Blockly.Variables.createVariable_(workspace, id, opt_name,
        opt_type);
  }
  return variable;
};

/**
 * Look up  a variable on the given workspace.
 * Always looks in the main workspace before looking in the flyout workspace.
 * Always prefers lookup by ID to lookup by name + type.
 * @param {!Blockly.Workspace} workspace The workspace to search for the
 *     variable.  It may be a flyout workspace or main workspace.
 * @param {?string} id The ID to use to look up the variable, or null.
 * @param {string=} opt_name The string to use to look up the variable.
 *     Only used if lookup by ID fails.
 * @param {string=} opt_type The type to use to look up the variable.
 *     Only used if lookup by ID fails.
 * @return {?Blockly.VariableModel} The variable corresponding to the given ID
 *     or name + type combination, or null if not found.
 * @public
 */
Blockly.Variables.getVariable = function(workspace, id, opt_name, opt_type) {
  var potentialVariableMap = workspace.getPotentialVariableMap();
  var variable = null;
  // Try to just get the variable, by ID if possible.
  if (id) {
    // Look in the real variable map before checking the potential variable map.
    variable = workspace.getVariableById(id);
    if (!variable && potentialVariableMap) {
      variable = potentialVariableMap.getVariableById(id);
    }
    if (variable) {
      return variable;
    }
  }
  // If there was no ID, or there was an ID but it didn't match any variables,
  // look up by name and type.
  if (opt_name) {
    if (opt_type == undefined) {
      throw Error('Tried to look up a variable by name without a type');
    }
    // Otherwise look up by name and type.
    variable = workspace.getVariable(opt_name, opt_type);
    if (!variable && potentialVariableMap) {
      variable = potentialVariableMap.getVariable(opt_name, opt_type);
    }
  }
  return variable;
};

/**
 * Helper function to create a variable on the given workspace.
 * @param {!Blockly.Workspace} workspace The workspace in which to create the
 * variable.  It may be a flyout workspace or main workspace.
 * @param {?string} id The ID to use to create the variable, or null.
 * @param {string=} opt_name The string to use to create the variable.
 * @param {string=} opt_type The type to use to create the variable.
 * @return {!Blockly.VariableModel} The variable corresponding to the given ID
 *     or name + type combination.
 * @private
 */
Blockly.Variables.createVariable_ = function(workspace, id, opt_name,
    opt_type) {
  var potentialVariableMap = workspace.getPotentialVariableMap();
  // Variables without names get uniquely named for this workspace.
  if (!opt_name) {
    var ws = workspace.isFlyout ? workspace.targetWorkspace : workspace;
    opt_name = Blockly.Variables.generateUniqueName(ws);
  }

  // Create a potential variable if in the flyout.
  var variable = null;
  if (potentialVariableMap) {
    variable = potentialVariableMap.createVariable(opt_name, opt_type, id);
  } else {  // In the main workspace, create a real variable.
    variable = workspace.createVariable(opt_name, opt_type, id);
  }
  return variable;
};

/**
 * Helper function to get the list of variables that have been added to the
 * workspace after adding a new block, using the given list of variables that
 * were in the workspace before the new block was added.
 * @param {!Blockly.Workspace} workspace The workspace to inspect.
 * @param {!Array<!Blockly.VariableModel>} originalVariables The array of
 *     variables that existed in the workspace before adding the new block.
 * @return {!Array<!Blockly.VariableModel>} The new array of variables that
 *     were freshly added to the workspace after creating the new block,
 *     or [] if no new variables were added to the workspace.
 * @package
 */
Blockly.Variables.getAddedVariables = function(workspace, originalVariables) {
  var allCurrentVariables = workspace.getAllVariables();
  var addedVariables = [];
  if (originalVariables.length != allCurrentVariables.length) {
    for (var i = 0; i < allCurrentVariables.length; i++) {
      var variable = allCurrentVariables[i];
      // For any variable that is present in allCurrentVariables but not
      // present in originalVariables, add the variable to addedVariables.
      if (originalVariables.indexOf(variable) == -1) {
        addedVariables.push(variable);
      }
    }
  }
  return addedVariables;
};<|MERGE_RESOLUTION|>--- conflicted
+++ resolved
@@ -269,17 +269,11 @@
         function(text) {
           if (text) {
             var existing =
-<<<<<<< HEAD
-                Blockly.Variables.nameUsedWithAnyType_(text, workspace);
+                Blockly.Variables.nameUsedWithAnyType(text, workspace);
             // pxt-blockly: also check function names
             var existingFunction = Blockly.Functions.getDefinition(text, workspace);
             if (existing || existingFunction) {
               if (existingFunction || existing.type == type) {
-=======
-                Blockly.Variables.nameUsedWithAnyType(text, workspace);
-            if (existing) {
-              if (existing.type == type) {
->>>>>>> a9f9086e
                 var msg = Blockly.Msg['VARIABLE_ALREADY_EXISTS'].replace(
                     '%1', existing.name);
               } else {
