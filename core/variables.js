/**
 * @license
 * Copyright 2012 Google LLC
 *
 * Licensed under the Apache License, Version 2.0 (the "License");
 * you may not use this file except in compliance with the License.
 * You may obtain a copy of the License at
 *
 *   http://www.apache.org/licenses/LICENSE-2.0
 *
 * Unless required by applicable law or agreed to in writing, software
 * distributed under the License is distributed on an "AS IS" BASIS,
 * WITHOUT WARRANTIES OR CONDITIONS OF ANY KIND, either express or implied.
 * See the License for the specific language governing permissions and
 * limitations under the License.
 */

/**
 * @fileoverview Utility functions for handling variables.
 * @author fraser@google.com (Neil Fraser)
 */
'use strict';

/**
 * @name Blockly.Variables
 * @namespace
 */
goog.provide('Blockly.Variables');

goog.require('Blockly.Blocks');
goog.require('Blockly.Msg');
goog.require('Blockly.utils');
goog.require('Blockly.utils.xml');
goog.require('Blockly.VariableModel');
goog.require('Blockly.Xml');


/**
 * Constant to separate variable names from procedures and generated functions
 * when running generators.
 * @deprecated Use Blockly.VARIABLE_CATEGORY_NAME
 */
Blockly.Variables.NAME_TYPE = Blockly.VARIABLE_CATEGORY_NAME;

/**
 * Find all user-created variables that are in use in the workspace.
 * For use by generators.
 * To get a list of all variables on a workspace, including unused variables,
 * call Workspace.getAllVariables.
 * @param {!Blockly.Workspace} ws The workspace to search for variables.
 * @return {!Array.<!Blockly.VariableModel>} Array of variable models.
 */
Blockly.Variables.allUsedVarModels = function(ws) {
  var blocks = ws.getAllBlocks(false).filter(block => !block.disabled); // TODO shakao verify filter needed
  var variableHash = Object.create(null);
  // Iterate through every block and add each variable to the hash.
  for (var i = 0; i < blocks.length; i++) {
    var blockVariables = blocks[i].getVarModels();
    if (blockVariables) {
      for (var j = 0; j < blockVariables.length; j++) {
        var variable = blockVariables[j];
        var id = variable.getId();
        if (id) {
          variableHash[id] = variable;
        }
      }
    }
  }
  // Flatten the hash into a list.
  var variableList = [];
  for (var id in variableHash) {
    variableList.push(variableHash[id]);
  }
  return variableList;
};

/**
 * Find all user-created variables that are in use in the workspace and return
 * only their names.
 * For use by generators.
 * To get a list of all variables on a workspace, including unused variables,
 * call Workspace.getAllVariables.
 * @deprecated January 2018
 */
Blockly.Variables.allUsedVariables = function() {
  console.warn('Deprecated call to Blockly.Variables.allUsedVariables. ' +
      'Use Blockly.Variables.allUsedVarModels instead.\nIf this is a major ' +
      'issue please file a bug on GitHub.');
};

/**
 * @private
 * @type {Object<string,boolean>}
 */
Blockly.Variables.ALL_DEVELOPER_VARS_WARNINGS_BY_BLOCK_TYPE_ = {};

/**
 * Find all developer variables used by blocks in the workspace.
 * Developer variables are never shown to the user, but are declared as global
 * variables in the generated code.
 * To declare developer variables, define the getDeveloperVariables function on
 * your block and return a list of variable names.
 * For use by generators.
 * @param {!Blockly.Workspace} workspace The workspace to search.
 * @return {!Array.<string>} A list of non-duplicated variable names.
 */
Blockly.Variables.allDeveloperVariables = function(workspace) {
  var blocks = workspace.getAllBlocks(false);
  var variableHash = Object.create(null);
  for (var i = 0, block; (block = blocks[i]); i++) {
    var getDeveloperVariables = block.getDeveloperVariables;
    if (!getDeveloperVariables && block.getDeveloperVars) {
      // August 2018: getDeveloperVars() was deprecated and renamed
      // getDeveloperVariables().
      getDeveloperVariables = block.getDeveloperVars;
      if (!Blockly.Variables.ALL_DEVELOPER_VARS_WARNINGS_BY_BLOCK_TYPE_[
          block.type]) {
        console.warn('Function getDeveloperVars() deprecated. Use ' +
            'getDeveloperVariables() (block type \'' + block.type + '\')');
        Blockly.Variables.ALL_DEVELOPER_VARS_WARNINGS_BY_BLOCK_TYPE_[
            block.type] = true;
      }
    }
    if (getDeveloperVariables) {
      var devVars = getDeveloperVariables();
      for (var j = 0; j < devVars.length; j++) {
        variableHash[devVars[j]] = true;
      }
    }
  }

  // Flatten the hash into a list.
  return Object.keys(variableHash);
};

/**
 * Construct the elements (blocks and button) required by the flyout for the
 * variable category.
 * @param {!Blockly.Workspace} workspace The workspace containing variables.
 * @return {!Array.<!Element>} Array of XML elements.
 */
Blockly.Variables.flyoutCategory = function(workspace) {
  var xmlList = [];
  var button = document.createElement('button');
  button.setAttribute('text', '%{BKY_NEW_VARIABLE}');
  button.setAttribute('callbackKey', 'CREATE_VARIABLE');

  workspace.registerButtonCallback(Blockly.CREATE_VARIABLE_ID, function(button) {
    Blockly.Variables.createVariableButtonHandler(button.getTargetWorkspace());
  });

  xmlList.push(button);

  var blockList = Blockly.Variables.flyoutCategoryBlocks(workspace);
  xmlList = xmlList.concat(blockList);
  return xmlList;
};

/**
 * Construct the blocks required by the flyout for the variable category.
 * @param {!Blockly.Workspace} workspace The workspace containing variables.
 * @return {!Array.<!Element>} Array of XML block elements.
 */
Blockly.Variables.flyoutCategoryBlocks = function(workspace) {
  var variableModelList = workspace.getVariablesOfType('');

  var xmlList = [];
  if (variableModelList.length > 0) {
    // New variables are added to the end of the variableModelList.
    var mostRecentVariable = variableModelList[variableModelList.length - 1];
    if (Blockly.Blocks['variables_set']) {
      var block = Blockly.utils.xml.createElement('block');
      block.setAttribute('type', 'variables_set');
      block.setAttribute('gap', Blockly.Blocks['math_change'] ? 8 : 24);
      block.appendChild(
          Blockly.Variables.generateVariableFieldDom(mostRecentVariable));
      xmlList.push(block);
    }
    if (Blockly.Blocks['math_change']) {
      var block = Blockly.utils.xml.createElement('block');
      block.setAttribute('type', 'math_change');
      block.setAttribute('gap', Blockly.Blocks['variables_get'] ? 20 : 8);
      block.appendChild(
          Blockly.Variables.generateVariableFieldDom(mostRecentVariable));
      var value = Blockly.Xml.textToDom(
          '<value name="DELTA">' +
          '<shadow type="math_number">' +
          '<field name="NUM">1</field>' +
          '</shadow>' +
          '</value>');
      block.appendChild(value);
      xmlList.push(block);
    }

    if (Blockly.Blocks['variables_get']) {
      variableModelList.sort(Blockly.VariableModel.compareByName);
      for (var i = 0, variable; (variable = variableModelList[i]); i++) {
        var block = Blockly.utils.xml.createElement('block');
        block.setAttribute('type', 'variables_get');
        block.setAttribute('gap', 8);
        block.appendChild(Blockly.Variables.generateVariableFieldDom(variable));
        xmlList.push(block);
      }
    }
  }
  return xmlList;
};

Blockly.Variables.VAR_LETTER_OPTIONS = 'ijkmnopqrstuvwxyzabcdefgh';  // No 'l'.

/**
 * Return a new variable name that is not yet being used. This will try to
 * generate single letter variable names in the range 'i' to 'z' to start with.
 * If no unique name is located it will try 'i' to 'z', 'a' to 'h',
 * then 'i2' to 'z2' etc.  Skip 'l'.
 * @param {!Blockly.Workspace} workspace The workspace to be unique in.
 * @return {string} New variable name.
 */
Blockly.Variables.generateUniqueName = function(workspace) {
  return Blockly.Variables.generateUniqueNameFromOptions(
      Blockly.Variables.VAR_LETTER_OPTIONS.charAt(0),
      workspace.getAllVariableNames()
  );
};

/**
 * Returns a unique name that is not present in the usedNames array. This
 * will try to generate single letter names in the range a -> z (skip l). It
 * will start with the character passed to startChar.
 * @param {string} startChar The character to start the search at.
 * @param {!Array<string>} usedNames A list of all of the used names.
 * @return {string} A unique name that is not present in the usedNames array.
 */
Blockly.Variables.generateUniqueNameFromOptions = function(startChar, usedNames) {
  if (!usedNames.length) {
    return startChar;
  }

  var letters = Blockly.Variables.VAR_LETTER_OPTIONS;
  var suffix = '';
  var letterIndex = letters.indexOf(startChar);
  var potName = startChar;

  // eslint-disable-next-line no-constant-condition
  while (true) {
    var inUse = false;
    for (var i = 0; i < usedNames.length; i++) {
      if (usedNames[i].toLowerCase() == potName) {
        inUse = true;
        break;
      }
    }
    if (!inUse) {
      return potName;
    }

    letterIndex++;
    if (letterIndex == letters.length) {
      // Reached the end of the character sequence so back to 'i'.
      letterIndex = 0;
      suffix = Number(suffix) + 1;
    }
    potName = letters.charAt(letterIndex) + suffix;
  }
};

/**
 * Handles "Create Variable" button in the default variables toolbox category.
 * It will prompt the user for a variable name, including re-prompts if a name
 * is already in use among the workspace's variables.
 *
 * Custom button handlers can delegate to this function, allowing variables
 * types and after-creation processing. More complex customization (e.g.,
 * prompting for variable type) is beyond the scope of this function.
 *
 * @param {!Blockly.Workspace} workspace The workspace on which to create the
 *     variable.
 * @param {function(?string=)=} opt_callback A callback. It will be passed an
 *     acceptable new variable name, or null if change is to be aborted (cancel
 *     button), or undefined if an existing variable was chosen.
 * @param {string=} opt_type The type of the variable like 'int', 'string', or
 *     ''. This will default to '', which is a specific type.
 */
Blockly.Variables.createVariableButtonHandler = function(
    workspace, opt_callback, opt_type) {
  var type = opt_type || '';
  // This function needs to be named so it can be called recursively.
  var promptAndCheckWithAlert = function(defaultName) {
    Blockly.Variables.promptName(Blockly.Msg['NEW_VARIABLE_TITLE'], defaultName,
        function(text) {
          if (text) {
            var existing =
                Blockly.Variables.nameUsedWithAnyType_(text, workspace);
<<<<<<< HEAD
            // pxt-blockly: also check function names
            var existingFunction = Blockly.Functions.getDefinition(text, workspace);
            if (existing || existingFunction) {
              var lowerCase = text.toLowerCase();
              if (existingFunction || existing.type == type) {
=======
            if (existing) {
              if (existing.type == type) {
>>>>>>> 1a2fb6dd
                var msg = Blockly.Msg['VARIABLE_ALREADY_EXISTS'].replace(
                    '%1', existing.name);
              } else {
                var msg =
                    Blockly.Msg['VARIABLE_ALREADY_EXISTS_FOR_ANOTHER_TYPE'];
                msg = msg.replace('%1', existing.name).replace('%2', existing.type);
              }
              Blockly.alert(msg,
                  function() {
                    promptAndCheckWithAlert(text);  // Recurse
                  });
            } else {
              // No conflict
              workspace.createVariable(text, type);
              if (opt_callback) {
                opt_callback(text);
              }
            }
          } else {
            // User canceled prompt.
            if (opt_callback) {
              opt_callback(null);
            }
          }
        });
  };
  promptAndCheckWithAlert('');
};

/**
 * Original name of Blockly.Variables.createVariableButtonHandler(..).
 * @deprecated Use Blockly.Variables.createVariableButtonHandler(..).
 *
 * @param {!Blockly.Workspace} workspace The workspace on which to create the
 *     variable.
 * @param {function(?string=)=} opt_callback A callback. It will be passed an
 *     acceptable new variable name, or null if change is to be aborted (cancel
 *     button), or undefined if an existing variable was chosen.
 * @param {string=} opt_type The type of the variable like 'int', 'string', or
 *     ''. This will default to '', which is a specific type.
 */
Blockly.Variables.createVariable =
    Blockly.Variables.createVariableButtonHandler;

/**
 * Rename a variable with the given workspace, variableType, and oldName.
 * @param {!Blockly.Workspace} workspace The workspace on which to rename the
 *     variable.
 * @param {Blockly.VariableModel} variable Variable to rename.
 * @param {function(?string=)=} opt_callback A callback. It will
 *     be passed an acceptable new variable name, or null if change is to be
 *     aborted (cancel button), or undefined if an existing variable was chosen.
 */
Blockly.Variables.renameVariable = function(workspace, variable,
    opt_callback) {
  // This function needs to be named so it can be called recursively.
  var promptAndCheckWithAlert = function(defaultName) {
    var promptText =
        Blockly.Msg['RENAME_VARIABLE_TITLE'].replace('%1', variable.name);
    Blockly.Variables.promptName(promptText, defaultName,
        function(newName) {
          if (newName) {
            var existing = Blockly.Variables.nameUsedWithOtherType_(newName,
                variable.type, workspace);
            if (existing) {
              var msg = Blockly.Msg['VARIABLE_ALREADY_EXISTS_FOR_ANOTHER_TYPE']
                  .replace('%1', existing.name)
                  .replace('%2', existing.type);
              Blockly.alert(msg,
                  function() {
                    promptAndCheckWithAlert(newName);  // Recurse
                  });
            } else {
              workspace.renameVariableById(variable.getId(), newName);
              if (opt_callback) {
                opt_callback(newName);
              }
            }
          } else {
            // User canceled prompt.
            if (opt_callback) {
              opt_callback(null);
            }
          }
        });
  };
  promptAndCheckWithAlert('');
};

/**
 * Prompt the user for a new variable name.
 * @param {string} promptText The string of the prompt.
 * @param {string} defaultText The default value to show in the prompt's field.
 * @param {function(?string)} callback A callback. It will return the new
 *     variable name, or null if the user picked something illegal.
 */
Blockly.Variables.promptName = function(promptText, defaultText, callback) {
  Blockly.prompt(promptText, defaultText, function(newVar) {
    // Merge runs of whitespace.  Strip leading and trailing whitespace.
    // Beyond this, all names are legal.
    if (newVar) {
      newVar = newVar.replace(/[\s\xa0]+/g, ' ').trim();
      if (newVar == Blockly.Msg['RENAME_VARIABLE'] ||
          newVar == Blockly.Msg['NEW_VARIABLE']) {
        // Ok, not ALL names are legal...
        newVar = null;
      }
    }
    callback(newVar);
  });
};

/**
 * Check whether there exists a variable with the given name but a different
 * type.
 * @param {string} name The name to search for.
 * @param {string} type The type to exclude from the search.
 * @param {!Blockly.Workspace} workspace The workspace to search for the
 *     variable.
 * @return {Blockly.VariableModel} The variable with the given name and a
 *     different type, or null if none was found.
 * @private
 */
Blockly.Variables.nameUsedWithOtherType_ = function(name, type, workspace) {
  var allVariables = workspace.getVariableMap().getAllVariables();

  name = name.toLowerCase();
  for (var i = 0, variable; (variable = allVariables[i]); i++) {
    if (variable.name.toLowerCase() == name && variable.type != type) {
      return variable;
    }
  }
  return null;
};

/**
 * Check whether there exists a variable with the given name of any type.
 * @param {string} name The name to search for.
 * @param {!Blockly.Workspace} workspace The workspace to search for the
 *     variable.
 * @return {Blockly.VariableModel} The variable with the given name,
 *     or null if none was found.
 * @private
 */
Blockly.Variables.nameUsedWithAnyType_ = function(name, workspace) {
  var allVariables = workspace.getVariableMap().getAllVariables();

  name = name.toLowerCase();
  for (var i = 0, variable; (variable = allVariables[i]); i++) {
    if (variable.name.toLowerCase() == name) {
      return variable;
    }
  }
  return null;
};

/**
 * Generate XML string for variable field.
 * @param {!Blockly.VariableModel} variableModel The variable model to generate
 *     an XML string from.
 * @return {string} The generated XML.
 * @package
 */
Blockly.Variables.generateVariableFieldXmlString = function(variableModel) {
  // The variable name may be user input, so it may contain characters that need
  // to be escaped to create valid XML.
  var typeString = variableModel.type;
  // pxt-blockly: use empty string instead of "''" as default type
  // TODO shakao remove goog.string (pxt htmlEscape function)
  var text = '<field name="VAR" id="' + variableModel.getId() +
      '" variabletype="' + goog.string.htmlEscape(typeString) +
      '">' + goog.string.htmlEscape(variableModel.name) + '</field>';
  return text;
};

/**
 * Generate DOM objects representing a variable field.
 * @param {!Blockly.VariableModel} variableModel The variable model to
 *     represent.
 * @return {Element} The generated DOM.
 * @public
 */
Blockly.Variables.generateVariableFieldDom = function(variableModel) {
  /* Generates the following XML:
   * <field name="VAR" id="goKTKmYJ8DhVHpruv" variabletype="int">foo</field>
   */
  var field = Blockly.utils.xml.createElement('field');
  field.setAttribute('name', 'VAR');
  field.setAttribute('id', variableModel.getId());
  field.setAttribute('variabletype', variableModel.type);
  var name = Blockly.utils.xml.createTextNode(variableModel.name);
  field.appendChild(name);
  return field;
};

/**
 * Helper function to look up or create a variable on the given workspace.
 * If no variable exists, creates and returns it.
 * @param {!Blockly.Workspace} workspace The workspace to search for the
 *     variable.  It may be a flyout workspace or main workspace.
 * @param {?string} id The ID to use to look up or create the variable, or null.
 * @param {string=} opt_name The string to use to look up or create the
 *     variable.
 * @param {string=} opt_type The type to use to look up or create the variable.
 * @return {!Blockly.VariableModel} The variable corresponding to the given ID
 *     or name + type combination.
 */
Blockly.Variables.getOrCreateVariablePackage = function(workspace, id, opt_name,
    opt_type) {
  var variable = Blockly.Variables.getVariable(workspace, id, opt_name,
      opt_type);
  if (!variable) {
    variable = Blockly.Variables.createVariable_(workspace, id, opt_name,
        opt_type);
  }
  return variable;
};

/**
 * Look up  a variable on the given workspace.
 * Always looks in the main workspace before looking in the flyout workspace.
 * Always prefers lookup by ID to lookup by name + type.
 * @param {!Blockly.Workspace} workspace The workspace to search for the
 *     variable.  It may be a flyout workspace or main workspace.
 * @param {?string} id The ID to use to look up the variable, or null.
 * @param {string=} opt_name The string to use to look up the variable.
 *     Only used if lookup by ID fails.
 * @param {string=} opt_type The type to use to look up the variable.
 *     Only used if lookup by ID fails.
 * @return {Blockly.VariableModel} The variable corresponding to the given ID
 *     or name + type combination, or null if not found.
 * @public
 */
Blockly.Variables.getVariable = function(workspace, id, opt_name, opt_type) {
  var potentialVariableMap = workspace.getPotentialVariableMap();
  var variable = null;
  // Try to just get the variable, by ID if possible.
  if (id) {
    // Look in the real variable map before checking the potential variable map.
    variable = workspace.getVariableById(id);
    if (!variable && potentialVariableMap) {
      variable = potentialVariableMap.getVariableById(id);
    }
    if (variable) {
      return variable;
    }
  }
  // If there was no ID, or there was an ID but it didn't match any variables,
  // look up by name and type.
  if (opt_name) {
    if (opt_type == undefined) {
      throw Error('Tried to look up a variable by name without a type');
    }
    // Otherwise look up by name and type.
    variable = workspace.getVariable(opt_name, opt_type);
    if (!variable && potentialVariableMap) {
      variable = potentialVariableMap.getVariable(opt_name, opt_type);
    }
  }
  return variable;
};

/**
 * Helper function to create a variable on the given workspace.
 * @param {!Blockly.Workspace} workspace The workspace in which to create the
 * variable.  It may be a flyout workspace or main workspace.
 * @param {?string} id The ID to use to create the variable, or null.
 * @param {string=} opt_name The string to use to create the variable.
 * @param {string=} opt_type The type to use to create the variable.
 * @return {!Blockly.VariableModel} The variable corresponding to the given ID
 *     or name + type combination.
 * @private
 */
Blockly.Variables.createVariable_ = function(workspace, id, opt_name,
    opt_type) {
  var potentialVariableMap = workspace.getPotentialVariableMap();
  // Variables without names get uniquely named for this workspace.
  if (!opt_name) {
    var ws = workspace.isFlyout ? workspace.targetWorkspace : workspace;
    opt_name = Blockly.Variables.generateUniqueName(ws);
  }

  // Create a potential variable if in the flyout.
  var variable = null;
  if (potentialVariableMap) {
    variable = potentialVariableMap.createVariable(opt_name, opt_type, id);
  } else {  // In the main workspace, create a real variable.
    variable = workspace.createVariable(opt_name, opt_type, id);
  }
  return variable;
};

/**
 * Helper function to get the list of variables that have been added to the
 * workspace after adding a new block, using the given list of variables that
 * were in the workspace before the new block was added.
 * @param {!Blockly.Workspace} workspace The workspace to inspect.
 * @param {!Array.<!Blockly.VariableModel>} originalVariables The array of
 *     variables that existed in the workspace before adding the new block.
 * @return {!Array.<!Blockly.VariableModel>} The new array of variables that
 *     were freshly added to the workspace after creating the new block,
 *     or [] if no new variables were added to the workspace.
 * @package
 */
Blockly.Variables.getAddedVariables = function(workspace, originalVariables) {
  var allCurrentVariables = workspace.getAllVariables();
  var addedVariables = [];
  if (originalVariables.length != allCurrentVariables.length) {
    for (var i = 0; i < allCurrentVariables.length; i++) {
      var variable = allCurrentVariables[i];
      // For any variable that is present in allCurrentVariables but not
      // present in originalVariables, add the variable to addedVariables.
      if (originalVariables.indexOf(variable) == -1) {
        addedVariables.push(variable);
      }
    }
  }
  return addedVariables;
};<|MERGE_RESOLUTION|>--- conflicted
+++ resolved
@@ -291,16 +291,10 @@
           if (text) {
             var existing =
                 Blockly.Variables.nameUsedWithAnyType_(text, workspace);
-<<<<<<< HEAD
             // pxt-blockly: also check function names
             var existingFunction = Blockly.Functions.getDefinition(text, workspace);
             if (existing || existingFunction) {
-              var lowerCase = text.toLowerCase();
               if (existingFunction || existing.type == type) {
-=======
-            if (existing) {
-              if (existing.type == type) {
->>>>>>> 1a2fb6dd
                 var msg = Blockly.Msg['VARIABLE_ALREADY_EXISTS'].replace(
                     '%1', existing.name);
               } else {
