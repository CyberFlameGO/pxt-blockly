/**
 * @license
 * Visual Blocks Editor
 *
 * Copyright 2012 Google Inc.
 * https://developers.google.com/blockly/
 *
 * Licensed under the Apache License, Version 2.0 (the "License");
 * you may not use this file except in compliance with the License.
 * You may obtain a copy of the License at
 *
 *   http://www.apache.org/licenses/LICENSE-2.0
 *
 * Unless required by applicable law or agreed to in writing, software
 * distributed under the License is distributed on an "AS IS" BASIS,
 * WITHOUT WARRANTIES OR CONDITIONS OF ANY KIND, either express or implied.
 * See the License for the specific language governing permissions and
 * limitations under the License.
 */

/**
 * @fileoverview Utility functions for handling variables.
 * @author fraser@google.com (Neil Fraser)
 */
'use strict';

/**
 * @name Blockly.Variables
 * @namespace
 */
goog.provide('Blockly.Variables');

goog.require('Blockly.Blocks');
goog.require('Blockly.Msg');
goog.require('Blockly.utils.xml');
goog.require('Blockly.VariableModel');
goog.require('Blockly.Xml');


/**
 * Constant to separate variable names from procedures and generated functions
 * when running generators.
 * @deprecated Use Blockly.VARIABLE_CATEGORY_NAME
 */
Blockly.Variables.NAME_TYPE = Blockly.VARIABLE_CATEGORY_NAME;

/**
 * Find all user-created variables that are in use in the workspace.
 * For use by generators.
 * To get a list of all variables on a workspace, including unused variables,
 * call Workspace.getAllVariables.
 * @param {!Blockly.Workspace} ws The workspace to search for variables.
 * @return {!Array.<!Blockly.VariableModel>} Array of variable models.
 */
Blockly.Variables.allUsedVarModels = function(ws) {
<<<<<<< HEAD
  var blocks = ws.getAllBlocks().filter(block => !block.disabled);
=======
  var blocks = ws.getAllBlocks(false);
>>>>>>> de39d5f2
  var variableHash = Object.create(null);
  // Iterate through every block and add each variable to the hash.
  for (var i = 0; i < blocks.length; i++) {
    var blockVariables = blocks[i].getVarModels();
    if (blockVariables) {
      for (var j = 0; j < blockVariables.length; j++) {
        var variable = blockVariables[j];
        var id = variable.getId();
        if (id) {
          variableHash[id] = variable;
        }
      }
    }
  }
  // Flatten the hash into a list.
  var variableList = [];
  for (var id in variableHash) {
    variableList.push(variableHash[id]);
  }
  return variableList;
};

/**
 * Find all user-created variables that are in use in the workspace and return
 * only their names.
 * For use by generators.
 * To get a list of all variables on a workspace, including unused variables,
 * call Workspace.getAllVariables.
 * @deprecated January 2018
 */
Blockly.Variables.allUsedVariables = function() {
  console.warn('Deprecated call to Blockly.Variables.allUsedVariables. ' +
      'Use Blockly.Variables.allUsedVarModels instead.\nIf this is a major ' +
      'issue please file a bug on GitHub.');
};

/**
 * @private
 * @type {Object<string,boolean>}
 */
Blockly.Variables.ALL_DEVELOPER_VARS_WARNINGS_BY_BLOCK_TYPE_ = {};

/**
 * Find all developer variables used by blocks in the workspace.
 * Developer variables are never shown to the user, but are declared as global
 * variables in the generated code.
 * To declare developer variables, define the getDeveloperVariables function on
 * your block and return a list of variable names.
 * For use by generators.
 * @param {!Blockly.Workspace} workspace The workspace to search.
 * @return {!Array.<string>} A list of non-duplicated variable names.
 */
Blockly.Variables.allDeveloperVariables = function(workspace) {
  var blocks = workspace.getAllBlocks(false);
  var variableHash = Object.create(null);
  for (var i = 0, block; block = blocks[i]; i++) {
    var getDeveloperVariables = block.getDeveloperVariables;
    if (!getDeveloperVariables && block.getDeveloperVars) {
      // August 2018: getDeveloperVars() was deprecated and renamed
      // getDeveloperVariables().
      getDeveloperVariables = block.getDeveloperVars;
      if (!Blockly.Variables.ALL_DEVELOPER_VARS_WARNINGS_BY_BLOCK_TYPE_[
          block.type]) {
        console.warn('Function getDeveloperVars() deprecated. Use ' +
            'getDeveloperVariables() (block type \'' + block.type + '\')');
        Blockly.Variables.ALL_DEVELOPER_VARS_WARNINGS_BY_BLOCK_TYPE_[
            block.type] = true;
      }
    }
    if (getDeveloperVariables) {
      var devVars = getDeveloperVariables();
      for (var j = 0; j < devVars.length; j++) {
        variableHash[devVars[j]] = true;
      }
    }
  }

  // Flatten the hash into a list.
  return Object.keys(variableHash);
};

/**
 * Construct the elements (blocks and button) required by the flyout for the
 * variable category.
 * @param {!Blockly.Workspace} workspace The workspace containing variables.
 * @return {!Array.<!Element>} Array of XML elements.
 */
Blockly.Variables.flyoutCategory = function(workspace) {
  var xmlList = [];
<<<<<<< HEAD
  var button = goog.dom.createDom('button');
  button.setAttribute('text', Blockly.Msg.NEW_VARIABLE);
  button.setAttribute('callbackKey', Blockly.CREATE_VARIABLE_ID);
=======
  var button = document.createElement('button');
  button.setAttribute('text', '%{BKY_NEW_VARIABLE}');
  button.setAttribute('callbackKey', 'CREATE_VARIABLE');
>>>>>>> de39d5f2

  workspace.registerButtonCallback(Blockly.CREATE_VARIABLE_ID, function(button) {
    Blockly.Variables.createVariableButtonHandler(button.getTargetWorkspace());
  });

  xmlList.push(button);

  var blockList = Blockly.Variables.flyoutCategoryBlocks(workspace);
  xmlList = xmlList.concat(blockList);
  return xmlList;
};

/**
 * Construct the blocks required by the flyout for the variable category.
 * @param {!Blockly.Workspace} workspace The workspace containing variables.
 * @return {!Array.<!Element>} Array of XML block elements.
 */
Blockly.Variables.flyoutCategoryBlocks = function(workspace) {
  var variableModelList = workspace.getVariablesOfType('');

  var xmlList = [];
  if (variableModelList.length > 0) {
<<<<<<< HEAD
    var mostRecentVariable = variableModelList[variableModelList.length - 1];
    if (Blockly.Blocks['variables_set']) {
      var gap = Blockly.Blocks['math_change'] ? 8 : 24;
      var blockText = '<xml>' +
            '<block type="variables_set" gap="' + gap + '">' +
            Blockly.Variables.generateVariableFieldXmlString(mostRecentVariable) +
            '</block>' +
            '</xml>';
      var block = Blockly.Xml.textToDom(blockText).firstChild;
      xmlList.push(block);
    }
    if (Blockly.Blocks['math_change']) {
      var gap = Blockly.Blocks['variables_get'] ? 20 : 8;
      var blockText = '<xml>' +
          '<block type="math_change" gap="' + gap + '">' +
          Blockly.Variables.generateVariableFieldXmlString(mostRecentVariable) +
=======
    // New variables are added to the end of the variableModelList.
    var mostRecentVariable = variableModelList[variableModelList.length - 1];
    if (Blockly.Blocks['variables_set']) {
      var block = Blockly.utils.xml.createElement('block');
      block.setAttribute('type', 'variables_set');
      block.setAttribute('gap', Blockly.Blocks['math_change'] ? 8 : 24);
      block.appendChild(
          Blockly.Variables.generateVariableFieldDom(mostRecentVariable));
      xmlList.push(block);
    }
    if (Blockly.Blocks['math_change']) {
      var block = Blockly.utils.xml.createElement('block');
      block.setAttribute('type', 'math_change');
      block.setAttribute('gap', Blockly.Blocks['variables_get'] ? 20 : 8);
      block.appendChild(
          Blockly.Variables.generateVariableFieldDom(mostRecentVariable));
      var value = Blockly.Xml.textToDom(
>>>>>>> de39d5f2
          '<value name="DELTA">' +
          '<shadow type="math_number">' +
          '<field name="NUM">1</field>' +
          '</shadow>' +
          '</value>');
      block.appendChild(value);
      xmlList.push(block);
    }

<<<<<<< HEAD
    variableModelList.sort(Blockly.VariableModel.compareByName);
    for (var i = 0, variable; variable = variableModelList[i]; i++) {
      if (Blockly.Blocks['variables_get']) {
        var blockText = '<xml>' +
            '<block type="variables_get" gap="8">' +
            Blockly.Variables.generateVariableFieldXmlString(variable) +
            '</block>' +
            '</xml>';
        var block = Blockly.Xml.textToDom(blockText).firstChild;
=======
    if (Blockly.Blocks['variables_get']) {
      variableModelList.sort(Blockly.VariableModel.compareByName);
      for (var i = 0, variable; variable = variableModelList[i]; i++) {
        var block = Blockly.utils.xml.createElement('block');
        block.setAttribute('type', 'variables_get');
        block.setAttribute('gap', 8);
        block.appendChild(Blockly.Variables.generateVariableFieldDom(variable));
>>>>>>> de39d5f2
        xmlList.push(block);
      }
    }
  }
  return xmlList;
};

/**
 * Return a new variable name that is not yet being used. This will try to
 * generate single letter variable names in the range 'i' to 'z' to start with.
 * If no unique name is located it will try 'i' to 'z', 'a' to 'h',
 * then 'i2' to 'z2' etc.  Skip 'l'.
 * @param {!Blockly.Workspace} workspace The workspace to be unique in.
 * @return {string} New variable name.
 */
Blockly.Variables.generateUniqueName = function(workspace) {
  var variableList = workspace.getAllVariables();
  var newName = '';
  if (variableList.length) {
    var nameSuffix = 1;
    var letters = 'ijkmnopqrstuvwxyzabcdefgh';  // No 'l'.
    var letterIndex = 0;
    var potName = letters.charAt(letterIndex);
    while (!newName) {
      var inUse = false;
      for (var i = 0; i < variableList.length; i++) {
        if (variableList[i].name.toLowerCase() == potName) {
          // This potential name is already used.
          inUse = true;
          break;
        }
      }
      if (inUse) {
        // Try the next potential name.
        letterIndex++;
        if (letterIndex == letters.length) {
          // Reached the end of the character sequence so back to 'i'.
          // a new suffix.
          letterIndex = 0;
          nameSuffix++;
        }
        potName = letters.charAt(letterIndex);
        if (nameSuffix > 1) {
          potName += nameSuffix;
        }
      } else {
        // We can use the current potential name.
        newName = potName;
      }
    }
  } else {
    newName = 'i';
  }
  return newName;
};

/**
 * Handles "Create Variable" button in the default variables toolbox category.
 * It will prompt the user for a variable name, including re-prompts if a name
 * is already in use among the workspace's variables.
 *
 * Custom button handlers can delegate to this function, allowing variables
 * types and after-creation processing. More complex customization (e.g.,
 * prompting for variable type) is beyond the scope of this function.
 *
 * @param {!Blockly.Workspace} workspace The workspace on which to create the
 *     variable.
 * @param {function(?string=)=} opt_callback A callback. It will be passed an
 *     acceptable new variable name, or null if change is to be aborted (cancel
 *     button), or undefined if an existing variable was chosen.
 * @param {string=} opt_type The type of the variable like 'int', 'string', or
 *     ''. This will default to '', which is a specific type.
 */
Blockly.Variables.createVariableButtonHandler = function(
    workspace, opt_callback, opt_type) {
  var type = opt_type || '';
  // This function needs to be named so it can be called recursively.
  var promptAndCheckWithAlert = function(defaultName) {
    Blockly.Variables.promptName(Blockly.Msg['NEW_VARIABLE_TITLE'], defaultName,
        function(text) {
          if (text) {
            var existing =
                Blockly.Variables.nameUsedWithAnyType_(text, workspace);
            // pxt-blockly: also check function names
            var existingFunction = Blockly.Functions.getDefinition(text, workspace);
            if (existing || existingFunction) {
              var lowerCase = text.toLowerCase();
<<<<<<< HEAD
              if (existingFunction || existing.type == type) {
                var msg = Blockly.Msg.VARIABLE_ALREADY_EXISTS.replace(
=======
              if (existing.type == type) {
                var msg = Blockly.Msg['VARIABLE_ALREADY_EXISTS'].replace(
>>>>>>> de39d5f2
                    '%1', lowerCase);
              } else {
                var msg =
                    Blockly.Msg['VARIABLE_ALREADY_EXISTS_FOR_ANOTHER_TYPE'];
                msg = msg.replace('%1', lowerCase).replace('%2', existing.type);
              }
              Blockly.alert(msg,
                  function() {
                    promptAndCheckWithAlert(text);  // Recurse
                  });
            } else {
              // No conflict
              workspace.createVariable(text, type);
              if (opt_callback) {
                opt_callback(text);
              }
            }
          } else {
            // User canceled prompt.
            if (opt_callback) {
              opt_callback(null);
            }
          }
        });
  };
  promptAndCheckWithAlert('');
};
goog.exportSymbol('Blockly.Variables.createVariableButtonHandler',
    Blockly.Variables.createVariableButtonHandler);

/**
 * Original name of Blockly.Variables.createVariableButtonHandler(..).
 * @deprecated Use Blockly.Variables.createVariableButtonHandler(..).
 *
 * @param {!Blockly.Workspace} workspace The workspace on which to create the
 *     variable.
 * @param {function(?string=)=} opt_callback A callback. It will be passed an
 *     acceptable new variable name, or null if change is to be aborted (cancel
 *     button), or undefined if an existing variable was chosen.
 * @param {string=} opt_type The type of the variable like 'int', 'string', or
 *     ''. This will default to '', which is a specific type.
 */
Blockly.Variables.createVariable =
    Blockly.Variables.createVariableButtonHandler;
goog.exportSymbol('Blockly.Variables.createVariable',
    Blockly.Variables.createVariable);

/**
 * Rename a variable with the given workspace, variableType, and oldName.
 * @param {!Blockly.Workspace} workspace The workspace on which to rename the
 *     variable.
 * @param {Blockly.VariableModel} variable Variable to rename.
 * @param {function(?string=)=} opt_callback A callback. It will
 *     be passed an acceptable new variable name, or null if change is to be
 *     aborted (cancel button), or undefined if an existing variable was chosen.
 */
Blockly.Variables.renameVariable = function(workspace, variable,
    opt_callback) {
  // This function needs to be named so it can be called recursively.
  var promptAndCheckWithAlert = function(defaultName) {
    var promptText =
        Blockly.Msg['RENAME_VARIABLE_TITLE'].replace('%1', variable.name);
    Blockly.Variables.promptName(promptText, defaultName,
        function(newName) {
          if (newName) {
            var existing = Blockly.Variables.nameUsedWithOtherType_(newName,
                variable.type, workspace);
            if (existing) {
              var msg = Blockly.Msg['VARIABLE_ALREADY_EXISTS_FOR_ANOTHER_TYPE']
                  .replace('%1', newName.toLowerCase())
                  .replace('%2', existing.type);
              Blockly.alert(msg,
                  function() {
                    promptAndCheckWithAlert(newName);  // Recurse
                  });
            } else {
              workspace.renameVariableById(variable.getId(), newName);
              if (opt_callback) {
                opt_callback(newName);
              }
            }
          } else {
            // User canceled prompt.
            if (opt_callback) {
              opt_callback(null);
            }
          }
        });
  };
  promptAndCheckWithAlert('');
};

/**
 * Prompt the user for a new variable name.
 * @param {string} promptText The string of the prompt.
 * @param {string} defaultText The default value to show in the prompt's field.
 * @param {function(?string)} callback A callback. It will return the new
 *     variable name, or null if the user picked something illegal.
 */
Blockly.Variables.promptName = function(promptText, defaultText, callback) {
  Blockly.prompt(promptText, defaultText, function(newVar) {
    // Merge runs of whitespace.  Strip leading and trailing whitespace.
    // Beyond this, all names are legal.
    if (newVar) {
      newVar = newVar.replace(/[\s\xa0]+/g, ' ').trim();
      if (newVar == Blockly.Msg['RENAME_VARIABLE'] ||
          newVar == Blockly.Msg['NEW_VARIABLE']) {
        // Ok, not ALL names are legal...
        newVar = null;
      }
    }
    callback(newVar);
  });
};

/**
 * Check whether there exists a variable with the given name but a different
 * type.
 * @param {string} name The name to search for.
 * @param {string} type The type to exclude from the search.
 * @param {!Blockly.Workspace} workspace The workspace to search for the
 *     variable.
 * @return {Blockly.VariableModel} The variable with the given name and a
 *     different type, or null if none was found.
 * @private
 */
Blockly.Variables.nameUsedWithOtherType_ = function(name, type, workspace) {
  var allVariables = workspace.getVariableMap().getAllVariables();

  name = name.toLowerCase();
  for (var i = 0, variable; variable = allVariables[i]; i++) {
    if (variable.name.toLowerCase() == name && variable.type != type) {
      return variable;
    }
  }
  return null;
};

/**
 * Check whether there exists a variable with the given name of any type.
 * @param {string} name The name to search for.
 * @param {!Blockly.Workspace} workspace The workspace to search for the
 *     variable.
 * @return {Blockly.VariableModel} The variable with the given name,
 *     or null if none was found.
 * @private
 */
Blockly.Variables.nameUsedWithAnyType_ = function(name, workspace) {
  var allVariables = workspace.getVariableMap().getAllVariables();

  name = name.toLowerCase();
  for (var i = 0, variable; variable = allVariables[i]; i++) {
    if (variable.name.toLowerCase() == name) {
      return variable;
    }
  }
  return null;
};

/**
 * Generate DOM objects representing a variable field.
 * @param {!Blockly.VariableModel} variableModel The variable model to
 *     represent.
 * @return {Element} The generated DOM.
 * @public
 */
Blockly.Variables.generateVariableFieldDom = function(variableModel) {
  /* Generates the following XML:
   * <field name="VAR" id="goKTKmYJ8DhVHpruv" variabletype="int">foo</field>
   */
  var field = Blockly.utils.xml.createElement('field');
  field.setAttribute('name', 'VAR');
  field.setAttribute('id', variableModel.getId());
  field.setAttribute('variabletype', variableModel.type);
  var name = Blockly.utils.xml.createTextNode(variableModel.name);
  field.appendChild(name);
  return field;
};

/**
 * Helper function to look up or create a variable on the given workspace.
 * If no variable exists, creates and returns it.
 * @param {!Blockly.Workspace} workspace The workspace to search for the
 *     variable.  It may be a flyout workspace or main workspace.
 * @param {string} id The ID to use to look up or create the variable, or null.
 * @param {string=} opt_name The string to use to look up or create the
 *     variable.
 * @param {string=} opt_type The type to use to look up or create the variable.
 * @return {!Blockly.VariableModel} The variable corresponding to the given ID
 *     or name + type combination.
 */
Blockly.Variables.getOrCreateVariablePackage = function(workspace, id, opt_name,
    opt_type) {
  var variable = Blockly.Variables.getVariable(workspace, id, opt_name,
      opt_type);
  if (!variable) {
    variable = Blockly.Variables.createVariable_(workspace, id, opt_name,
        opt_type);
  }
  return variable;
};

/**
 * Look up  a variable on the given workspace.
 * Always looks in the main workspace before looking in the flyout workspace.
 * Always prefers lookup by ID to lookup by name + type.
 * @param {!Blockly.Workspace} workspace The workspace to search for the
 *     variable.  It may be a flyout workspace or main workspace.
 * @param {string} id The ID to use to look up the variable, or null.
 * @param {string=} opt_name The string to use to look up the variable.
 *     Only used if lookup by ID fails.
 * @param {string=} opt_type The type to use to look up the variable.
 *     Only used if lookup by ID fails.
 * @return {Blockly.VariableModel} The variable corresponding to the given ID
 *     or name + type combination, or null if not found.
 * @public
 */
Blockly.Variables.getVariable = function(workspace, id, opt_name, opt_type) {
  var potentialVariableMap = workspace.getPotentialVariableMap();
  // Try to just get the variable, by ID if possible.
  if (id) {
    // Look in the real variable map before checking the potential variable map.
    var variable = workspace.getVariableById(id);
    if (!variable && potentialVariableMap) {
      variable = potentialVariableMap.getVariableById(id);
    }
    if (variable) {
      return variable;
    }
  }
  // If there was no ID, or there was an ID but it didn't match any variables,
  // look up by name and type.
  if (opt_name) {
    if (opt_type == undefined) {
      throw Error('Tried to look up a variable by name without a type');
    }
    // Otherwise look up by name and type.
    var variable = workspace.getVariable(opt_name, opt_type);
    if (!variable && potentialVariableMap) {
      variable = potentialVariableMap.getVariable(opt_name, opt_type);
    }
  }
  return variable;
};

/**
 * Helper function to create a variable on the given workspace.
 * @param {!Blockly.Workspace} workspace The workspace in which to create the
 * variable.  It may be a flyout workspace or main workspace.
 * @param {string} id The ID to use to create the variable, or null.
 * @param {string=} opt_name The string to use to create the variable.
 * @param {string=} opt_type The type to use to create the variable.
 * @return {!Blockly.VariableModel} The variable corresponding to the given ID
 *     or name + type combination.
 * @private
 */
Blockly.Variables.createVariable_ = function(workspace, id, opt_name,
    opt_type) {
  var potentialVariableMap = workspace.getPotentialVariableMap();
  // Variables without names get uniquely named for this workspace.
  if (!opt_name) {
    var ws = workspace.isFlyout ? workspace.targetWorkspace : workspace;
    opt_name = Blockly.Variables.generateUniqueName(ws);
  }

  // Create a potential variable if in the flyout.
  if (potentialVariableMap) {
    var variable = potentialVariableMap.createVariable(opt_name, opt_type, id);
  } else {  // In the main workspace, create a real variable.
    var variable = workspace.createVariable(opt_name, opt_type, id);
  }
  return variable;
};

/**
 * Helper function to get the list of variables that have been added to the
 * workspace after adding a new block, using the given list of variables that
 * were in the workspace before the new block was added.
 * @param {!Blockly.Workspace} workspace The workspace to inspect.
 * @param {!Array.<!Blockly.VariableModel>} originalVariables The array of
 *     variables that existed in the workspace before adding the new block.
 * @return {!Array.<!Blockly.VariableModel>} The new array of variables that
 *     were freshly added to the workspace after creating the new block,
 *     or [] if no new variables were added to the workspace.
 * @package
 */
Blockly.Variables.getAddedVariables = function(workspace, originalVariables) {
  var allCurrentVariables = workspace.getAllVariables();
  var addedVariables = [];
  if (originalVariables.length != allCurrentVariables.length) {
    for (var i = 0; i < allCurrentVariables.length; i++) {
      var variable = allCurrentVariables[i];
      // For any variable that is present in allCurrentVariables but not
      // present in originalVariables, add the variable to addedVariables.
      if (originalVariables.indexOf(variable) == -1) {
        addedVariables.push(variable);
      }
    }
  }
  return addedVariables;
};<|MERGE_RESOLUTION|>--- conflicted
+++ resolved
@@ -53,11 +53,7 @@
  * @return {!Array.<!Blockly.VariableModel>} Array of variable models.
  */
 Blockly.Variables.allUsedVarModels = function(ws) {
-<<<<<<< HEAD
-  var blocks = ws.getAllBlocks().filter(block => !block.disabled);
-=======
-  var blocks = ws.getAllBlocks(false);
->>>>>>> de39d5f2
+  var blocks = ws.getAllBlocks(false).filter(block => !block.disabled); // TODO shakao verify filter needed
   var variableHash = Object.create(null);
   // Iterate through every block and add each variable to the hash.
   for (var i = 0; i < blocks.length; i++) {
@@ -147,15 +143,9 @@
  */
 Blockly.Variables.flyoutCategory = function(workspace) {
   var xmlList = [];
-<<<<<<< HEAD
-  var button = goog.dom.createDom('button');
-  button.setAttribute('text', Blockly.Msg.NEW_VARIABLE);
-  button.setAttribute('callbackKey', Blockly.CREATE_VARIABLE_ID);
-=======
   var button = document.createElement('button');
   button.setAttribute('text', '%{BKY_NEW_VARIABLE}');
   button.setAttribute('callbackKey', 'CREATE_VARIABLE');
->>>>>>> de39d5f2
 
   workspace.registerButtonCallback(Blockly.CREATE_VARIABLE_ID, function(button) {
     Blockly.Variables.createVariableButtonHandler(button.getTargetWorkspace());
@@ -178,24 +168,6 @@
 
   var xmlList = [];
   if (variableModelList.length > 0) {
-<<<<<<< HEAD
-    var mostRecentVariable = variableModelList[variableModelList.length - 1];
-    if (Blockly.Blocks['variables_set']) {
-      var gap = Blockly.Blocks['math_change'] ? 8 : 24;
-      var blockText = '<xml>' +
-            '<block type="variables_set" gap="' + gap + '">' +
-            Blockly.Variables.generateVariableFieldXmlString(mostRecentVariable) +
-            '</block>' +
-            '</xml>';
-      var block = Blockly.Xml.textToDom(blockText).firstChild;
-      xmlList.push(block);
-    }
-    if (Blockly.Blocks['math_change']) {
-      var gap = Blockly.Blocks['variables_get'] ? 20 : 8;
-      var blockText = '<xml>' +
-          '<block type="math_change" gap="' + gap + '">' +
-          Blockly.Variables.generateVariableFieldXmlString(mostRecentVariable) +
-=======
     // New variables are added to the end of the variableModelList.
     var mostRecentVariable = variableModelList[variableModelList.length - 1];
     if (Blockly.Blocks['variables_set']) {
@@ -213,7 +185,6 @@
       block.appendChild(
           Blockly.Variables.generateVariableFieldDom(mostRecentVariable));
       var value = Blockly.Xml.textToDom(
->>>>>>> de39d5f2
           '<value name="DELTA">' +
           '<shadow type="math_number">' +
           '<field name="NUM">1</field>' +
@@ -223,17 +194,6 @@
       xmlList.push(block);
     }
 
-<<<<<<< HEAD
-    variableModelList.sort(Blockly.VariableModel.compareByName);
-    for (var i = 0, variable; variable = variableModelList[i]; i++) {
-      if (Blockly.Blocks['variables_get']) {
-        var blockText = '<xml>' +
-            '<block type="variables_get" gap="8">' +
-            Blockly.Variables.generateVariableFieldXmlString(variable) +
-            '</block>' +
-            '</xml>';
-        var block = Blockly.Xml.textToDom(blockText).firstChild;
-=======
     if (Blockly.Blocks['variables_get']) {
       variableModelList.sort(Blockly.VariableModel.compareByName);
       for (var i = 0, variable; variable = variableModelList[i]; i++) {
@@ -241,7 +201,6 @@
         block.setAttribute('type', 'variables_get');
         block.setAttribute('gap', 8);
         block.appendChild(Blockly.Variables.generateVariableFieldDom(variable));
->>>>>>> de39d5f2
         xmlList.push(block);
       }
     }
@@ -329,13 +288,8 @@
             var existingFunction = Blockly.Functions.getDefinition(text, workspace);
             if (existing || existingFunction) {
               var lowerCase = text.toLowerCase();
-<<<<<<< HEAD
               if (existingFunction || existing.type == type) {
-                var msg = Blockly.Msg.VARIABLE_ALREADY_EXISTS.replace(
-=======
-              if (existing.type == type) {
                 var msg = Blockly.Msg['VARIABLE_ALREADY_EXISTS'].replace(
->>>>>>> de39d5f2
                     '%1', lowerCase);
               } else {
                 var msg =
