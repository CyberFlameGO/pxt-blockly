/**
 * @license
 * Visual Blocks Editor
 *
 * Copyright 2016 Google Inc.
 * https://developers.google.com/blockly/
 *
 * Licensed under the Apache License, Version 2.0 (the "License");
 * you may not use this file except in compliance with the License.
 * You may obtain a copy of the License at
 *
 *   http://www.apache.org/licenses/LICENSE-2.0
 *
 * Unless required by applicable law or agreed to in writing, software
 * distributed under the License is distributed on an "AS IS" BASIS,
 * WITHOUT WARRANTIES OR CONDITIONS OF ANY KIND, either express or implied.
 * See the License for the specific language governing permissions and
 * limitations under the License.
 */

/**
 * @fileoverview An SVG that floats on top of the workspace.
 * Blocks are moved into this SVG during a drag, improving performance.
 * The entire SVG is translated using css translation instead of SVG so the
 * blocks are never repainted during drag improving performance.
 * @author katelyn@google.com (Katelyn Mann)
 */

'use strict';

goog.provide('Blockly.WorkspaceDragSurfaceSvg');

goog.require('Blockly.utils');

goog.require('goog.asserts');
goog.require('goog.math.Coordinate');


/**
 * Blocks are moved into this SVG during a drag, improving performance.
 * The entire SVG is translated using css transforms instead of SVG so the
 * blocks are never repainted during drag improving performance.
 * @param {!Element} container Containing element.
 * @constructor
 */
Blockly.WorkspaceDragSurfaceSvg = function(container) {
  this.container_ = container;
  this.createDom();
};

/**
 * The SVG drag surface. Set once by Blockly.WorkspaceDragSurfaceSvg.createDom.
 * @type {Element}
 * @private
 */
Blockly.WorkspaceDragSurfaceSvg.prototype.SVG_ = null;

/**
 * SVG group inside the drag surface that holds blocks while a drag is in
 * progress. Blocks are moved here by the workspace at start of a drag and moved
 * back into the main SVG at the end of a drag.
 *
 * @type {Element}
 * @private
 */
Blockly.WorkspaceDragSurfaceSvg.prototype.dragGroup_ = null;

/**
 * Containing HTML element; parent of the workspace and the drag surface.
 * @type {Element}
 * @private
 */
Blockly.WorkspaceDragSurfaceSvg.prototype.container_ = null;

/**
 * Create the drag surface and inject it into the container.
 */
Blockly.WorkspaceDragSurfaceSvg.prototype.createDom = function() {
  if (this.SVG_) {
    return;  // Already created.
  }

  /**
  * Dom structure when the workspace is being dragged. If there is no drag in
  * progress, the SVG is empty and display: none.
  * <svg class="blocklyWsDragSurface" style=transform:translate3d(...)>
  *   <g class="blocklyBlockCanvas"></g>
  *   <g class="blocklyBubbleCanvas">/g>
  * </svg>
  */
  this.SVG_ = Blockly.utils.createSvgElement('svg', {
    'xmlns': Blockly.SVG_NS,
    'xmlns:html': Blockly.HTML_NS,
    'xmlns:xlink': 'http://www.w3.org/1999/xlink',
    'version': '1.1',
<<<<<<< HEAD
    'class': 'blocklyWsDragSurface blocklyOverflowVisible',
=======
    'class': 'blocklyWsDragSurface blocklyOverflowVisible'
>>>>>>> 36682a49
  }, null);
  this.container_.appendChild(this.SVG_);
};

/**
 * Translate the entire drag surface during a drag.
 * We translate the drag surface instead of the blocks inside the surface
 * so that the browser avoids repainting the SVG.
 * Because of this, the drag coordinates must be adjusted by scale.
 * @param {number} x X translation for the entire surface
 * @param {number} y Y translation for the entire surface
 * @package
 */
Blockly.WorkspaceDragSurfaceSvg.prototype.translateSurface = function(x, y) {
  // This is a work-around to prevent a the blocks from rendering
  // fuzzy while they are being moved on the drag surface.
  x = x.toFixed(0);
  y = y.toFixed(0);

  this.SVG_.style.display = 'block';
  Blockly.utils.setCssTransform(this.SVG_,
    'translate3d(' + x + 'px, ' + y + 'px, 0px)');
};

/**
 * Reports the surface translation in scaled workspace coordinates.
 * Use this when finishing a drag to return blocks to the correct position.
 * @return {!goog.math.Coordinate} Current translation of the surface
 * @package
 */
Blockly.WorkspaceDragSurfaceSvg.prototype.getSurfaceTranslation = function() {
  return Blockly.utils.getRelativeXY(this.SVG_);
};

/**
 * Move the blockCanvas and bubbleCanvas out of the surface SVG and on to
 * newSurface.
 * @param {!SVGElement} newSurface The element to put the drag surface contents
 *     into.
 * @package
 */
Blockly.WorkspaceDragSurfaceSvg.prototype.clearAndHide = function(newSurface) {
  var blockCanvas = this.SVG_.childNodes[0];
  var bubbleCanvas = this.SVG_.childNodes[1];
  if (!blockCanvas || !bubbleCanvas ||
      !Blockly.utils.hasClass(blockCanvas, 'blocklyBlockCanvas') ||
      !Blockly.utils.hasClass(bubbleCanvas, 'blocklyBubbleCanvas')) {
    throw 'Couldn\'t clear and hide the drag surface.  A node was missing.';
  }

  // If there is a previous sibling, put the blockCanvas back right afterwards,
  // otherwise insert it as the first child node in newSurface.
  if (this.previousSibling_ != null) {
    Blockly.utils.insertAfter_(blockCanvas, this.previousSibling_);
  } else {
    newSurface.insertBefore(blockCanvas, newSurface.firstChild);
  }

  // Reattach the bubble canvas after the blockCanvas.
  Blockly.utils.insertAfter_(bubbleCanvas, blockCanvas);
  // Hide the drag surface.
  this.SVG_.style.display = 'none';
  goog.asserts.assert(this.SVG_.childNodes.length == 0,
    'Drag surface was not cleared.');
  Blockly.utils.setCssTransform(this.SVG_, '');
  this.previousSibling_ = null;
};

/**
 * Set the SVG to have the block canvas and bubble canvas in it and then
 * show the surface.
 * @param {!Element} blockCanvas The block canvas <g> element from the workspace.
 * @param {!Element} bubbleCanvas The <g> element that contains the bubbles.
 * @param {?Element} previousSibling The element to insert the block canvas &
       bubble canvas after when it goes back in the dom at the end of a drag.
 * @param {number} width The width of the workspace svg element.
 * @param {number} height The height of the workspace svg element.
 * @param {number} scale The scale of the workspace being dragged.
 * @package
 */
Blockly.WorkspaceDragSurfaceSvg.prototype.setContentsAndShow = function(
    blockCanvas, bubbleCanvas, previousSibling, width, height, scale) {
  goog.asserts.assert(this.SVG_.childNodes.length == 0,
    'Already dragging a block.');
  this.previousSibling_ = previousSibling;
  // Make sure the blocks and bubble canvas are scaled appropriately.
  blockCanvas.setAttribute('transform', 'translate(0, 0) scale(' + scale + ')');
  bubbleCanvas.setAttribute('transform',
    'translate(0, 0) scale(' + scale + ')');
  this.SVG_.setAttribute('width', width);
  this.SVG_.setAttribute('height', height);
  this.SVG_.appendChild(blockCanvas);
  this.SVG_.appendChild(bubbleCanvas);
  this.SVG_.style.display = 'block';
};<|MERGE_RESOLUTION|>--- conflicted
+++ resolved
@@ -93,11 +93,7 @@
     'xmlns:html': Blockly.HTML_NS,
     'xmlns:xlink': 'http://www.w3.org/1999/xlink',
     'version': '1.1',
-<<<<<<< HEAD
-    'class': 'blocklyWsDragSurface blocklyOverflowVisible',
-=======
     'class': 'blocklyWsDragSurface blocklyOverflowVisible'
->>>>>>> 36682a49
   }, null);
   this.container_.appendChild(this.SVG_);
 };
