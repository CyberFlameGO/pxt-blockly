--- conflicted
+++ resolved
@@ -200,16 +200,14 @@
   if (this.clickHandler_) {
     this.imageElement_.style.cursor = 'pointer';
   }
-<<<<<<< HEAD
-=======
-};
-
-/**
- * @override
- */
-Blockly.FieldImage.prototype.updateSize_ = function() {
+};
+
+/**
+ * @override
+ */
+// TODO shakao verify we want this
+ototype.updateSize_ = function() {
   // NOP
->>>>>>> a9f9086e
 };
 
 /**
