--- conflicted
+++ resolved
@@ -24,11 +24,8 @@
 goog.provide('Blockly.FieldImage');
 
 goog.require('Blockly.Field');
-<<<<<<< HEAD
-=======
 goog.require('Blockly.fieldRegistry');
 goog.require('Blockly.utils');
->>>>>>> 1a2fb6dd
 goog.require('Blockly.utils.dom');
 goog.require('Blockly.utils.object');
 goog.require('Blockly.utils.Size');
@@ -51,18 +48,6 @@
  * @constructor
  */
 Blockly.FieldImage = function(src, width, height,
-<<<<<<< HEAD
-    opt_alt, opt_onClick, opt_flipRtl) {
-  this.sourceBlock_ = null;
-
-  // Ensure height and width are numbers.  Strings are bad at math.
-  this.height_ = Number(height);
-  this.width_ = Number(width);
-  this.size_ = new goog.math.Size(this.width_, this.height_);
-  this.text_ = opt_alt || '';
-  this.flipRtl_ = opt_flipRtl;
-  this.setValue(src || '');
-=======
     opt_alt, opt_onClick, opt_flipRtl, opt_config) {
   // Return early.
   if (!src) {
@@ -126,7 +111,6 @@
    * @private
    */
   this.clickHandler_ = null;
->>>>>>> 1a2fb6dd
 
   if (typeof opt_onClick == 'function') {
     this.clickHandler_ = opt_onClick;
@@ -189,68 +173,6 @@
 Blockly.FieldImage.prototype.isDirty_ = false;
 
 /**
-<<<<<<< HEAD
- * Install this image on a block.
- * TODO shakao override initView instead of init
- */
-Blockly.FieldImage.prototype.init = function() {
-  if (this.fieldGroup_) {
-    // Image has already been initialized once.
-    return;
-  }
-  // Build the DOM.
-  /** @type {SVGElement} */
-  this.fieldGroup_ = Blockly.utils.dom.createSvgElement('g', {}, null);
-  if (!this.visible_) {
-    this.fieldGroup_.style.display = 'none';
-  }
-  /** @type {SVGElement} */
-  this.imageElement_ = Blockly.utils.dom.createSvgElement(
-      'image',
-      {
-        'height': this.height_ + 'px',
-        'width': this.width_ + 'px'
-      },
-      this.fieldGroup_);
-  this.setValue(this.src_);
-  this.sourceBlock_.getSvgRoot().appendChild(this.fieldGroup_);
-
-  // Configure the field to be transparent with respect to tooltips.
-  this.setTooltip(this.sourceBlock_);
-  Blockly.Tooltip.bindMouseEvents(this.imageElement_);
-
-  this.maybeAddClickHandler_();
-};
-
-/**
- * Dispose of all DOM objects belonging to this text.
- */
-Blockly.FieldImage.prototype.dispose = function() {
-  Blockly.utils.dom.removeNode(this.fieldGroup_);
-  this.fieldGroup_ = null;
-  this.imageElement_ = null;
-};
-
-/**
- * Bind events for a mouse down on the image, but only if a click handler has
- * been defined.
- * @private
- */
-Blockly.FieldImage.prototype.maybeAddClickHandler_ = function() {
-  if (this.clickHandler_) {
-    this.mouseDownWrapper_ =
-        Blockly.bindEventWithChecks_(
-            this.fieldGroup_, 'mousedown', this, this.onMouseDown_);
-    //pxtblockly: if a click handler is attached to the image, change the cursor to a pointer
-    if (this.imageElement_) this.imageElement_.style.cursor = 'pointer';
-  }
-};
-
-/**
- * Change the tooltip text for this field.
- * @param {string|!Element} newTip Text for tooltip or a parent element to
- *     link to for its tooltip.
-=======
  * Configure the field based on the given map of options.
  * @param {!Object} config A map of options to configure the field based on.
  * @private
@@ -277,6 +199,9 @@
           this.fieldGroup_));
   this.imageElement_.setAttributeNS(Blockly.utils.dom.XLINK_NS,
       'xlink:href', /** @type {string} */ (this.value_));
+
+  this.clickTarget_ = this.imageElement_;
+  this.maybeAddClickHandler_();
 };
 
 /**
@@ -293,14 +218,18 @@
 };
 
 /**
- * Update the value of this image field, and update the displayed image.
- * @param {*} newValue The value to be saved. The default validator guarantees
- * that this is a string.
- * @protected
->>>>>>> 1a2fb6dd
- */
-Blockly.FieldImage.prototype.setTooltip = function(newTip) {
-  this.imageElement_.tooltip = newTip;
+ * pxt-blockly: Bind events for a mouse down on the image, but only if a click handler has
+ * been defined.
+ * @private
+ */
+Blockly.FieldImage.prototype.maybeAddClickHandler_ = function() {
+  if (this.clickHandler_) {
+    this.mouseDownWrapper_ =
+        Blockly.bindEventWithChecks_(
+            this.fieldGroup_, 'mousedown', this, this.onMouseDown_);
+    //pxtblockly: if a click handler is attached to the image, change the cursor to a pointer
+    if (this.imageElement_) this.imageElement_.style.cursor = 'pointer';
+  }
 };
 
 /**
@@ -324,13 +253,8 @@
   }
   this.src_ = src;
   if (this.imageElement_) {
-<<<<<<< HEAD
-    this.imageElement_.setAttributeNS('http://www.w3.org/1999/xlink',
-        'xlink:href', src || '');
-=======
     this.imageElement_.setAttributeNS(Blockly.utils.dom.XLINK_NS,
         'xlink:href', String(this.value_));
->>>>>>> 1a2fb6dd
   }
 };
 
@@ -352,37 +276,10 @@
   if (alt == this.altText_) {
     return;
   }
-<<<<<<< HEAD
-  this.text_ = alt;
-};
-
-/**
- * Images are fixed width, no need to render.
- * @private
- */
-Blockly.FieldImage.prototype.render_ = function() {
-  // NOP
-};
-
-/**
- * Images are fixed width, no need to render even if forced.
- */
-Blockly.FieldImage.prototype.forceRerender = function() {
-  // NOP
-};
-
-/**
- * Images are fixed width, no need to update.
- * @private
- */
-Blockly.FieldImage.prototype.updateWidth = function() {
-  // NOP
-=======
   this.altText_ = alt || '';
   if (this.imageElement_) {
     this.imageElement_.setAttribute('alt', this.altText_);
   }
->>>>>>> 1a2fb6dd
 };
 
 /**
