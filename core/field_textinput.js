/**
 * @license
 * Copyright 2012 Google LLC
 *
 * Licensed under the Apache License, Version 2.0 (the "License");
 * you may not use this file except in compliance with the License.
 * You may obtain a copy of the License at
 *
 *   http://www.apache.org/licenses/LICENSE-2.0
 *
 * Unless required by applicable law or agreed to in writing, software
 * distributed under the License is distributed on an "AS IS" BASIS,
 * WITHOUT WARRANTIES OR CONDITIONS OF ANY KIND, either express or implied.
 * See the License for the specific language governing permissions and
 * limitations under the License.
 */

/**
 * @fileoverview Text input field.
 * @author fraser@google.com (Neil Fraser)
 */
'use strict';

goog.provide('Blockly.FieldTextInput');

goog.require('Blockly.Events');
goog.require('Blockly.Events.BlockChange');
goog.require('Blockly.Field');
goog.require('Blockly.fieldRegistry');
goog.require('Blockly.Msg');
goog.require('Blockly.utils');
goog.require('Blockly.utils.aria');
goog.require('Blockly.utils.Coordinate');
goog.require('Blockly.utils.dom');
goog.require('Blockly.utils.KeyCodes');
goog.require('Blockly.utils.object');
goog.require('Blockly.utils.Size');
goog.require('Blockly.utils.userAgent');


/**
 * Class for an editable text field.
 * @param {string=} opt_value The initial value of the field. Should cast to a
 *    string. Defaults to an empty string if null or undefined.
 * @param {?Function=} opt_validator A function that is called to validate
 *    changes to the field's value. Takes in a string & returns a validated
 *    string, or null to abort the change.
 * @param {Object=} opt_config A map of options used to configure the field.
 *    See the [field creation documentation]{@link https://developers.google.com/blockly/guides/create-custom-blocks/fields/built-in-fields/text-input#creation}
 *    for a list of properties this parameter supports.
 * @extends {Blockly.Field}
 * @constructor
 */
Blockly.FieldTextInput = function(opt_value, opt_validator, opt_config) {
  /**
   * Allow browser to spellcheck this field.
   * @type {boolean}
   * @protected
   */
  this.spellcheck_ = true;

  if (opt_value == null) {
    opt_value = '';
  }
  Blockly.FieldTextInput.superClass_.constructor.call(this,
      opt_value, opt_validator, opt_config);

  /**
   * The HTML input element.
   * @type {HTMLElement}
   */
  this.htmlInput_ = null;

  /**
   * Key down event data.
   * @type {?Blockly.EventData}
   * @private
   */
  this.onKeyDownWrapper_ = null;

  /**
   * Key input event data.
   * @type {?Blockly.EventData}
   * @private
   */
  this.onKeyInputWrapper_ = null;

  /**
<<<<<<< HEAD
   * Whether the field should consider the whole parent block to be its click
   * target.
   * @type {?boolean}
   */
  this.fullBlockClickTarget_ = false;
=======
   * Blur input event data.
   * @type {?Blockly.EventData}
   * @private
   */
  this.onBlurInputWrapper_ = null;
>>>>>>> e8a294b1
};
Blockly.utils.object.inherits(Blockly.FieldTextInput, Blockly.Field);

/**
 * Construct a FieldTextInput from a JSON arg object,
 * dereferencing any string table references.
 * @param {!Object} options A JSON object with options (text, and spellcheck).
 * @return {!Blockly.FieldTextInput} The new field instance.
 * @package
 * @nocollapse
 */
Blockly.FieldTextInput.fromJson = function(options) {
  var text = Blockly.utils.replaceMessageReferences(options['text']);
  return new Blockly.FieldTextInput(text, undefined, options);
};

/**
 * Serializable fields are saved by the XML renderer, non-serializable fields
 * are not. Editable fields should also be serializable.
 * @type {boolean}
 */
Blockly.FieldTextInput.prototype.SERIALIZABLE = true;

/**
 * Pixel size of input border radius.
 * Should match blocklyText's border-radius in CSS.
 */
Blockly.FieldTextInput.BORDERRADIUS = 4;

/**
 * Mouse cursor style when over the hotspot that initiates the editor.
 */
Blockly.FieldTextInput.prototype.CURSOR = 'text';

/**
 * @override
 */
Blockly.FieldTextInput.prototype.configure_ = function(config) {
  Blockly.FieldTextInput.superClass_.configure_.call(this, config);
  if (typeof config['spellcheck'] == 'boolean') {
    this.spellcheck_ = config['spellcheck'];
  }
};

/**
 * @override
 */
Blockly.FieldTextInput.prototype.initView = function() {
  var renderer = this.sourceBlock_.workspace.getRenderer();
  if (renderer.getConstants().FULL_BLOCK_FIELDS) {
    // Step one: figure out if this is the only field on this block.
    // Rendering is quite different in that case.
    var nFields = 0;
    var nConnections = 0;

    // Count the number of fields, excluding text fields
    for (var i = 0, input; (input = this.sourceBlock_.inputList[i]); i++) {
      for (var j = 0, field; (field = input.fieldRow[j]); j++) {
        if (!(field instanceof Blockly.FieldLabel)) {
          nFields ++;
        }
      }
      if (input.connection) {
        nConnections++;
      }
    }
    // The special case is when this is the only non-label field on the block
    // and it has an output but no inputs.
    this.fullBlockClickTarget_ =
        nFields <= 1 && this.sourceBlock_.outputConnection && !nConnections;
  } else {
    this.fullBlockClickTarget_ = false;
  }

  if (this.fullBlockClickTarget_) {
    // Don't create a border rect.
    this.size_.height =
        Math.max(this.size_.height, Blockly.Field.BORDER_RECT_DEFAULT_HEIGHT);
    this.size_.width =
        Math.max(this.size_.width, Blockly.Field.X_PADDING);
    this.clickTarget_ = this.sourceBlock_.getSvgRoot();
  } else {
    this.createBorderRect_();
  }
  this.createTextElement_();
};

/**
 * Ensure that the input value casts to a valid string.
 * @param {*=} opt_newValue The input value.
 * @return {*} A valid string, or null if invalid.
 * @protected
 */
Blockly.FieldTextInput.prototype.doClassValidation_ = function(opt_newValue) {
  if (opt_newValue === null || opt_newValue === undefined) {
    return null;
  }
  return String(opt_newValue);
};

/**
 * Called by setValue if the text input is not valid. If the field is
 * currently being edited it reverts value of the field to the previous
 * value while allowing the display text to be handled by the htmlInput_.
 * @param {*} _invalidValue The input value that was determined to be invalid.
 *    This is not used by the text input because its display value is stored on
 *    the htmlInput_.
 * @protected
 */
Blockly.FieldTextInput.prototype.doValueInvalid_ = function(_invalidValue) {
  if (this.isBeingEdited_) {
    this.isTextValid_ = false;
    var oldValue = this.value_;
    // Revert value when the text becomes invalid.
    this.value_ = this.htmlInput_.untypedDefaultValue_;
    if (this.sourceBlock_ && Blockly.Events.isEnabled()) {
      Blockly.Events.fire(new Blockly.Events.BlockChange(
          this.sourceBlock_, 'field', this.name || null, oldValue, this.value_));
    }
  }
};

/**
 * Called by setValue if the text input is valid. Updates the value of the
 * field, and updates the text of the field if it is not currently being
 * edited (i.e. handled by the htmlInput_).
 * @param {*} newValue The value to be saved. The default validator guarantees
 * that this is a string.
 * @protected
 */
Blockly.FieldTextInput.prototype.doValueUpdate_ = function(newValue) {
  this.isTextValid_ = true;
  this.value_ = newValue;
  if (!this.isBeingEdited_) {
    // This should only occur if setValue is triggered programmatically.
    this.isDirty_ = true;
  }
};

/**
 * Updates the colour of the htmlInput given the current validity of the
 * field's value.
 * @protected
 */
Blockly.FieldTextInput.prototype.render_ = function() {
  Blockly.FieldTextInput.superClass_.render_.call(this);
  // This logic is done in render_ rather than doValueInvalid_ or
  // doValueUpdate_ so that the code is more centralized.
  if (this.isBeingEdited_) {
    if (this.sourceBlock_.RTL) {
      // in RTL, we need to let the browser reflow before resizing
      // in order to get the correct bounding box of the borderRect
      // avoiding issue #2777.
      setTimeout(this.resizeEditor_.bind(this), 0);
    } else {
      this.resizeEditor_();
    }
    var htmlInput = /** @type {!HTMLElement} */(this.htmlInput_);
    if (!this.isTextValid_) {
      Blockly.utils.dom.addClass(htmlInput, 'blocklyInvalidInput');
      Blockly.utils.aria.setState(htmlInput,
          Blockly.utils.aria.State.INVALID, true);
    } else {
      Blockly.utils.dom.removeClass(htmlInput, 'blocklyInvalidInput');
      Blockly.utils.aria.setState(htmlInput,
          Blockly.utils.aria.State.INVALID, false);
    }
  }
};

/**
 * Set whether this field is spellchecked by the browser.
 * @param {boolean} check True if checked.
 */
Blockly.FieldTextInput.prototype.setSpellcheck = function(check) {
  if (check == this.spellcheck_) {
    return;
  }
  this.spellcheck_ = check;
  if (this.htmlInput_) {
    this.htmlInput_.setAttribute('spellcheck', this.spellcheck_);
  }
};

/**
 * Show the inline free-text editor on top of the text.
 * @param {boolean=} opt_quietInput True if editor should be created without
 *     focus.  Defaults to false.
 * @protected
 */
Blockly.FieldTextInput.prototype.showEditor_ = function(opt_quietInput) {
  this.workspace_ = this.sourceBlock_.workspace;
  var quietInput = opt_quietInput || false;
  if (!quietInput && (Blockly.utils.userAgent.MOBILE ||
                      Blockly.utils.userAgent.ANDROID ||
                      Blockly.utils.userAgent.IPAD)) {
    this.showPromptEditor_();
  } else {
    this.showInlineEditor_(quietInput);
  }
};

/**
 * Create and show a text input editor that is a prompt (usually a popup).
 * Mobile browsers have issues with in-line textareas (focus and keyboards).
 * @private
 */
Blockly.FieldTextInput.prototype.showPromptEditor_ = function() {
  var fieldText = this;
  Blockly.prompt(Blockly.Msg['CHANGE_VALUE_TITLE'], this.getText(),
      function(newValue) {
        fieldText.setValue(newValue);
      });
};

/**
 * Create and show a text input editor that sits directly over the text input.
 * @param {boolean} quietInput True if editor should be created without
 *     focus.
 * @private
 */
Blockly.FieldTextInput.prototype.showInlineEditor_ = function(quietInput) {
  Blockly.WidgetDiv.show(
      this, this.sourceBlock_.RTL, this.widgetDispose_.bind(this));
  this.htmlInput_ = this.widgetCreate_();
  this.isBeingEdited_ = true;

  if (!quietInput) {
    this.htmlInput_.focus({preventScroll:true});
    this.htmlInput_.select();
  }
};

/**
 * Create the text input editor widget.
 * @return {!HTMLElement} The newly created text input editor.
 * @protected
 */
Blockly.FieldTextInput.prototype.widgetCreate_ = function() {
  var div = Blockly.WidgetDiv.DIV;

  var htmlInput = /** @type {HTMLInputElement} */ (document.createElement('input'));
  htmlInput.className = 'blocklyHtmlInput';
  htmlInput.setAttribute('spellcheck', this.spellcheck_);
  var fontSize =
      (this.constants_.FIELD_TEXT_FONTSIZE * this.workspace_.scale) + 'pt';
  div.style.fontSize = fontSize;
  htmlInput.style.fontSize = fontSize;
  var borderRadius =
      (Blockly.FieldTextInput.BORDERRADIUS * this.workspace_.scale) + 'px';

  if (this.fullBlockClickTarget_) {
    var bBox = this.getScaledBBox();
    // Override border radius.
    borderRadius = (bBox.bottom - bBox.top) / 2;
    // Pull stroke colour from the existing shadow block
    var strokeColour = this.sourceBlock_.style.colourTertiary;
    div.style.borderColor = strokeColour;
  }

  htmlInput.style.borderRadius = borderRadius;
  div.appendChild(htmlInput);

  htmlInput.value = htmlInput.defaultValue = this.getEditorText_(this.value_);
  htmlInput.untypedDefaultValue_ = this.value_;
  htmlInput.oldValue_ = null;


  if (Blockly.utils.userAgent.GECKO) {
    // In FF, ensure the browser reflows before resizing to avoid issue #2777.
    setTimeout(this.resizeEditor_.bind(this), 0);
  } else {
    this.resizeEditor_();
  }

  this.bindInputEvents_(htmlInput);

  return htmlInput;
};

/**
 * Closes the editor, saves the results, and disposes of any events or
 * dom-references belonging to the editor.
 * @private
 */
Blockly.FieldTextInput.prototype.widgetDispose_ = function() {
  // Non-disposal related things that we do when the editor closes.
  this.isBeingEdited_ = false;
  this.isTextValid_ = true;
  // Make sure the field's node matches the field's internal value.
  this.forceRerender();
  // TODO(#2496): Make this less of a hack.
  if (this.onFinishEditing_) {
    this.onFinishEditing_(this.value_);
  }

  // Actual disposal.
  this.unbindInputEvents_();
  var style = Blockly.WidgetDiv.DIV.style;
  style.width = 'auto';
  style.height = 'auto';
  style.fontSize = '';
  this.htmlInput_ = null;
};

/**
 * Bind handlers for user input on the text input field's editor.
 * @param {!HTMLElement} htmlInput The htmlInput to which event
 *    handlers will be bound.
 * @protected
 */
Blockly.FieldTextInput.prototype.bindInputEvents_ = function(htmlInput) {
  // Trap Enter without IME and Esc to hide.
  this.onKeyDownWrapper_ =
      Blockly.bindEventWithChecks_(
          htmlInput, 'keydown', this, this.onHtmlInputKeyDown_);
  // Resize after every input change.
  this.onKeyInputWrapper_ =
      Blockly.bindEventWithChecks_(
          htmlInput, 'input', this, this.onHtmlInputChange_);
  this.onBlurInputWrapper_ =
      Blockly.bindEventWithChecks_(
          htmlInput, 'blur', this, this.onHtmlInputBlur_);
};

/**
 * Unbind handlers for user input and workspace size changes.
 * @private
 */
Blockly.FieldTextInput.prototype.unbindInputEvents_ = function() {
  if (this.onKeyDownWrapper_) {
    Blockly.unbindEvent_(this.onKeyDownWrapper_);
    this.onKeyDownWrapper_ = null;
  }
  if (this.onKeyInputWrapper_) {
    Blockly.unbindEvent_(this.onKeyInputWrapper_);
    this.onKeyInputWrapper_ = null;
  }
  if (this.onBlurInputWrapper_) {
    Blockly.unbindEvent_(this.onBlurInputWrapper_);
    this.onBlurInputWrapper_ = null;
  }
};

/**
 * Handle key down to the editor.
 * @param {!Event} e Keyboard event.
 * @protected
 */
Blockly.FieldTextInput.prototype.onHtmlInputKeyDown_ = function(e) {
  if (e.keyCode == Blockly.utils.KeyCodes.ENTER) {
    Blockly.WidgetDiv.hide();
    Blockly.DropDownDiv.hideWithoutAnimation();
  } else if (e.keyCode == Blockly.utils.KeyCodes.ESC) {
    this.htmlInput_.value = this.htmlInput_.defaultValue;
    Blockly.WidgetDiv.hide();
    Blockly.DropDownDiv.hideWithoutAnimation();
  } else if (e.keyCode == Blockly.utils.KeyCodes.TAB) {
    Blockly.WidgetDiv.hide();
    Blockly.DropDownDiv.hideWithoutAnimation();
    this.sourceBlock_.tab(this, !e.shiftKey);
    e.preventDefault();
  }
};

/**
 * Handle a change to the editor.
 * @param {!Event} _e Keyboard event.
 * @private
 */
Blockly.FieldTextInput.prototype.onHtmlInputChange_ = function(_e) {
  var text = this.htmlInput_.value;
  if (text !== this.htmlInput_.oldValue_) {
    this.htmlInput_.oldValue_ = text;

    // TODO(#2169): Once issue is fixed the setGroup functionality could be
    //              moved up to the Field setValue method. This would create a
    //              broader fix for all field types.
    Blockly.Events.setGroup(true);
    var value = this.getValueFromEditorText_(text);
    this.setValue(value);
    this.forceRerender();
    Blockly.Events.setGroup(false);
  }
};

/**
 * Handle blur for the editor.
 * @param {!Event} _e Focus event.
 * @protected
 */
Blockly.FieldTextInput.prototype.onHtmlInputBlur_ = function(_e) {
  Blockly.WidgetDiv.hide();
  Blockly.DropDownDiv.hideWithoutAnimation();
};

/**
 * Set the html input value and the field's internal value. The difference
 * between this and ``setValue`` is that this also updates the html input
 * value whilst editing.
 * @param {*} newValue New value.
 * @protected
 */
Blockly.FieldTextInput.prototype.setEditorValue_ = function(newValue) {
  this.isDirty_ = true;
  if (this.isBeingEdited_) {
    // In the case this method is passed an invalid value, we still
    // pass it through the transformation method `getEditorText` to deal
    // with. Otherwise, the internal field's state will be inconsistent
    // with what's shown to the user.
    this.htmlInput_.value = this.getEditorText_(newValue);
  }
  this.setValue(newValue);
};

/**
 * Resize the editor to fit the text.
 * @protected
 */
Blockly.FieldTextInput.prototype.resizeEditor_ = function() {
  var div = Blockly.WidgetDiv.DIV;
  var bBox = this.getScaledBBox();
  div.style.width = bBox.right - bBox.left + 'px';
  div.style.height = bBox.bottom - bBox.top + 'px';

  // In RTL mode block fields and LTR input fields the left edge moves,
  // whereas the right edge is fixed.  Reposition the editor.
  var x = this.sourceBlock_.RTL ? bBox.right - div.offsetWidth : bBox.left;
  var xy = new Blockly.utils.Coordinate(x, bBox.top);

  // Shift by a few pixels to line up exactly.
  xy.y += 1;
  if (Blockly.utils.userAgent.GECKO && Blockly.WidgetDiv.DIV.style.top) {
    // Firefox mis-reports the location of the border by a pixel
    // once the WidgetDiv is moved into position.
    xy.x -= 1;
    xy.y -= 1;
  }
  if (Blockly.utils.userAgent.WEBKIT) {
    xy.y -= 3;
  }
  div.style.left = xy.x + 'px';
  div.style.top = xy.y + 'px';
};

/**
 * Ensure that only a number may be entered.
 * @param {string} text The user's text.
 * @return {?string} A string representing a valid number, or null if invalid.
 * @deprecated
 */
Blockly.FieldTextInput.numberValidator = function(text) {
  console.warn('Blockly.FieldTextInput.numberValidator is deprecated. ' +
               'Use Blockly.FieldNumber instead.');
  if (text === null) {
    return null;
  }
  text = String(text);
  // TODO: Handle cases like 'ten', '1.203,14', etc.
  // 'O' is sometimes mistaken for '0' by inexperienced users.
  text = text.replace(/O/ig, '0');
  // Strip out thousands separators.
  text = text.replace(/,/g, '');
  var n = Number(text || 0);
  return isNaN(n) ? null : String(n);
};

/**
 * Ensure that only a non-negative integer may be entered.
 * @param {string} text The user's text.
 * @return {?string} A string representing a valid int, or null if invalid.
 * @deprecated
 */
Blockly.FieldTextInput.nonnegativeIntegerValidator = function(text) {
  var n = Blockly.FieldTextInput.numberValidator(text);
  if (n) {
    n = String(Math.max(0, Math.floor(n)));
  }
  return n;
};

/**
 * Returns whether or not the field is tab navigable.
 * @return {boolean} True if the field is tab navigable.
 * @override
 */
Blockly.FieldTextInput.prototype.isTabNavigable = function() {
  return true;
};

/**
 * Use the `getText_` developer hook to override the field's text representation.
 * When we're currently editing, return the current html value instead.
 * Otherwise, return null which tells the field to use the default behaviour
 * (which is a string cast of the field's value).
 * @return {?string} The html value if we're editing, otherwise null.
 * @protected
 * @override
 */
Blockly.FieldTextInput.prototype.getText_ = function() {
  if (this.isBeingEdited_ && this.htmlInput_) {
    // We are currently editing, return the html input value instead.
    return this.htmlInput_.value;
  }
  return null;
};

/**
 * Transform the provided value into a text to show in the html input.
 * Override this method if the field's html input representation is different
 * than the field's value. This should be coupled with an override of
 * `getValueFromEditorText_`.
 * @param {*} value The value stored in this field.
 * @return {string} The text to show on the html input.
 * @protected
 */
Blockly.FieldTextInput.prototype.getEditorText_ = function(value) {
  return String(value);
};

/**
 * Transform the text received from the html input into a value to store
 * in this field.
 * Override this method if the field's html input representation is different
 * than the field's value. This should be coupled with an override of
 * `getEditorText_`.
 * @param {string} text Text received from the html input.
 * @return {*} The value to store.
 * @protected
 */
Blockly.FieldTextInput.prototype.getValueFromEditorText_ = function(text) {
  return text;
};

/**
 * @override
 */
Blockly.FieldTextInput.prototype.getScaledBBox = function() {
  if (this.fullBlockClickTarget_) {
    var heightWidth = this.sourceBlock_.getHeightWidth();
  } else {
    var heightWidth = this.borderRect_.getBBox();
  }

  var scale = this.sourceBlock_.workspace.scale;
  var xy = this.getAbsoluteXY_();
  var scaledHeight = heightWidth.height * scale;
  var scaledWidth = heightWidth.width * scale;

  return {
    top: xy.y,
    bottom: xy.y + scaledHeight,
    left: xy.x,
    right: xy.x + scaledWidth
  };
};

Blockly.fieldRegistry.register('field_input', Blockly.FieldTextInput);<|MERGE_RESOLUTION|>--- conflicted
+++ resolved
@@ -86,19 +86,18 @@
   this.onKeyInputWrapper_ = null;
 
   /**
-<<<<<<< HEAD
    * Whether the field should consider the whole parent block to be its click
    * target.
    * @type {?boolean}
    */
   this.fullBlockClickTarget_ = false;
-=======
+
+  /**
    * Blur input event data.
    * @type {?Blockly.EventData}
    * @private
    */
   this.onBlurInputWrapper_ = null;
->>>>>>> e8a294b1
 };
 Blockly.utils.object.inherits(Blockly.FieldTextInput, Blockly.Field);
 
