/**
 * @license
 * Visual Blocks Editor
 *
 * Copyright 2012 Google Inc.
 * https://developers.google.com/blockly/
 *
 * Licensed under the Apache License, Version 2.0 (the "License");
 * you may not use this file except in compliance with the License.
 * You may obtain a copy of the License at
 *
 *   http://www.apache.org/licenses/LICENSE-2.0
 *
 * Unless required by applicable law or agreed to in writing, software
 * distributed under the License is distributed on an "AS IS" BASIS,
 * WITHOUT WARRANTIES OR CONDITIONS OF ANY KIND, either express or implied.
 * See the License for the specific language governing permissions and
 * limitations under the License.
 */

/**
 * @fileoverview Text input field.
 * @author fraser@google.com (Neil Fraser)
 */
'use strict';

goog.provide('Blockly.FieldTextInput');

goog.require('Blockly.BlockSvg.render');
goog.require('Blockly.Colours');
goog.require('Blockly.Field');
goog.require('Blockly.Msg');
goog.require('Blockly.utils');
goog.require('goog.asserts');
goog.require('goog.dom');
goog.require('goog.dom.TagName');
goog.require('goog.userAgent');


/**
 * Class for an editable text field.
 * @param {string} text The initial content of the field.
 * @param {Function=} opt_validator An optional function that is called
 *     to validate any constraints on what the user entered.  Takes the new
 *     text as an argument and returns either the accepted text, a replacement
 *     text, or null to abort the change.
 * @param {RegExp=} opt_restrictor An optional regular expression to restrict
 *     typed text to. Text that doesn't match the restrictor will never show
 *     in the text field.
 * @extends {Blockly.Field}
 * @constructor
 */
Blockly.FieldTextInput = function(text, opt_validator, opt_restrictor) {
  Blockly.FieldTextInput.superClass_.constructor.call(this, text,
      opt_validator);
  this.setRestrictor(opt_restrictor);
  this.addArgType('text');
};
goog.inherits(Blockly.FieldTextInput, Blockly.Field);

/**
 * Construct a FieldTextInput from a JSON arg object,
 * dereferencing any string table references.
 * @param {!Object} options A JSON object with options (text, class, and
 *                          spellcheck).
 * @returns {!Blockly.FieldTextInput} The new field instance.
 * @package
 * @nocollapse
 */
Blockly.FieldTextInput.fromJson = function(options) {
  var text = Blockly.utils.replaceMessageReferences(options['text']);
  var field = new Blockly.FieldTextInput(text, options['class']);
  if (typeof options['spellcheck'] === 'boolean') {
    field.setSpellcheck(options['spellcheck']);
  }
  return field;
};

/**
 * Length of animations in seconds.
 */
Blockly.FieldTextInput.ANIMATION_TIME = 0.25;

/**
 * Padding to use for text measurement for the field during editing, in px.
 */
Blockly.FieldTextInput.TEXT_MEASURE_PADDING_MAGIC = 45;

/**
 * The HTML input element for the user to type, or null if no FieldTextInput
 * editor is currently open.
 * @type {HTMLInputElement}
 * @private
 */
Blockly.FieldTextInput.htmlInput_ = null;

/**
 * Mouse cursor style when over the hotspot that initiates the editor.
 */
Blockly.FieldTextInput.prototype.CURSOR = 'text';

/**
 * Allow browser to spellcheck this field.
 * @private
 */
Blockly.FieldTextInput.prototype.spellcheck_ = true;

/**
 * Install this text field on a block.
 */
Blockly.FieldTextInput.prototype.init = function() {
  if (this.fieldGroup_) {
    // Field has already been initialized once.
    return;
  }

  // pxtblockly: and has more than one input.
  var notInShadow = !this.sourceBlock_.isShadow() && (this.sourceBlock_.inputList && this.sourceBlock_.inputList.length > 1);

  if (notInShadow) {
    this.className_ += ' blocklyEditableLabel';
  }

  Blockly.FieldTextInput.superClass_.init.call(this);
  // If not in a shadow block, draw a box
  if (notInShadow) {
    this.box_ = Blockly.utils.createSvgElement('rect', {
      'rx': Blockly.BlockSvg.CORNER_RADIUS,
      'ry': Blockly.BlockSvg.CORNER_RADIUS,
      'x': 0,
      'y': 0,
      'width': this.size_.width,
      'height': this.size_.height,
      'fill': Blockly.Colours.textField,
      'stroke': this.sourceBlock_.getColourTertiary()
    });
    this.fieldGroup_.insertBefore(this.box_, this.textElement_);
  }
};

/**
 * Close the input widget if this input is being deleted.
 */
Blockly.FieldTextInput.prototype.dispose = function() {
  Blockly.WidgetDiv.hideIfOwner(this);
  Blockly.FieldTextInput.superClass_.dispose.call(this);
};

/**
 * Set the value of this field.
 * @param {?string} newValue New value.
 * @override
 */
Blockly.FieldTextInput.prototype.setValue = function(newValue) {
  if (newValue === null) {
    return;  // No change if null.
  }
  if (this.sourceBlock_) {
    var validated = this.callValidator(newValue);
    // If the new value is invalid, validation returns null.
    // In this case we still want to display the illegal result.
    if (validated !== null) {
      newValue = validated;
    }
  }
  Blockly.Field.prototype.setValue.call(this, newValue);
};

/**
 * Set the text in this field and fire a change event.
 * @param {*} newText New text.
 */
Blockly.FieldTextInput.prototype.setText = function(newText) {
  if (newText === null) {
    // No change if null.
    return;
  }
  newText = String(newText);
  if (newText === this.text_) {
    // No change.
    return;
  }
  if (this.sourceBlock_ && Blockly.Events.isEnabled()) {
    Blockly.Events.fire(new Blockly.Events.BlockChange(
        this.sourceBlock_, 'field', this.name, this.text_, newText));
  }
  Blockly.Field.prototype.setText.call(this, newText);
};

/**
 * Set whether this field is spellchecked by the browser.
 * @param {boolean} check True if checked.
 */
Blockly.FieldTextInput.prototype.setSpellcheck = function(check) {
  this.spellcheck_ = check;
};

/**
 * Set the restrictor regex for this text input.
 * Text that doesn't match the restrictor will never show in the text field.
 * @param {?RegExp} restrictor Regular expression to restrict text.
 */
Blockly.FieldTextInput.prototype.setRestrictor = function(restrictor) {
  this.restrictor_ = restrictor;
};

/**
 * Show the inline free-text editor on top of the text.
 * @param {!Event} e A mouse down or touch start event.
 * @param {boolean=} opt_quietInput True if editor should be created without
 *     focus.  Defaults to false.
 * @param {boolean=} opt_readOnly True if editor should be created with HTML
 *     input set to read-only, to prevent virtual keyboards.
 * @param {boolean=} opt_withArrow True to show drop-down arrow in text editor.
 * @param {Function=} opt_arrowCallback Callback for when drop-down arrow clicked.
 * @private
 */
Blockly.FieldTextInput.prototype.showEditor_ = function(
    e, opt_quietInput, opt_readOnly, opt_withArrow, opt_arrowCallback) {
  this.workspace_ = this.sourceBlock_.workspace;
  var quietInput = opt_quietInput || false;
  var readOnly = opt_readOnly || false;
  Blockly.WidgetDiv.show(this, this.sourceBlock_.RTL,
      this.widgetDispose_(), this.widgetDisposeAnimationFinished_(),
      Blockly.FieldTextInput.ANIMATION_TIME);
  var div = Blockly.WidgetDiv.DIV;
  // Apply text-input-specific fixed CSS
  div.className += ' fieldTextInput';
  // Create the input.
  var htmlInput =
      goog.dom.createDom(goog.dom.TagName.INPUT, 'blocklyHtmlInput');
  htmlInput.setAttribute('spellcheck', this.spellcheck_);
  if (readOnly) {
    htmlInput.setAttribute('readonly', 'true');
  }
  /** @type {!HTMLInputElement} */
  Blockly.FieldTextInput.htmlInput_ = htmlInput;
  div.appendChild(htmlInput);

  if (opt_withArrow) {
    // Move text in input to account for displayed drop-down arrow.
    if (this.sourceBlock_.RTL) {
      htmlInput.style.paddingLeft = (this.arrowSize_+ Blockly.BlockSvg.DROPDOWN_ARROW_PADDING) + 'px';
    } else {
      htmlInput.style.paddingRight = (this.arrowSize_ + Blockly.BlockSvg.DROPDOWN_ARROW_PADDING) + 'px';
    }
    // Create the arrow.
    var dropDownArrow =
        goog.dom.createDom(goog.dom.TagName.IMG, 'blocklyTextDropDownArrow');
    dropDownArrow.setAttribute('src',
      Blockly.mainWorkspace.options.pathToMedia + 'dropdown-arrow-dark.svg');
    dropDownArrow.style.width = this.arrowSize_ + 'px';
    dropDownArrow.style.height = this.arrowSize_ + 'px';
    dropDownArrow.style.top = this.arrowY_ + 'px';
    dropDownArrow.style.cursor = 'pointer';
    // Magic number for positioning the drop-down arrow on top of the text editor.
    var dropdownArrowMagic = '11px';
    if (this.sourceBlock_.RTL) {
      dropDownArrow.style.left = dropdownArrowMagic;
    } else {
      dropDownArrow.style.right = dropdownArrowMagic;
    }
    if (opt_arrowCallback) {
      htmlInput.dropDownArrowMouseWrapper_ = Blockly.bindEvent_(dropDownArrow,
        'mousedown', this, opt_arrowCallback);
    }
    div.appendChild(dropDownArrow);
  }

  htmlInput.value = htmlInput.defaultValue = this.text_;
  htmlInput.oldValue_ = null;
  this.validate_();
  this.resizeEditor_();
  if (!quietInput) {
    htmlInput.focus();
    htmlInput.select();
    // For iOS only
    htmlInput.setSelectionRange(0, 99999);
  }

  this.bindEvents_(htmlInput);

  // Add animation transition properties
  var transitionProperties = 'box-shadow ' + Blockly.FieldTextInput.ANIMATION_TIME + 's';
  if (Blockly.BlockSvg.FIELD_TEXTINPUT_ANIMATE_POSITIONING) {
    div.style.transition += ',padding ' + Blockly.FieldTextInput.ANIMATION_TIME + 's,' +
      'width ' + Blockly.FieldTextInput.ANIMATION_TIME + 's,' +
      'height ' + Blockly.FieldTextInput.ANIMATION_TIME + 's,' +
      'margin-left ' + Blockly.FieldTextInput.ANIMATION_TIME + 's';
  }
  div.style.transition = transitionProperties;
  htmlInput.style.transition = 'font-size ' + Blockly.FieldTextInput.ANIMATION_TIME + 's';
  // The animated properties themselves
  htmlInput.style.fontSize = Blockly.BlockSvg.FIELD_TEXTINPUT_FONTSIZE_FINAL + 'pt';
  div.style.boxShadow = '0px 0px 0px 4px ' + Blockly.Colours.fieldShadow;
  // pxtblockly: execute the arrow callback when the editor is opened as well
  if (opt_arrowCallback) {
    opt_arrowCallback.call(this);
    htmlInput.focus();
    htmlInput.select();
  }
};

/**
 * Bind handlers for user input on this field and size changes on the workspace.
 * @param {!HTMLInputElement} htmlInput The htmlInput created in showEditor, to
 *     which event handlers will be bound.
 * @private
 */
Blockly.FieldTextInput.prototype.bindEvents_ = function(htmlInput) {
  // Bind to keydown -- trap Enter without IME and Esc to hide.
  htmlInput.onKeyDownWrapper_ =
      Blockly.bindEventWithChecks_(htmlInput, 'keydown', this,
      this.onHtmlInputKeyDown_);
  // Bind to keyup -- trap Enter; resize after every keystroke.
  htmlInput.onKeyUpWrapper_ =
      Blockly.bindEventWithChecks_(htmlInput, 'keyup', this,
      this.onHtmlInputChange_);
  // Bind to keyPress -- repeatedly resize when holding down a key.
  htmlInput.onKeyPressWrapper_ =
      Blockly.bindEventWithChecks_(htmlInput, 'keypress', this,
      this.onHtmlInputChange_);
  // For modern browsers (IE 9+, Chrome, Firefox, etc.) that support the
  // DOM input event, also trigger onHtmlInputChange_ then. The input event
  // is triggered on keypress but after the value of the text input
  // has updated, allowing us to resize the block at that time.
  htmlInput.onInputWrapper_ =
      Blockly.bindEvent_(htmlInput, 'input', this, this.onHtmlInputChange_);
  htmlInput.onWorkspaceChangeWrapper_ = this.resizeEditor_.bind(this);
  this.workspace_.addChangeListener(htmlInput.onWorkspaceChangeWrapper_);
};

/**
 * Unbind handlers for user input and workspace size changes.
 * @param {!HTMLInputElement} htmlInput The html for this text input.
 * @private
 */
Blockly.FieldTextInput.prototype.unbindEvents_ = function(htmlInput) {
  Blockly.unbindEvent_(htmlInput.onKeyDownWrapper_);
  Blockly.unbindEvent_(htmlInput.onKeyUpWrapper_);
  Blockly.unbindEvent_(htmlInput.onKeyPressWrapper_);
  Blockly.unbindEvent_(htmlInput.onInputWrapper_);
  this.workspace_.removeChangeListener(
      htmlInput.onWorkspaceChangeWrapper_);
};

/**
 * Handle key down to the editor.
 * @param {!Event} e Keyboard event.
 * @private
 */
Blockly.FieldTextInput.prototype.onHtmlInputKeyDown_ = function(e) {
  var htmlInput = Blockly.FieldTextInput.htmlInput_;
  var tabKey = 9, enterKey = 13, escKey = 27;
  if (e.keyCode == enterKey) {
    Blockly.WidgetDiv.hide();
    Blockly.DropDownDiv.hideWithoutAnimation();
  } else if (e.keyCode == escKey) {
    htmlInput.value = htmlInput.defaultValue;
    Blockly.WidgetDiv.hide();
    Blockly.DropDownDiv.hideWithoutAnimation();
  } else if (e.keyCode == tabKey) {
    Blockly.WidgetDiv.hide();
    Blockly.DropDownDiv.hideWithoutAnimation();
    this.sourceBlock_.tab(this, !e.shiftKey);
    e.preventDefault();
  }
};

/**
 * Key codes that are whitelisted from the restrictor.
 * These are only needed and used on Gecko (Firefox).
 * See: https://github.com/LLK/scratch-blocks/issues/503.
 */
Blockly.FieldTextInput.GECKO_KEYCODE_WHITELIST = [
  97, // Select all, META-A.
  99, // Copy, META-C.
  118, // Paste, META-V.
  120 // Cut, META-X.
];

/**
 * Handle a change to the editor.
 * @param {!Event} _e Keyboard event.
 * @private
 */
<<<<<<< HEAD
Blockly.FieldTextInput.prototype.onHtmlInputChange_ = function(e) {
  // Check if the key matches the restrictor.
  if (e.type === 'keypress' && this.restrictor_) {
    var keyCode;
    var isWhitelisted = false;
    if (goog.userAgent.GECKO) {
      // e.keyCode is not available in Gecko.
      keyCode = e.charCode;
      // Gecko reports control characters (e.g., left, right, copy, paste)
      // in the key event - whitelist these from being restricted.
      // < 32 and 127 (delete) are control characters.
      // See: http://www.theasciicode.com.ar/ascii-control-characters/delete-ascii-code-127.html
      if (keyCode < 32 || keyCode == 127) {
        isWhitelisted = true;
      } else if (e.metaKey || e.ctrlKey) {
        // For combos (ctrl-v, ctrl-c, etc.), Gecko reports the ASCII letter
        // and the metaKey/ctrlKey flags.
        isWhitelisted = Blockly.FieldTextInput.GECKO_KEYCODE_WHITELIST.indexOf(keyCode) > -1;
      }
    } else {
      keyCode = e.keyCode;
    }
    var char = String.fromCharCode(keyCode);
    if (!isWhitelisted && !this.restrictor_.test(char) && e.preventDefault) {
      // Failed to pass restrictor.
      e.preventDefault();
      return;
    }
  }
=======
Blockly.FieldTextInput.prototype.onHtmlInputChange_ = function(_e) {
>>>>>>> c3b5bb21
  var htmlInput = Blockly.FieldTextInput.htmlInput_;
  // Update source block.
  var text = htmlInput.value;
  if (text !== htmlInput.oldValue_) {
    htmlInput.oldValue_ = text;
    this.setValue(text);
    //pxtblockly: this.setValue(text);
    this.validate_();
  } else if (goog.userAgent.WEBKIT) {
    // Cursor key.  Render the source block to show the caret moving.
    // Chrome only (version 26, OS X).
    this.sourceBlock_.render();
  }
  this.resizeEditor_();
};

/**
 * Check to see if the contents of the editor validates.
 * Style the editor accordingly.
 * @private
 */
Blockly.FieldTextInput.prototype.validate_ = function() {
  var valid = true;
  goog.asserts.assertObject(Blockly.FieldTextInput.htmlInput_);
  var htmlInput = Blockly.FieldTextInput.htmlInput_;
  if (this.sourceBlock_) {
    valid = this.callValidator(htmlInput.value);
  }
  if (valid === null) {
    Blockly.utils.addClass(htmlInput, 'blocklyInvalidInput');
  } else {
    Blockly.utils.removeClass(htmlInput, 'blocklyInvalidInput');
  }
};

/**
 * Resize the editor and the underlying block to fit the text.
 * @private
 */
Blockly.FieldTextInput.prototype.resizeEditor_ = function() {
  var scale = this.sourceBlock_.workspace.scale;
  var div = Blockly.WidgetDiv.DIV;

  var initialWidth;
  if (this.sourceBlock_.isShadow()) {
    initialWidth = this.sourceBlock_.getHeightWidth().width * scale;
  } else {
    initialWidth = this.size_.width * scale;
  }

  var width;
  if (Blockly.BlockSvg.FIELD_TEXTINPUT_EXPAND_PAST_TRUNCATION) {
    // Resize the box based on the measured width of the text, pre-truncation
    var textWidth = Blockly.utils.measureText(
      Blockly.FieldTextInput.htmlInput_.style.fontSize,
      Blockly.FieldTextInput.htmlInput_.style.fontFamily,
      Blockly.FieldTextInput.htmlInput_.style.fontWeight,
      Blockly.FieldTextInput.htmlInput_.value
    );
    // Size drawn in the canvas needs padding and scaling
    textWidth += Blockly.FieldTextInput.TEXT_MEASURE_PADDING_MAGIC;
    textWidth *= scale;
    width = textWidth;
  } else {
    // Set width to (truncated) block size.
    width = initialWidth;
  }
  // The width must be at least FIELD_WIDTH and at most FIELD_WIDTH_MAX_EDIT
  width = Math.max(width, Blockly.BlockSvg.FIELD_WIDTH_MIN_EDIT * scale);
  width = Math.min(width, Blockly.BlockSvg.FIELD_WIDTH_MAX_EDIT * scale);
  // Add 1px to width and height to account for border (pre-scale)
  div.style.width = (width / scale + 1) + 'px';
  div.style.height = (Blockly.BlockSvg.FIELD_HEIGHT_MAX_EDIT + 1) + 'px';
  div.style.transform = 'scale(' + scale + ')';

  // Use margin-left to animate repositioning of the box (value is unscaled).
  // This is the difference between the default position and the positioning
  // after growing the box.
  div.style.marginLeft = -0.5 * (width - initialWidth) + 'px';

  // Add 0.5px to account for slight difference between SVG and CSS border
  var borderRadius = this.getBorderRadius() + 0.5;
  div.style.borderRadius = borderRadius + 'px';
  Blockly.FieldTextInput.htmlInput_.style.borderRadius = borderRadius + 'px';
  // Pull stroke colour from the existing shadow block
  var strokeColour = this.sourceBlock_.getColourTertiary();
  div.style.borderColor = strokeColour;

  var xy = this.getAbsoluteXY_();
  // Account for border width, post-scale
  xy.x -= scale / 2;
  xy.y -= scale / 2;
  // In RTL mode block fields and LTR input fields the left edge moves,
  // whereas the right edge is fixed.  Reposition the editor.
  if (this.sourceBlock_.RTL) {
    xy.x += width;
    xy.x -= div.offsetWidth * scale;
    xy.x += 1 * scale;
  }
  // Shift by a few pixels to line up exactly.
  xy.y += 1 * scale;
  if (goog.userAgent.GECKO && Blockly.WidgetDiv.DIV.style.top) {
    // Firefox mis-reports the location of the border by a pixel
    // once the WidgetDiv is moved into position.
    xy.x += 2 * scale;
    xy.y += 1 * scale;
  }
  if (goog.userAgent.WEBKIT) {
    xy.y -= 1 * scale;
  }
  // Finally, set the actual style
  div.style.left = xy.x + 'px';
  div.style.top = xy.y + 'px';
};

/**
 * Border radius for drawing this field, called when rendering the owning shadow block.
 * @return {Number} Border radius in px.
*/
Blockly.FieldTextInput.prototype.getBorderRadius = function() {
  if (this.sourceBlock_.getOutputShape() == Blockly.OUTPUT_SHAPE_ROUND) {
    return Blockly.BlockSvg.NUMBER_FIELD_CORNER_RADIUS;
  }
  return Blockly.BlockSvg.TEXT_FIELD_CORNER_RADIUS;
};

/**
 * Close the editor, save the results, and start animating the disposal of elements.
 * @return {!Function} Closure to call on destruction of the WidgetDiv.
 * @private
 */
Blockly.FieldTextInput.prototype.widgetDispose_ = function() {
  var thisField = this;
  return function() {
    var div = Blockly.WidgetDiv.DIV;
    var htmlInput = Blockly.FieldTextInput.htmlInput_;
    // Save the edit (if it validates).
    thisField.maybeSaveEdit_();

    thisField.unbindEvents_(htmlInput);
    if (htmlInput.dropDownArrowMouseWrapper_) {
      Blockly.unbindEvent_(htmlInput.dropDownArrowMouseWrapper_);
    }
    Blockly.Events.setGroup(false);

    // Animation of disposal
    htmlInput.style.fontSize = Blockly.BlockSvg.FIELD_TEXTINPUT_FONTSIZE_INITIAL + 'pt';
    div.style.boxShadow = '';
    // Resize to actual size of final source block.
    if (thisField.sourceBlock_) {
      if (thisField.sourceBlock_.isShadow()) {
        var size = thisField.sourceBlock_.getHeightWidth();
        div.style.width = (size.width + 1) + 'px';
        div.style.height = (size.height + 1) + 'px';
      } else {
        div.style.width = (thisField.size_.width + 1) + 'px';
        div.style.height = (Blockly.BlockSvg.FIELD_HEIGHT_MAX_EDIT + 1) + 'px';
      }
    }
    div.style.marginLeft = 0;
  };
};

/**
 * Final disposal of the text field's elements and properties.
 * @return {!Function} Closure to call on finish animation of the WidgetDiv.
 * @private
 */
Blockly.FieldTextInput.prototype.widgetDisposeAnimationFinished_ = function() {
  return function() {
    // Delete style properties.
    var style = Blockly.WidgetDiv.DIV.style;
    style.width = 'auto';
    style.height = 'auto';
    style.fontSize = '';
    // Reset class
    Blockly.WidgetDiv.DIV.className = 'blocklyWidgetDiv';
    // Remove all styles
    Blockly.WidgetDiv.DIV.removeAttribute('style');
    Blockly.FieldTextInput.htmlInput_.style.transition = '';
    Blockly.FieldTextInput.htmlInput_ = null;
  };
};

Blockly.FieldTextInput.prototype.maybeSaveEdit_ = function() {
  var htmlInput = Blockly.FieldTextInput.htmlInput_;
  // Save the edit (if it validates).
  var text = htmlInput.value;
  if (this.sourceBlock_) {
    var text1 = this.callValidator(text);
    if (text1 === null) {
      // Invalid edit.
      text = htmlInput.defaultValue;
    } else {
      // Validation function has changed the text.
      text = text1;
      if (this.onFinishEditing_) {
        this.onFinishEditing_(text);
      }
    }
  }
  this.setText(text);
  this.sourceBlock_.rendered && this.sourceBlock_.render();
};

/**
 * Ensure that only a number may be entered.
 * @param {string} text The user's text.
 * @return {?string} A string representing a valid number, or null if invalid.
 */
Blockly.FieldTextInput.numberValidator = function(text) {
  console.warn('Blockly.FieldTextInput.numberValidator is deprecated. ' +
               'Use Blockly.FieldNumber instead.');
  if (text === null) {
    return null;
  }
  text = String(text);
  // TODO: Handle cases like 'ten', '1.203,14', etc.
  // 'O' is sometimes mistaken for '0' by inexperienced users.
  text = text.replace(/O/ig, '0');
  // Strip out thousands separators.
  text = text.replace(/,/g, '');
  var n = parseFloat(text || 0);
  return isNaN(n) ? null : String(n);
};

/**
 * Ensure that only a nonnegative integer may be entered.
 * @param {string} text The user's text.
 * @return {?string} A string representing a valid int, or null if invalid.
 */
Blockly.FieldTextInput.nonnegativeIntegerValidator = function(text) {
  var n = Blockly.FieldTextInput.numberValidator(text);
  if (n) {
    n = String(Math.max(0, Math.floor(n)));
  }
  return n;
};

Blockly.Field.register('field_input', Blockly.FieldTextInput);<|MERGE_RESOLUTION|>--- conflicted
+++ resolved
@@ -115,7 +115,8 @@
   }
 
   // pxtblockly: and has more than one input.
-  var notInShadow = !this.sourceBlock_.isShadow() && (this.sourceBlock_.inputList && this.sourceBlock_.inputList.length > 1);
+  var notInShadow = !this.sourceBlock_.isShadow()
+    && (this.sourceBlock_.inputList && this.sourceBlock_.inputList.length > 1);
 
   if (notInShadow) {
     this.className_ += ' blocklyEditableLabel';
@@ -248,7 +249,7 @@
     var dropDownArrow =
         goog.dom.createDom(goog.dom.TagName.IMG, 'blocklyTextDropDownArrow');
     dropDownArrow.setAttribute('src',
-      Blockly.mainWorkspace.options.pathToMedia + 'dropdown-arrow-dark.svg');
+        Blockly.mainWorkspace.options.pathToMedia + 'dropdown-arrow-dark.svg');
     dropDownArrow.style.width = this.arrowSize_ + 'px';
     dropDownArrow.style.height = this.arrowSize_ + 'px';
     dropDownArrow.style.top = this.arrowY_ + 'px';
@@ -262,7 +263,7 @@
     }
     if (opt_arrowCallback) {
       htmlInput.dropDownArrowMouseWrapper_ = Blockly.bindEvent_(dropDownArrow,
-        'mousedown', this, opt_arrowCallback);
+          'mousedown', this, opt_arrowCallback);
     }
     div.appendChild(dropDownArrow);
   }
@@ -311,15 +312,15 @@
   // Bind to keydown -- trap Enter without IME and Esc to hide.
   htmlInput.onKeyDownWrapper_ =
       Blockly.bindEventWithChecks_(htmlInput, 'keydown', this,
-      this.onHtmlInputKeyDown_);
+          this.onHtmlInputKeyDown_);
   // Bind to keyup -- trap Enter; resize after every keystroke.
   htmlInput.onKeyUpWrapper_ =
       Blockly.bindEventWithChecks_(htmlInput, 'keyup', this,
-      this.onHtmlInputChange_);
+          this.onHtmlInputChange_);
   // Bind to keyPress -- repeatedly resize when holding down a key.
   htmlInput.onKeyPressWrapper_ =
       Blockly.bindEventWithChecks_(htmlInput, 'keypress', this,
-      this.onHtmlInputChange_);
+          this.onHtmlInputChange_);
   // For modern browsers (IE 9+, Chrome, Firefox, etc.) that support the
   // DOM input event, also trigger onHtmlInputChange_ then. The input event
   // is triggered on keypress but after the value of the text input
@@ -384,39 +385,35 @@
  * @param {!Event} _e Keyboard event.
  * @private
  */
-<<<<<<< HEAD
-Blockly.FieldTextInput.prototype.onHtmlInputChange_ = function(e) {
+Blockly.FieldTextInput.prototype.onHtmlInputChange_ = function(_e) {
   // Check if the key matches the restrictor.
-  if (e.type === 'keypress' && this.restrictor_) {
+  if (_e.type === 'keypress' && this.restrictor_) {
     var keyCode;
     var isWhitelisted = false;
     if (goog.userAgent.GECKO) {
       // e.keyCode is not available in Gecko.
-      keyCode = e.charCode;
+      keyCode = _e.charCode;
       // Gecko reports control characters (e.g., left, right, copy, paste)
       // in the key event - whitelist these from being restricted.
       // < 32 and 127 (delete) are control characters.
       // See: http://www.theasciicode.com.ar/ascii-control-characters/delete-ascii-code-127.html
       if (keyCode < 32 || keyCode == 127) {
         isWhitelisted = true;
-      } else if (e.metaKey || e.ctrlKey) {
+      } else if (_e.metaKey || _e.ctrlKey) {
         // For combos (ctrl-v, ctrl-c, etc.), Gecko reports the ASCII letter
         // and the metaKey/ctrlKey flags.
         isWhitelisted = Blockly.FieldTextInput.GECKO_KEYCODE_WHITELIST.indexOf(keyCode) > -1;
       }
     } else {
-      keyCode = e.keyCode;
+      keyCode = _e.keyCode;
     }
     var char = String.fromCharCode(keyCode);
-    if (!isWhitelisted && !this.restrictor_.test(char) && e.preventDefault) {
+    if (!isWhitelisted && !this.restrictor_.test(char) && _e.preventDefault) {
       // Failed to pass restrictor.
-      e.preventDefault();
+      _e.preventDefault();
       return;
     }
   }
-=======
-Blockly.FieldTextInput.prototype.onHtmlInputChange_ = function(_e) {
->>>>>>> c3b5bb21
   var htmlInput = Blockly.FieldTextInput.htmlInput_;
   // Update source block.
   var text = htmlInput.value;
@@ -471,10 +468,10 @@
   if (Blockly.BlockSvg.FIELD_TEXTINPUT_EXPAND_PAST_TRUNCATION) {
     // Resize the box based on the measured width of the text, pre-truncation
     var textWidth = Blockly.utils.measureText(
-      Blockly.FieldTextInput.htmlInput_.style.fontSize,
-      Blockly.FieldTextInput.htmlInput_.style.fontFamily,
-      Blockly.FieldTextInput.htmlInput_.style.fontWeight,
-      Blockly.FieldTextInput.htmlInput_.value
+        Blockly.FieldTextInput.htmlInput_.style.fontSize,
+        Blockly.FieldTextInput.htmlInput_.style.fontFamily,
+        Blockly.FieldTextInput.htmlInput_.style.fontWeight,
+        Blockly.FieldTextInput.htmlInput_.value
     );
     // Size drawn in the canvas needs padding and scaling
     textWidth += Blockly.FieldTextInput.TEXT_MEASURE_PADDING_MAGIC;
