--- conflicted
+++ resolved
@@ -142,7 +142,6 @@
 Blockly.Bubble.ANCHOR_RADIUS = 8;
 
 /**
-<<<<<<< HEAD
  * Thickness of the line connecting the bubble
  * to the block.
  * From https://github.com/LLK/scratch-blocks/blob/develop/core/scratch_bubble.js
@@ -151,12 +150,8 @@
 Blockly.Bubble.LINE_THICKNESS = 1;
 
 /**
- * Wrapper function called when a mouseUp occurs during a drag operation.
- * @type {Array.<!Array>}
-=======
  * Mouse up event data.
  * @type {?Blockly.EventData}
->>>>>>> 1a2fb6dd
  * @private
  */
 Blockly.Bubble.onMouseUpWrapper_ = null;
@@ -269,26 +264,17 @@
   */
   this.bubbleGroup_ = Blockly.utils.dom.createSvgElement('g', {}, null);
   var filter =
-<<<<<<< HEAD
-      {'filter': 'url(#' + this.workspace_.options.embossFilterId + ')'};
-  if (Blockly.utils.userAgent.JAVA_FX || !this.useArrow_) {
-=======
       {'filter': 'url(#' +
       this.workspace_.getRenderer().getConstants().embossFilterId + ')'};
-  if (Blockly.utils.userAgent.JAVA_FX) {
->>>>>>> 1a2fb6dd
+  if (Blockly.utils.userAgent.JAVA_FX || !this.useArrow_) { // pxt-blockly
     // Multiple reports that JavaFX can't handle filters.
     // https://github.com/google/blockly/issues/99
     filter = {};
   }
   var bubbleEmboss = Blockly.utils.dom.createSvgElement('g',
       filter, this.bubbleGroup_);
-<<<<<<< HEAD
-  this.bubbleArrow_ = Blockly.utils.dom.createSvgElement(this.useArrow_ ? 'path' : 'line', {}, bubbleEmboss);
-=======
-  this.bubbleArrow_ = Blockly.utils.dom.createSvgElement('path', {},
+  this.bubbleArrow_ = Blockly.utils.dom.createSvgElement(this.useArrow_ ? 'path' : 'line', {}, // pxt-blockly
       bubbleEmboss);
->>>>>>> 1a2fb6dd
   this.bubbleBack_ = Blockly.utils.dom.createSvgElement('rect',
       {
         'class': 'blocklyDraggable',
@@ -325,8 +311,6 @@
   } else {
     this.resizeGroup_ = null;
   }
-<<<<<<< HEAD
-=======
 
   if (!this.workspace_.options.readOnly) {
     this.onMouseDownBubbleWrapper_ = Blockly.bindEventWithChecks_(
@@ -337,7 +321,6 @@
     }
   }
   this.bubbleGroup_.appendChild(content);
->>>>>>> 1a2fb6dd
   return this.bubbleGroup_;
 };
 
@@ -935,15 +918,10 @@
  */
 Blockly.Bubble.prototype.getRelativeToSurfaceXY = function() {
   return new Blockly.utils.Coordinate(
-<<<<<<< HEAD
-    this.workspace_.RTL ? this.anchorXY_.x - this.relativeLeft_ : this.anchorXY_.x + this.relativeLeft_,
-    this.anchorXY_.y + this.relativeTop_);
-=======
       this.workspace_.RTL ?
         -this.relativeLeft_ + this.anchorXY_.x - this.width_ :
         this.anchorXY_.x + this.relativeLeft_,
       this.anchorXY_.y + this.relativeTop_);
->>>>>>> 1a2fb6dd
 };
 
 /**
