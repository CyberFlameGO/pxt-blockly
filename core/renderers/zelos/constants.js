--- conflicted
+++ resolved
@@ -14,14 +14,10 @@
 goog.provide('Blockly.zelos.ConstantProvider');
 
 goog.require('Blockly.blockRendering.ConstantProvider');
-<<<<<<< HEAD
-goog.require('Blockly.Colours');
-=======
 goog.require('Blockly.connectionTypes');
 /** @suppress {extraRequire} */
 goog.require('Blockly.constants');
 goog.require('Blockly.utils.colour');
->>>>>>> a9f9086e
 goog.require('Blockly.utils.dom');
 goog.require('Blockly.utils.object');
 goog.require('Blockly.utils.Svg');
@@ -450,12 +446,9 @@
   Blockly.zelos.ConstantProvider.superClass_.dispose.call(this);
   if (this.selectedGlowFilter_) {
     Blockly.utils.dom.removeNode(this.selectedGlowFilter_);
-<<<<<<< HEAD
-=======
   }
   if (this.replacementGlowFilter_) {
     Blockly.utils.dom.removeNode(this.replacementGlowFilter_);
->>>>>>> a9f9086e
   }
 };
 
@@ -822,16 +815,10 @@
       Blockly.utils.Svg.DEFS, {}, svg);
   // Using a dilate distorts the block shape.
   // Instead use a gaussian blur, and then set all alpha to 1 with a transfer.
-<<<<<<< HEAD
-  var selectedGlowFilter = Blockly.utils.dom.createSvgElement('filter',
-      {
-        'id': 'blocklySelectedGlowFilter' + this.randomIdentifier_,
-=======
   var selectedGlowFilter = Blockly.utils.dom.createSvgElement(
       Blockly.utils.Svg.FILTER,
       {
         'id': 'blocklySelectedGlowFilter' + this.randomIdentifier,
->>>>>>> a9f9086e
         'height': '160%',
         'width': '180%',
         y: '-30%',
@@ -842,25 +829,16 @@
       Blockly.utils.Svg.FEGAUSSIANBLUR,
       {
         'in': 'SourceGraphic',
-<<<<<<< HEAD
-        'stdDeviation': Blockly.Colours.selectedGlowSize // pxt-blockly
-=======
         'stdDeviation': this.SELECTED_GLOW_SIZE
->>>>>>> a9f9086e
       },
       selectedGlowFilter);
   // Set all gaussian blur pixels to 1 opacity before applying flood
   var selectedComponentTransfer = Blockly.utils.dom.createSvgElement(
-<<<<<<< HEAD
-      'feComponentTransfer', {'result': 'outBlur'}, selectedGlowFilter);
-  Blockly.utils.dom.createSvgElement('feFuncA',
-=======
       Blockly.utils.Svg.FECOMPONENTTRANSFER, {
         'result': 'outBlur'
       }, selectedGlowFilter);
   Blockly.utils.dom.createSvgElement(
       Blockly.utils.Svg.FEFUNCA,
->>>>>>> a9f9086e
       {
         'type': 'table', 'tableValues': '0 1 1 1 1 1 1 1 1 1 1 1 1 1 1 1 1'
       },
@@ -869,21 +847,13 @@
   Blockly.utils.dom.createSvgElement(
       Blockly.utils.Svg.FEFLOOD,
       {
-<<<<<<< HEAD
-        'flood-color': Blockly.Colours.selectedGlow, // pxt-blockly
-=======
         'flood-color': this.SELECTED_GLOW_COLOUR,
->>>>>>> a9f9086e
         'flood-opacity': 1,
         'result': 'outColor'
       },
       selectedGlowFilter);
-<<<<<<< HEAD
-  Blockly.utils.dom.createSvgElement('feComposite',
-=======
   Blockly.utils.dom.createSvgElement(
       Blockly.utils.Svg.FECOMPOSITE,
->>>>>>> a9f9086e
       {
         'in': 'outColor', 'in2': 'outBlur',
         'operator': 'in', 'result': 'outGlow'
