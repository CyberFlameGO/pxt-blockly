/**
 * This file has been modified by Microsoft on Feb/2017.
 */
/**
 * @license
 * Visual Blocks Editor
 *
 * Copyright 2013 Google Inc.
 * https://developers.google.com/blockly/
 *
 * Licensed under the Apache License, Version 2.0 (the "License");
 * you may not use this file except in compliance with the License.
 * You may obtain a copy of the License at
 *
 *   http://www.apache.org/licenses/LICENSE-2.0
 *
 * Unless required by applicable law or agreed to in writing, software
 * distributed under the License is distributed on an "AS IS" BASIS,
 * WITHOUT WARRANTIES OR CONDITIONS OF ANY KIND, either express or implied.
 * See the License for the specific language governing permissions and
 * limitations under the License.
 */

/**
 * @fileoverview Inject Blockly's CSS synchronously.
 * @author fraser@google.com (Neil Fraser)
 */
'use strict';

goog.provide('Blockly.Css');


/**
 * List of cursors.
 * @enum {string}
 */
Blockly.Css.Cursor = {
  OPEN: 'handopen',
  CLOSED: 'handclosed',
  DELETE: 'handdelete'
};

/**
 * Current cursor (cached value).
 * @type {string}
 * @private
 */
Blockly.Css.currentCursor_ = '';

/**
 * Large stylesheet added by Blockly.Css.inject.
 * @type {Element}
 * @private
 */
Blockly.Css.styleSheet_ = null;

/**
 * Path to media directory, with any trailing slash removed.
 * @type {string}
 * @private
 */
Blockly.Css.mediaPath_ = '';

/**
 * Inject the CSS into the DOM.  This is preferable over using a regular CSS
 * file since:
 * a) It loads synchronously and doesn't force a redraw later.
 * b) It speeds up loading by not blocking on a separate HTTP transfer.
 * c) The CSS content may be made dynamic depending on init options.
 * @param {boolean} hasCss If false, don't inject CSS
 *     (providing CSS becomes the document's responsibility).
 * @param {string} pathToMedia Path from page to the Blockly media directory.
 */
Blockly.Css.inject = function(hasCss, pathToMedia) {
  // Only inject the CSS once.
  if (Blockly.Css.styleSheet_) {
    return;
  }
  // Placeholder for cursor rule.  Must be first rule (index 0).
  var text = '.blocklyDraggable {}\n';
  if (hasCss) {
    text += Blockly.Css.CONTENT.join('\n');
    if (Blockly.FieldDate) {
      text += Blockly.FieldDate.CSS.join('\n');
    }
  }
  // Strip off any trailing slash (either Unix or Windows).
  Blockly.Css.mediaPath_ = pathToMedia.replace(/[\\\/]$/, '');
  text = text.replace(/<<<PATH>>>/g, Blockly.Css.mediaPath_);
  // Inject CSS tag at start of head.
  var cssNode = document.createElement('style');
  document.head.insertBefore(cssNode, document.head.firstChild);

  var cssTextNode = document.createTextNode(text);
  cssNode.appendChild(cssTextNode);
  Blockly.Css.styleSheet_ = cssNode.sheet;
  Blockly.Css.setCursor(Blockly.Css.Cursor.OPEN);
};

/**
 * Set the cursor to be displayed when over something draggable.
 * @param {Blockly.Css.Cursor} cursor Enum.
 */
Blockly.Css.setCursor = function(cursor) {
  if (Blockly.Css.currentCursor_ == cursor) {
    return;
  }
  Blockly.Css.currentCursor_ = cursor;
  var url = 'url(' + Blockly.Css.mediaPath_ + '/' + cursor + '.cur), auto';
  // There are potentially hundreds of draggable objects.  Changing their style
  // properties individually is too slow, so change the CSS rule instead.
  var rule = '.blocklyDraggable {\n  cursor: ' + url + ';\n}\n';
  Blockly.Css.styleSheet_.deleteRule(0);
  Blockly.Css.styleSheet_.insertRule(rule, 0);
  // There is probably only one toolbox, so just change its style property.
  var toolboxen = document.getElementsByClassName('blocklyToolboxDiv');
  for (var i = 0, toolbox; toolbox = toolboxen[i]; i++) {
    if (cursor == Blockly.Css.Cursor.DELETE) {
      toolbox.style.cursor = url;
    } else {
      toolbox.style.cursor = '';
    }
  }
  // Set cursor on the whole document, so that rapid movements
  // don't result in cursor changing to an arrow momentarily.
  var html = document.body.parentNode;
  if (cursor == Blockly.Css.Cursor.OPEN) {
    html.style.cursor = '';
  } else {
    html.style.cursor = url;
  }
};

/**
 * Array making up the CSS content for Blockly.
 */
Blockly.Css.CONTENT = [
  '.blocklySvg {',
    'background-color: #fff;',
    'outline: none;',
    'overflow: hidden;',  /* IE overflows by default. */
    'position: absolute;',
    'display: block;',
  '}',

  '.blocklyWidgetDiv {',
    'display: none;',
    'position: absolute;',
    'z-index: 99999;', /* big value for bootstrap3 compatibility */
  '}',

  '.injectionDiv {',
    'height: 100%;',
    'position: relative;',
    'overflow: hidden;', /* So blocks in drag surface disappear at edges */
  '}',

  '.blocklyNonSelectable {',
    'user-select: none;',
    '-moz-user-select: none;',
    '-webkit-user-select: none;',
    '-ms-user-select: none;',
  '}',

  '.blocklyWsDragSurface {',
    'display: none;',
    'position: absolute;',
    'overflow: visible;',
    'top: 0;',
    'left: 0;',
  '}',

  '.blocklyBlockDragSurface {',
    'display: none;',
    'position: absolute;',
    'top: 0;',
    'left: 0;',
    'right: 0;',
    'bottom: 0;',
    'overflow: visible !important;',
    'z-index: 50;', /* Display below toolbox, but above everything else. */
  '}',

  '.blocklyTooltipDiv {',
    'background-color: #ffffc7;',
    'border: 1px solid #ddc;',
    'box-shadow: 4px 4px 20px 1px rgba(0,0,0,.15);',
    'color: #000;',
    'display: none;',
    'font-family: sans-serif;',
    'font-size: 9pt;',
    'opacity: 0.9;',
    'padding: 2px;',
    'position: absolute;',
    'z-index: 100000;', /* big value for bootstrap3 compatibility */
  '}',

  '.blocklyResizeSE {',
    'cursor: se-resize;',
    'fill: #aaa;',
  '}',

  '.blocklyResizeSW {',
    'cursor: sw-resize;',
    'fill: #aaa;',
  '}',

  '.blocklyResizeLine {',
    'stroke: #888;',
    'stroke-width: 1;',
  '}',

  '.blocklyHighlightedConnectionPath {',
    'fill: none;',
    'stroke: #fc3;',
    'stroke-width: 4px;',
  '}',

  '.blocklyPathLight {',
    'fill: none;',
    'stroke-linecap: round;',
    'stroke-width: 1;',
  '}',

  '.blocklySelected>.blocklyPath {',
    'stroke: #fc3;',
    'stroke-width: 3px;',
  '}',

  '.blocklySelected>.blocklyPathLight {',
    'display: none;',
  '}',

  '.blocklyDragging>.blocklyPath,',
  '.blocklyDragging>.blocklyPathLight {',
    'fill-opacity: .8;',
    'stroke-opacity: .8;',
  '}',

  '.blocklyDragging>.blocklyPathDark {',
    'display: none;',
  '}',

  '.blocklyDisabled>.blocklyPath {',
    'fill-opacity: .5;',
    'stroke-opacity: .5;',
  '}',

  '.blocklyDisabled>.blocklyPathLight,',
  '.blocklyDisabled>.blocklyPathDark {',
    'display: none;',
  '}',

  '.blocklyText {',
    'cursor: default;',
    'fill: #fff;',
    'font-family: sans-serif;',
    'font-size: 11pt;',
  '}',

  '.blocklyNonEditableText>text {',
    'pointer-events: none;',
  '}',

  '.blocklyNonEditableText>rect,',
  '.blocklyEditableText>rect {',
    'fill: #fff;',
    'fill-opacity: .6;',
  '}',

  '.blocklyNonEditableText>text,',
  '.blocklyEditableText>text {',
    'fill: #000;',
  '}',

  '.blocklyEditableText:hover>rect {',
    'stroke: #fff;',
    'stroke-width: 2;',
  '}',

  '.blocklyBubbleText {',
    'fill: #000;',
  '}',

  '.blocklyFlyout {',
    'position: absolute;',
    'z-index: 20;',
  '}',
  '.blocklyFlyoutButton {',
    'fill: #888;',
    'cursor: default;',
  '}',

  '.blocklyFlyoutButtonShadow {',
    'fill: #666;',
  '}',

  '.blocklyFlyoutButton:hover {',
    'fill: #aaa;',
  '}',

  '.blocklyFlyoutLabel {',
    'cursor: default;',
  '}',

  '.blocklyFlyoutLabelBackground {',
    'opacity: 0;',
  '}',

  '.blocklyFlyoutLabelText {',
    'fill: #000;',
  '}',

  /*
    Don't allow users to select text.  It gets annoying when trying to
    drag a block and selected text moves instead.
  */
  '.blocklySvg text, .blocklyBlockDragSurface text {',
    'user-select: none;',
    '-moz-user-select: none;',
    '-webkit-user-select: none;',
    'cursor: inherit;',
  '}',

  '.blocklyHidden {',
    'display: none;',
  '}',

  '.blocklyFieldDropdown:not(.blocklyHidden) {',
    'display: block;',
  '}',

  '.blocklyIconGroup {',
    'cursor: default;',
  '}',

  '.blocklyIconGroup:not(:hover),',
  '.blocklyIconGroupReadonly {',
    'opacity: .6;',
  '}',

  '.blocklyIconShape {',
    'fill: #00f;',
    'stroke: #fff;',
    'stroke-width: 1px;',
  '}',

  '.blocklyIconSymbol {',
    'fill: #fff;',
  '}',

  '.blocklyMinimalBody {',
    'margin: 0;',
    'padding: 0;',
  '}',

  '.blocklyCommentTextarea {',
    'background-color: #ffc;',
    'border: 0;',
    'margin: 0;',
    'padding: 2px;',
    'resize: none;',
  '}',

  '.blocklyHtmlInput {',
    'border: none;',
    'border-radius: 4px;',
    'font-family: sans-serif;',
    'height: 100%;',
    'margin: 0;',
    'outline: none;',
    'padding: 0 1px;',
    'width: 100%',
  '}',

  '.blocklyMainBackground {',
    'stroke-width: 1;',
    'stroke: #c6c6c6;',  /* Equates to #ddd due to border being off-pixel. */
  '}',

  '.blocklyMutatorBackground {',
    'fill: #fff;',
    'stroke: #ddd;',
    'stroke-width: 1;',
  '}',

  '.blocklyFlyoutBackground {',
    'fill: #ddd;',
    'fill-opacity: .8;',
  '}',

  '.blocklyScrollbarHorizontal, .blocklyScrollbarVertical {',
    'position: absolute;',
    'outline: none;',
    'z-index: 30;',
  '}',

  '.blocklyScrollbarBackground {',
    'opacity: 0;',
  '}',

  '.blocklyScrollbarHandle {',
    'fill: #ccc;',
  '}',

  '.blocklyScrollbarBackground:hover+.blocklyScrollbarHandle,',
  '.blocklyScrollbarHandle:hover {',
    'fill: #bbb;',
  '}',

  '.blocklyZoom>image {',
    'opacity: .4;',
  '}',

  '.blocklyZoom>image:hover {',
    'opacity: .6;',
  '}',

  '.blocklyZoom>image:active {',
    'opacity: .8;',
  '}',

  /* Darken flyout scrollbars due to being on a grey background. */
  /* By contrast, workspace scrollbars are on a white background. */
  '.blocklyFlyout .blocklyScrollbarHandle {',
    'fill: #bbb;',
  '}',

  '.blocklyFlyout .blocklyScrollbarBackground:hover+.blocklyScrollbarHandle,',
  '.blocklyFlyout .blocklyScrollbarHandle:hover {',
    'fill: #aaa;',
  '}',

  '.blocklyInvalidInput {',
    'background: #faa;',
  '}',

  '.blocklyAngleCircle {',
    'stroke: #444;',
    'stroke-width: 1;',
    'fill: #ddd;',
    'fill-opacity: .8;',
  '}',

  '.blocklyAngleMarks {',
    'stroke: #444;',
    'stroke-width: 1;',
  '}',

  '.blocklyAngleGauge {',
    'fill: #f88;',
    'fill-opacity: .8;',
  '}',

  '.blocklyAngleLine {',
    'stroke: #f00;',
    'stroke-width: 2;',
    'stroke-linecap: round;',
  '}',

  '.blocklyContextMenu {',
    'border-radius: 4px;',
  '}',

  '.blocklyDropdownMenu {',
    'padding: 0 !important;',
  '}',

  /* Override the default Closure URL. */
  '.blocklyWidgetDiv .goog-option-selected .goog-menuitem-checkbox,',
  '.blocklyWidgetDiv .goog-option-selected .goog-menuitem-icon {',
    'background: url(<<<PATH>>>/sprites.png) no-repeat -48px -16px !important;',
  '}',

  /* Category tree in Toolbox. */
  '.blocklyToolboxDiv {',
    'background-color: #ddd;',
    'overflow-x: visible;',
    'overflow-y: auto;',
    'position: absolute;',
    'z-index: 70;', /* so blocks go under toolbox when dragging */
  '}',

  '.blocklyTreeRoot {',
    'padding: 4px 0;',
  '}',

  '.blocklyTreeRoot:focus {',
    'outline: none;',
  '}',

  '.blocklyTreeRow {',
    'height: 22px;',
    'line-height: 22px;',
    'margin-bottom: 3px;',
    'padding-right: 8px;',
    'white-space: nowrap;',
  '}',

  '.blocklyHorizontalTree {',
    'float: left;',
    'margin: 1px 5px 8px 0;',
  '}',

  '.blocklyHorizontalTreeRtl {',
    'float: right;',
    'margin: 1px 0 8px 5px;',
  '}',

  '.blocklyToolboxDiv[dir="RTL"] .blocklyTreeRow {',
    'margin-left: 8px;',
  '}',

  '.blocklyTreeRow:not(.blocklyTreeSelected):hover {',
    'background-color: #e4e4e4;',
  '}',

  '.blocklyTreeSeparator {',
    'border-bottom: solid #e5e5e5 1px;',
    'height: 0;',
    'margin: 5px 0;',
  '}',

  '.blocklyTreeSeparatorHorizontal {',
    'border-right: solid #e5e5e5 1px;',
    'width: 0;',
    'padding: 5px 0;',
    'margin: 0 5px;',
  '}',


  '.blocklyTreeIcon {',
    'background-image: url(<<<PATH>>>/sprites.png);',
    'height: 16px;',
    'vertical-align: middle;',
    'width: 16px;',
  '}',

  '.blocklyTreeIconClosedLtr {',
    'background-position: -32px -1px;',
  '}',

  '.blocklyTreeIconClosedRtl {',
    'background-position: 0px -1px;',
  '}',

  '.blocklyTreeIconOpen {',
    'background-position: -16px -1px;',
  '}',

  '.blocklyTreeSelected>.blocklyTreeIconClosedLtr {',
    'background-position: -32px -17px;',
  '}',

  '.blocklyTreeSelected>.blocklyTreeIconClosedRtl {',
    'background-position: 0px -17px;',
  '}',

  '.blocklyTreeSelected>.blocklyTreeIconOpen {',
    'background-position: -16px -17px;',
  '}',

  '.blocklyTreeIconNone,',
  '.blocklyTreeSelected>.blocklyTreeIconNone {',
    'background-position: -48px -1px;',
  '}',

  '.blocklyTreeLabel {',
    'cursor: default;',
    'font-family: sans-serif;',
    'font-size: 16px;',
    'padding: 0 3px;',
    'vertical-align: middle;',
  '}',

  '.blocklyTreeSelected .blocklyTreeLabel {',
    'color: #fff;',
  '}',

  /* Copied from: goog/css/colorpicker-simplegrid.css */
  /*
   * Copyright 2007 The Closure Library Authors. All Rights Reserved.
   *
   * Use of this source code is governed by the Apache License, Version 2.0.
   * See the COPYING file for details.
   */

  /* Author: pupius@google.com (Daniel Pupius) */

  /*
    Styles to make the colorpicker look like the old gmail color picker
    NOTE: without CSS scoping this will override styles defined in palette.css
  */
  '.blocklyWidgetDiv .goog-palette {',
    'outline: none;',
    'cursor: default;',
  '}',

  '.blocklyWidgetDiv .goog-palette-table {',
    'border: 1px solid #666;',
    'border-collapse: collapse;',
  '}',

  '.blocklyWidgetDiv .goog-palette-cell {',
    'height: 13px;',
    'width: 15px;',
    'margin: 0;',
    'border: 0;',
    'text-align: center;',
    'vertical-align: middle;',
    'border-right: 1px solid #666;',
    'font-size: 1px;',
  '}',

  '.blocklyWidgetDiv .goog-palette-colorswatch {',
    'position: relative;',
    'height: 13px;',
    'width: 15px;',
    'border: 1px solid #666;',
  '}',

  '.blocklyWidgetDiv .goog-palette-cell-hover .goog-palette-colorswatch {',
    'border: 1px solid #FFF;',
  '}',

  '.blocklyWidgetDiv .goog-palette-cell-selected .goog-palette-colorswatch {',
    'border: 1px solid #000;',
    'color: #fff;',
  '}',

  /* Copied from: goog/css/menu.css */
  /*
   * Copyright 2009 The Closure Library Authors. All Rights Reserved.
   *
   * Use of this source code is governed by the Apache License, Version 2.0.
   * See the COPYING file for details.
   */

  /**
   * Standard styling for menus created by goog.ui.MenuRenderer.
   *
   * @author attila@google.com (Attila Bodis)
   */

  '.blocklyWidgetDiv .goog-menu {',
    'background: #fff;',
    'border-color: #ccc #666 #666 #ccc;',
    'border-style: solid;',
    'border-width: 1px;',
    'cursor: default;',
    'font: normal 13px Arial, sans-serif;',
    'margin: 0;',
    'outline: none;',
    'padding: 4px 0;',
    'position: absolute;',
    'overflow-y: auto;',
    'overflow-x: hidden;',
    'max-height: 100%;',
    'z-index: 20000;',  /* Arbitrary, but some apps depend on it... */
  '}',

  /* Copied from: goog/css/menuitem.css */
  /*
   * Copyright 2009 The Closure Library Authors. All Rights Reserved.
   *
   * Use of this source code is governed by the Apache License, Version 2.0.
   * See the COPYING file for details.
   */

  /**
   * Standard styling for menus created by goog.ui.MenuItemRenderer.
   *
   * @author attila@google.com (Attila Bodis)
   */

  /**
   * State: resting.
   *
   * NOTE(mleibman,chrishenry):
   * The RTL support in Closure is provided via two mechanisms -- "rtl" CSS
   * classes and BiDi flipping done by the CSS compiler.  Closure supports RTL
   * with or without the use of the CSS compiler.  In order for them not
   * to conflict with each other, the "rtl" CSS classes need to have the #noflip
   * annotation.  The non-rtl counterparts should ideally have them as well, but,
   * since .goog-menuitem existed without .goog-menuitem-rtl for so long before
   * being added, there is a risk of people having templates where they are not
   * rendering the .goog-menuitem-rtl class when in RTL and instead rely solely
   * on the BiDi flipping by the CSS compiler.  That's why we're not adding the
   * #noflip to .goog-menuitem.
   */
  '.blocklyWidgetDiv .goog-menuitem {',
    'color: #000;',
    'font: normal 13px Arial, sans-serif;',
    'list-style: none;',
    'margin: 0;',
     /* 28px on the left for icon or checkbox; 7em on the right for shortcut. */
    'padding: 4px 7em 4px 28px;',
    'white-space: nowrap;',
  '}',

  /* BiDi override for the resting state. */
  /* #noflip */
  '.blocklyWidgetDiv .goog-menuitem.goog-menuitem-rtl {',
     /* Flip left/right padding for BiDi. */
    'padding-left: 7em;',
    'padding-right: 28px;',
  '}',

  /* If a menu doesn't have checkable items or items with icons, remove padding. */
  '.blocklyWidgetDiv .goog-menu-nocheckbox .goog-menuitem,',
  '.blocklyWidgetDiv .goog-menu-noicon .goog-menuitem {',
    'padding-left: 12px;',
  '}',

  /*
   * If a menu doesn't have items with shortcuts, leave just enough room for
   * submenu arrows, if they are rendered.
   */
  '.blocklyWidgetDiv .goog-menu-noaccel .goog-menuitem {',
    'padding-right: 20px;',
  '}',

  '.blocklyWidgetDiv .goog-menuitem-content {',
    'color: #000;',
    'font: normal 13px Arial, sans-serif;',
  '}',

  /* State: disabled. */
  '.blocklyWidgetDiv .goog-menuitem-disabled .goog-menuitem-accel,',
  '.blocklyWidgetDiv .goog-menuitem-disabled .goog-menuitem-content {',
    'color: #ccc !important;',
  '}',

  '.blocklyWidgetDiv .goog-menuitem-disabled .goog-menuitem-icon {',
    'opacity: 0.3;',
    '-moz-opacity: 0.3;',
    'filter: alpha(opacity=30);',
  '}',

  /* State: hover. */
  '.blocklyWidgetDiv .goog-menuitem-highlight,',
  '.blocklyWidgetDiv .goog-menuitem-hover {',
    'background-color: #d6e9f8;',
     /* Use an explicit top and bottom border so that the selection is visible',
      * in high contrast mode. */
    'border-color: #d6e9f8;',
    'border-style: dotted;',
    'border-width: 1px 0;',
    'padding-bottom: 3px;',
    'padding-top: 3px;',
  '}',

  /* State: selected/checked. */
  '.blocklyWidgetDiv .goog-menuitem-checkbox,',
  '.blocklyWidgetDiv .goog-menuitem-icon {',
    'background-repeat: no-repeat;',
    'height: 16px;',
    'left: 6px;',
    'position: absolute;',
    'right: auto;',
    'vertical-align: middle;',
    'width: 16px;',
  '}',

  /* BiDi override for the selected/checked state. */
  /* #noflip */
  '.blocklyWidgetDiv .goog-menuitem-rtl .goog-menuitem-checkbox,',
  '.blocklyWidgetDiv .goog-menuitem-rtl .goog-menuitem-icon {',
     /* Flip left/right positioning. */
    'left: auto;',
    'right: 6px;',
  '}',

  '.blocklyWidgetDiv .goog-option-selected .goog-menuitem-checkbox,',
  '.blocklyWidgetDiv .goog-option-selected .goog-menuitem-icon {',
     /* Client apps may override the URL at which they serve the sprite. */
    'background: url(//ssl.gstatic.com/editor/editortoolbar.png) no-repeat -512px 0;',
  '}',

  /* Keyboard shortcut ("accelerator") style. */
  '.blocklyWidgetDiv .goog-menuitem-accel {',
    'color: #999;',
     /* Keyboard shortcuts are untranslated; always left-to-right. */
     /* #noflip */
    'direction: ltr;',
    'left: auto;',
    'padding: 0 6px;',
    'position: absolute;',
    'right: 0;',
    'text-align: right;',
  '}',

  /* BiDi override for shortcut style. */
  /* #noflip */
  '.blocklyWidgetDiv .goog-menuitem-rtl .goog-menuitem-accel {',
     /* Flip left/right positioning and text alignment. */
    'left: 0;',
    'right: auto;',
    'text-align: left;',
  '}',

  /* Mnemonic styles. */
  '.blocklyWidgetDiv .goog-menuitem-mnemonic-hint {',
    'text-decoration: underline;',
  '}',

  '.blocklyWidgetDiv .goog-menuitem-mnemonic-separator {',
    'color: #999;',
    'font-size: 12px;',
    'padding-left: 4px;',
  '}',

  /* Copied from: goog/css/menuseparator.css */
  /*
   * Copyright 2009 The Closure Library Authors. All Rights Reserved.
   *
   * Use of this source code is governed by the Apache License, Version 2.0.
   * See the COPYING file for details.
   */

  /**
   * Standard styling for menus created by goog.ui.MenuSeparatorRenderer.
   *
   * @author attila@google.com (Attila Bodis)
   */

  '.blocklyWidgetDiv .goog-menuseparator {',
    'border-top: 1px solid #ccc;',
    'margin: 4px 0;',
    'padding: 0;',
  '}',

  /*
<<<<<<< HEAD
   * TODO: Add Microsoft License
   *
   * Use of this source code is governed by the MIT License.
   */

  /**
   * Styling for the note field editor
   */
  '.blocklyWidgetDiv .blocklyPianoDiv {',
    'position: relative',
  '}',

  '.blocklyWidgetDiv .blocklyNote {',
    'border: solid 0.5px;',
    'cursor: pointer;',
    'display: inline-block;',
    'position: absolute;',
    'top: 0px;',
  '}',

  '.blocklyWidgetDiv .blocklyNote:hover {',
    'background-color: yellow !important',
  '}',

  '.blocklyWidgetDiv .blocklyNoteLabel {',
    'border: solid 0.5px;',
    'color: white;',
    'display: inline-block;',
    'line-height: normal;',
    'position: absolute;',
    'text-align: center;', 
  '}',

  '.blocklyWidgetDiv .blocklyNotePrevNext {',
    'border: solid 0.5px;',
    'cursor: pointer;',
    'color: white;',
    'display: inline-block;',
    'font-weight: bold;',
    'line-height: normal;',
    'position: absolute;',
    'text-align: center;',
=======
   * Copyright (c) Microsoft Corporation. All rights reserved.
   * https://github.com/Microsoft/pxt-blockly/
   */
  /* Slider for field_number. */
  '.blocklyWidgetDiv .goog-slider-vertical,',
  '.blocklyWidgetDiv .goog-slider-horizontal {',
    'background-color: ThreeDFace;',
    'position: relative;',
    'overflow: hidden;',
    'outline: none;',
  '}',
  '.blocklyWidgetDiv .goog-slider-vertical {',
    'height: 150px;',
    'width: 20px;',
  '}',
  '.blocklyWidgetDiv .goog-slider-horizontal {',
    'height: 20px;',
    'width: 150px;',
  '}',
  '.blocklyWidgetDiv .goog-slider-thumb {',
    'position: absolute;',
    'background-color: ThreeDShadow;',
    'overflow: hidden;',
  '}',
  '.blocklyWidgetDiv .goog-slider-vertical .goog-slider-thumb {',
    'left: 0;',
    'height: 15px;',
    'width: 100%;',
  '}',
  '.blocklyWidgetDiv .goog-slider-horizontal .goog-slider-thumb {',
    'top: 0;',
    'width: 15px;',
    'height: 100%;',
>>>>>>> e0cf56a9
  '}',

  ''
];<|MERGE_RESOLUTION|>--- conflicted
+++ resolved
@@ -830,16 +830,39 @@
     'padding: 0;',
   '}',
 
-  /*
-<<<<<<< HEAD
-   * TODO: Add Microsoft License
-   *
-   * Use of this source code is governed by the MIT License.
-   */
-
-  /**
-   * Styling for the note field editor
-   */
+  /* Slider for field_number. */
+  '.blocklyWidgetDiv .goog-slider-vertical,',
+  '.blocklyWidgetDiv .goog-slider-horizontal {',
+    'background-color: ThreeDFace;',
+    'position: relative;',
+    'overflow: hidden;',
+    'outline: none;',
+  '}',
+  '.blocklyWidgetDiv .goog-slider-vertical {',
+    'height: 150px;',
+    'width: 20px;',
+  '}',
+  '.blocklyWidgetDiv .goog-slider-horizontal {',
+    'height: 20px;',
+    'width: 150px;',
+  '}',
+  '.blocklyWidgetDiv .goog-slider-thumb {',
+    'position: absolute;',
+    'background-color: ThreeDShadow;',
+    'overflow: hidden;',
+  '}',
+  '.blocklyWidgetDiv .goog-slider-vertical .goog-slider-thumb {',
+    'left: 0;',
+    'height: 15px;',
+    'width: 100%;',
+  '}',
+  '.blocklyWidgetDiv .goog-slider-horizontal .goog-slider-thumb {',
+    'top: 0;',
+    'width: 15px;',
+    'height: 100%;',
+  '}',
+  
+  /* Styling for the note field editor. */
   '.blocklyWidgetDiv .blocklyPianoDiv {',
     'position: relative',
   '}',
@@ -874,41 +897,6 @@
     'line-height: normal;',
     'position: absolute;',
     'text-align: center;',
-=======
-   * Copyright (c) Microsoft Corporation. All rights reserved.
-   * https://github.com/Microsoft/pxt-blockly/
-   */
-  /* Slider for field_number. */
-  '.blocklyWidgetDiv .goog-slider-vertical,',
-  '.blocklyWidgetDiv .goog-slider-horizontal {',
-    'background-color: ThreeDFace;',
-    'position: relative;',
-    'overflow: hidden;',
-    'outline: none;',
-  '}',
-  '.blocklyWidgetDiv .goog-slider-vertical {',
-    'height: 150px;',
-    'width: 20px;',
-  '}',
-  '.blocklyWidgetDiv .goog-slider-horizontal {',
-    'height: 20px;',
-    'width: 150px;',
-  '}',
-  '.blocklyWidgetDiv .goog-slider-thumb {',
-    'position: absolute;',
-    'background-color: ThreeDShadow;',
-    'overflow: hidden;',
-  '}',
-  '.blocklyWidgetDiv .goog-slider-vertical .goog-slider-thumb {',
-    'left: 0;',
-    'height: 15px;',
-    'width: 100%;',
-  '}',
-  '.blocklyWidgetDiv .goog-slider-horizontal .goog-slider-thumb {',
-    'top: 0;',
-    'width: 15px;',
-    'height: 100%;',
->>>>>>> e0cf56a9
   '}',
 
   ''
