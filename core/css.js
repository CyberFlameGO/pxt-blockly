/**
 * This file has been modified by Microsoft on Apr/2017.
 */
/**
 * @license
 * Visual Blocks Editor
 *
 * Copyright 2013 Google Inc.
 * https://developers.google.com/blockly/
 *
 * Licensed under the Apache License, Version 2.0 (the "License");
 * you may not use this file except in compliance with the License.
 * You may obtain a copy of the License at
 *
 *   http://www.apache.org/licenses/LICENSE-2.0
 *
 * Unless required by applicable law or agreed to in writing, software
 * distributed under the License is distributed on an "AS IS" BASIS,
 * WITHOUT WARRANTIES OR CONDITIONS OF ANY KIND, either express or implied.
 * See the License for the specific language governing permissions and
 * limitations under the License.
 */

/**
 * @fileoverview Inject Blockly's CSS synchronously.
 * @author fraser@google.com (Neil Fraser)
 */
'use strict';

/**
 * @name Blockly.Css
 * @namespace
 */
goog.provide('Blockly.Css');

goog.require('Blockly.Colours');

goog.require('goog.userAgent');

/**
 * List of cursors.
 * @enum {string}
 */
Blockly.Css.Cursor = {
  OPEN: 'handopen',
  CLOSED: 'handclosed',
  DELETE: 'handdelete'
};

/**
 * Current cursor (cached value).
 * @type {string}
 * @private
 */
Blockly.Css.currentCursor_ = '';

/**
 * Has CSS already been injected?
 * @type {boolean}
 * @private
 */
Blockly.Css.injected_ = false;

/**
 * Path to media directory, with any trailing slash removed.
 * @type {string}
 * @private
 */
Blockly.Css.mediaPath_ = '';

/**
 * Inject the CSS into the DOM.  This is preferable over using a regular CSS
 * file since:
 * a) It loads synchronously and doesn't force a redraw later.
 * b) It speeds up loading by not blocking on a separate HTTP transfer.
 * c) The CSS content may be made dynamic depending on init options.
 * @param {boolean} hasCss If false, don't inject CSS
 *     (providing CSS becomes the document's responsibility).
 * @param {string} pathToMedia Path from page to the Blockly media directory.
 */
Blockly.Css.inject = function(hasCss, pathToMedia) {
  // Only inject the CSS once.
  if (Blockly.Css.injected_) {
    return;
  }
  Blockly.Css.injected_ = true;
  // Placeholder for cursor rule.  Must be first rule (index 0).
  var text = '.blocklyDraggable {}\n';
  if (hasCss) {
    text += Blockly.Css.CONTENT.join('\n');
    Blockly.Css.CONTENT = null;  // Garbage collect 13 KB.
    if (Blockly.FieldDate) {
      text += Blockly.FieldDate.CSS.join('\n');
    }
  }
  // Strip off any trailing slash (either Unix or Windows).
  Blockly.Css.mediaPath_ = pathToMedia.replace(/[\\\/]$/, '');
  text = text.replace(/<<<PATH>>>/g, Blockly.Css.mediaPath_);
<<<<<<< HEAD
  // Dynamically replace colours in the CSS text, in case they have
  // been set at run-time injection.
  for (var colourProperty in Blockly.Colours) {
    if (Blockly.Colours.hasOwnProperty(colourProperty)) {
      // Replace all
      text = text.replace(
        new RegExp('\\$colour\\_' + colourProperty, 'g'),
        Blockly.Colours[colourProperty]
      );
    }
  }
=======
>>>>>>> de39d5f2

  // Inject CSS tag at start of head.
  var cssNode = document.createElement('style');
  var cssTextNode = document.createTextNode(text);
  cssNode.appendChild(cssTextNode);
  document.head.insertBefore(cssNode, document.head.firstChild);
};

/**
 * Set the cursor to be displayed when over something draggable.
 * See See https://github.com/google/blockly/issues/981 for context.
 * @param {Blockly.Css.Cursor} cursor Enum.
 * @deprecated April 2017.
 */
Blockly.Css.setCursor = function(cursor) {
  console.warn('Deprecated call to Blockly.Css.setCursor. ' +
      'See https://github.com/google/blockly/issues/981 for context');
};

/**
 * Array making up the CSS content for Blockly.
 */
Blockly.Css.CONTENT = [
  '.blocklySvg {',
    'background-color: $colour_workspace;',
    'outline: none;',
    'overflow: hidden;',  /* IE overflows by default. */
    'position: absolute;',
    'display: block;',
    'touch-action: none;',
  '}',

  /* Necessary to position the drag surface */
  '.blocklyRelativeWrapper {',
    'position: relative;',
    'width: 100%;',
    'height: 100%;',
  '}',

  '.blocklyWidgetDiv {',
    'display: none;',
    'position: absolute;',
    'z-index: 99999;', /* big value for bootstrap3 compatibility */
  '}',

  '.injectionDiv {',
    'height: 100%;',
    'position: relative;',
    'overflow: hidden;', /* So blocks in drag surface disappear at edges */
    'touch-action: none;',
  '}',

  '.blocklyWidgetDiv.fieldTextInput {',
    'overflow: hidden;',
    'border: 1px solid;',
    'box-sizing: border-box;',
    'transform-origin: 0 0;',
    '-ms-transform-origin: 0 0;',
    '-moz-transform-origin: 0 0;',
    '-webkit-transform-origin: 0 0;',
  '}',

  '.blocklyTextDropDownArrow {',
    'position: absolute;',
  '}',

  '.blocklyNonSelectable {',
    'user-select: none;',
    '-moz-user-select: none;',
    '-ms-user-select: none;',
    '-webkit-user-select: none;',
  '}',

  '.blocklyWsDragSurface {',
    'display: none;',
    'position: absolute;',
    'top: 0;',
    'left: 0;',
    'touch-action: none;',
    'cursor: move;',
  '}',
  /* Added as a separate rule with multiple classes to make it more specific
     than a bootstrap rule that selects svg:root. See issue #1275 for context.
  */
  '.blocklyWsDragSurface.blocklyOverflowVisible {',
    'overflow: visible;',
  '}',
  /* Added as a separate rule with multiple classes to make it more specific
     than a bootstrap rule that selects svg:root. See issue #1275 for context.
  */
  '.blocklyWsDragSurface.blocklyOverflowVisible {',
    'overflow: visible;',
  '}',

  '.blocklyBlockDragSurface {',
    'display: none;',
    'position: absolute;',
    'top: 0;',
    'left: 0;',
    'right: 0;',
    'bottom: 0;',
    'overflow: visible !important;',
    'z-index: 50;', /* Display above the toolbox */
  '}',

  '.blocklyBlockCanvas.blocklyTransitioning {',
    'transition: all 0.5s ease-in-out;',
  '}',

  '.blocklyBlockCanvas.blocklyCanvasTransitioning,',
  '.blocklyBubbleCanvas.blocklyCanvasTransitioning {',
    'transition: transform .5s;',
  '}',

  '.blocklyTooltipDiv {',
    'background-color: #ffffc7;',
    'border: 1px solid #ddc;',
    'box-shadow: 4px 4px 20px 1px rgba(0,0,0,.15);',
    'color: #000;',
    'display: none;',
    'font-family: "Helvetica Neue", "Segoe UI", Helvetica, sans-serif;',
    'font-size: 9pt;',
    'opacity: .9;',
    'padding: 2px;',
    'position: absolute;',
    'z-index: 100000;', /* big value for bootstrap3 compatibility */
  '}',

  '.blocklyDropDownDiv {',
    'position: fixed;',
    'left: 0;',
    'top: 0;',
    'z-index: 1000;',
    'display: none;',
    'border: 1px solid;',
<<<<<<< HEAD
    'border-radius: 4px;',
    'box-shadow: 0px 0px 8px 1px ' + Blockly.Colours.dropDownShadow + ';',
=======
    'border-radius: 2px;',
>>>>>>> de39d5f2
    'padding: 4px;',
    '-webkit-user-select: none;',
  '}',

  '.blocklyDropDownContent {',
    'max-height: 300px;', // @todo: spec for maximum height.
    'overflow: auto;',
    'overflow-x: hidden;',
  '}',

  '.blocklyDropDownArrow {',
    'position: absolute;',
    'left: 0;',
    'top: 0;',
    'width: 16px;',
    'height: 16px;',
    'z-index: -1;',
    'background-color: inherit;',
    'border-color: inherit;',
  '}',

  '.blocklyDropDownButton {',
    'display: inline-block;',
    'float: left;',
    'padding: 0;',
    'margin: 4px;',
    'border-radius: 4px;',
    'outline: none;',
    'border: 1px solid;',
    'transition: box-shadow .1s;',
    'cursor: pointer;',
  '}',

<<<<<<< HEAD
  '.blocklyDropDownButtonHover {',
    'box-shadow: 0px 0px 0px 4px ' + Blockly.Colours.fieldShadow + ';',
  '}',

  '.blocklyDropDownButton:active {',
    'box-shadow: 0px 0px 0px 6px ' + Blockly.Colours.fieldShadow + ';',
  '}',

  '.blocklyDropDownButton > img {',
    'width: 80%;',
    'height: 80%;',
    'margin-top: 5%',
  '}',

  '.blocklyDropDownPlaceholder {',
    'display: inline-block;',
    'float: left;',
    'padding: 0;',
    'margin: 4px;',
  '}',

  '.blocklyNumPadButton {',
    'display: inline-block;',
    'float: left;',
    'padding: 0;',
    'width: 48px;',
    'height: 48px;',
    'margin: 4px;',
    'border-radius: 4px;',
    'background: $colour_numPadBackground;',
    'color: $colour_numPadText;',
    'outline: none;',
    'border: 1px solid $colour_numPadBorder;',
    'cursor: pointer;',
    'font-weight: 600;',
    'font-family: "Helvetica Neue", "Segoe UI", Helvetica, sans-serif;',
    'font-size: 12pt;',
    '-webkit-tap-highlight-color: rgba(0,0,0,0);',
  '}',

  '.blocklyNumPadButton > img {',
    'margin-top: 10%;',
    'width: 80%;',
    'height: 80%;',
  '}',

  '.blocklyNumPadButton:active {',
    'background: $colour_numPadActiveBackground;',
    '-webkit-tap-highlight-color: rgba(0,0,0,0);',
  '}',

=======
>>>>>>> de39d5f2
  '.arrowTop {',
    'border-top: 1px solid;',
    'border-left: 1px solid;',
    'border-top-left-radius: 4px;',
    'border-color: inherit;',
  '}',

  '.arrowBottom {',
    'border-bottom: 1px solid;',
    'border-right: 1px solid;',
    'border-bottom-right-radius: 4px;',
    'border-color: inherit;',
  '}',

<<<<<<< HEAD
  '.valueReportBox {',
    'min-width: 50px;',
    'max-width: 300px;',
    'max-height: 200px;',
    'overflow: auto;',
    'word-wrap: break-word;',
    'text-align: center;',
    'font-family: "Helvetica Neue", "Segoe UI", Helvetica, sans-serif;',
    'font-size: .8em;',
  '}',

=======
>>>>>>> de39d5f2
  '.blocklyResizeSE {',
    'cursor: se-resize;',
    'fill: transparent;',
  '}',

  '.blocklyResizeSW {',
    'cursor: sw-resize;',
    'fill: transparent;',
  '}',

  '.blocklyResizeLine {',
    'stroke: #515A5A;',
    'stroke-width: 1;',
  '}',

  '.blocklyHighlightedConnectionPath {',
    'fill: none;',
    'stroke: #FFF200;',
    'stroke-width: 4px;',
  '}',

  '.blocklyPath {',
    'stroke-width: 1px;',
    'transition: stroke .4s;',
  '}',

  // pxtblockly: highlight reporter blocks on hover
  '.blocklyDraggable:not(.blocklySelected)>.blocklyPath.blocklyReporterHover {',
    'stroke-width: 2px;',
    'stroke: white;',
  '}',

  // pxtblockly: highlight fields on hover
  '.blocklyBlockBackground.blocklyFieldHover {',
    'stroke-width: 2px;',
    'stroke: white;',
  '}',

  '.blocklySelected>.blocklyPath {',
     //'stroke: #FFF200;',
     //'stroke-width: 1px;',
  '}',

  '.blocklyDraggable {',
    /* backup for browsers (e.g. IE11) that don't support grab */
    'cursor: url("<<<PATH>>>/handopen.cur"), auto;',
    'cursor: grab;',
    'cursor: -webkit-grab;',
    'touch-action: none;',
  '}',

  '.blocklyDragging {',
    /* backup for browsers (e.g. IE11) that don't support grabbing */
    'cursor: url("<<<PATH>>>/handclosed.cur"), auto;',
    'cursor: grabbing;',
    'cursor: -webkit-grabbing;',
    'touch-action: none;',
  '}',
  /* Changes cursor on mouse down. Not effective in Firefox because of
    https://bugzilla.mozilla.org/show_bug.cgi?id=771241 */
  '.blocklyDraggable:active {',
    /* backup for browsers (e.g. IE11) that don't support grabbing */
    'cursor: url("<<<PATH>>>/handclosed.cur"), auto;',
    'cursor: grabbing;',
    'cursor: -webkit-grabbing;',
  '}',
  /* Change the cursor on the whole drag surface in case the mouse gets
     ahead of block during a drag. This way the cursor is still a closed hand.
   */
  '.blocklyBlockDragSurface .blocklyDraggable {',
    /* backup for browsers (e.g. IE11) that don't support grabbing */
    'cursor: url("<<<PATH>>>/handclosed.cur"), auto;',
    'cursor: grabbing;',
    'cursor: -webkit-grabbing;',
  '}',

  '.blocklyDragging.blocklyDraggingDelete {',
    'cursor: url("<<<PATH>>>/handdelete.cur"), auto;',
  '}',

  '.blocklyToolboxDelete {',
    'cursor: url("<<<PATH>>>/handdelete.cur"), auto;',
  '}',

  '.blocklyToolboxGrab {',
    'cursor: url("<<<PATH>>>/handclosed.cur"), auto;',
    'cursor: grabbing;',
    'cursor: -webkit-grabbing;',
  '}',

  '.blocklyDragging>.blocklyPath {',
    'fill-opacity: 1.0;',
    'stroke-opacity: 1.0;',
  '}',

  '.blocklyDragging>.blocklyPath {',
  '}',

  '.blocklyDisabled>.blocklyPath {',
    'fill-opacity: .8;',
    'stroke-opacity: .8;',
  '}',
  '.blocklyDisabled .blocklyEditableText .blocklyBlockBackground {',
    'fill-opacity: 0.1 !important;',
  '}',

  '.blocklyInsertionMarker>.blocklyPath {',
    'stroke: none;',
  '}',

  '.blocklyInsertionMarker>.blocklyIconGroup {',
    'display: none;',
  '}',

  '.blocklyInsertionMarker>.blocklyPath,',
  '.blocklyInsertionMarker>.blocklyPathLight,',
  '.blocklyInsertionMarker>.blocklyPathDark {',
    'fill-opacity: .2;',
    'stroke: none',
  '}',

  '.blocklyReplaceable .blocklyPath {',
    'fill-opacity: 0.5;',
  '}',

  '.blocklyReplaceable .blocklyPathLight,',
  '.blocklyReplaceable .blocklyPathDark {',
    'display: none;',
  '}',

  '.blocklyText {',
    'cursor: default;',
    'fill: #fff;',
    'font-family: "Helvetica Neue", "Segoe UI", Helvetica, sans-serif;',
    'font-size: 12pt;',
    'font-weight: bold;',
  '}',

  '.blocklyTextTruncated {',
    'font-size: 11pt;',
  '}',

  '.blocklyNonEditableText>text {',
    'pointer-events: none;',
  '}',
  '.blocklyNonEditableText>text,',
  '.blocklyEditableText>text {',
    'fill: $colour_text;',
  '}',

  '.blocklyDropdownText {',
    'fill: #fff !important;',
  '}',

  '.blocklyBubbleText {',
    'fill: #fff;',
  '}',

  '.blocklyBubbleCanvas {',
    'user-select: none;',
    '-moz-user-select: none;',
    '-ms-user-select: none;',
    '-webkit-user-select: none;',
  '}',

  '.blocklyFlyout {',
    'position: absolute;',
    'z-index: 20;',
  '}',

  '.blocklyFlyout {',
    'position: absolute;',
    'z-index: 20;',
  '}',
  '.blocklyFlyoutButton {',
    'fill: #F4F4F4;',
  '}',

  '.blocklyFlyoutButtonBackground {',
      'stroke: #fff;',
  '}',

  '.blocklyFlyoutButton .blocklyText {',
    'fill: $colour_text;',
  '}',

  '.blocklyFlyoutButtonShadow {',
    'fill: none;',
  '}',

  '.blocklyFlyoutButton:hover {',
    'fill: #EAEAEA;',
    'cursor: pointer;',
  '}',

  '.blocklyFlyoutLabel {',
    'cursor: default;',
  '}',

  '.blocklyFlyoutLabelBackground {',
    'opacity: 0;',
  '}',

  '.blocklyFlyoutLabelText {',
    'font-family: "Helvetica Neue", "Segoe UI", Helvetica, sans-serif;',
    'font-size: 14pt;',
    'fill: $colour_text;',
    'font-weight: bold;',
  '}',

  /*
    Don't allow users to select text.  It gets annoying when trying to
    drag a block and selected text moves instead.
  */
  '.blocklySvg text, .blocklyBlockDragSurface text, .blocklyFlyout text, .blocklyToolboxDiv text {',
    'user-select: none;',
    '-moz-user-select: none;',
    '-ms-user-select: none;',
    '-webkit-user-select: none;',
    'cursor: inherit;',
  '}',

  '.blocklyHidden {',
    'display: none;',
  '}',

  '.blocklyFieldDropdown:not(.blocklyHidden) {',
    'display: block;',
  '}',

  '.blocklyIconGroup,',
  '.blocklyBreakpointIconGroup {',
    'cursor: default;',
  '}',

  '.blocklyIconGroup:not(:hover),',
  '.blocklyIconGroupReadonly {',
    'opacity: .6;',
  '}',

  '.blocklyBreakpointIconGroup:hover,',
  '.blocklyBreakpointIconGroupReadonly {',
    'fill-opacity: .6;',
  '}',

  '.blocklyIconShape {',
    'fill: #000;',
    'stroke-width: 1px;',
    'stroke: #fff;',
    'cursor: pointer;',
  '}',

  '.blocklyIconSymbol {',
    'fill: #fff;',
  '}',

  '.blocklyMinimalBody {',
    'margin: 0;',
    'padding: 0;',
    'background-color: #FAF6BD;',
  '}',

  // pxtblockly: workspace comment background in IE
  '.blocklyUneditableMinimalBody {',
    'fill: #FAF6BD;',
  '}',

  '.blocklyCommentForeignObject {',
    'position: relative;',
    'z-index: 0;',
  '}',

  '.blocklyComment > image {',
    'cursor: pointer',
  '}',

  '.blocklyCommentRect {',
    'fill: #FAF6BD;',
    'stroke: #F9F3A1;',
    'stroke-width: 1px',
  '}',

  '.blocklyCommentTarget {',
    'fill: transparent;',
    'stroke: #F9F3A1;',
  '}',

  '.blocklyCommentTargetFocused {',
    'fill: none;',
  '}',

  '.blocklyCommentText {',
    'fill: #000;',
    'pointer-events: none;',
  '}',

  '.blocklyCommentHandleTarget {',
    'fill: none;',
  '}',

  '.blocklyCommentHandleTargetFocused {',
    'fill: transparent;',
  '}',

  '.blocklyFocused>.blocklyCommentRect {',
    'fill: #FFB900;',
    'stroke: #B9B272;',
  '}',

  '.blocklySelected>.blocklyCommentTarget {',
    'stroke: #FFB900;',
    'stroke-width: 1px;',
  '}',

  '.blocklyCommentForeignObject {',
    'position: relative;',
    'z-index: 0;',
  '}',

  '.blocklyCommentRect {',
    'fill: #E7DE8E;',
    'stroke: #bcA903;',
    'stroke-width: 1px',
  '}',

  '.blocklyCommentTarget {',
    'fill: transparent;',
    'stroke: #bcA903;',
  '}',

  '.blocklyCommentTargetFocused {',
    'fill: none;',
  '}',

  '.blocklyCommentHandleTarget {',
    'fill: none;',
  '}',

  '.blocklyCommentHandleTargetFocused {',
    'fill: transparent;',
  '}',

  '.blocklyFocused>.blocklyCommentRect {',
    'fill: #B9B272;',
    'stroke: #B9B272;',
  '}',

  '.blocklySelected>.blocklyCommentTarget {',
    'stroke: #fc3;',
    'stroke-width: 3px;',
  '}',


  '.blocklyCommentTextarea {',
<<<<<<< HEAD
    'background-color: #FAF6BD;',
=======
    'background-color: #fef49c;',
>>>>>>> de39d5f2
    'border: 0;',
    'outline: 0;',
    'margin: 0;',
    'padding: 3px;',
    'resize: none;',
    'display: block;',
    'color: $colour_text;',
    'overflow: hidden;',
    'font-size: 12pt;',
    'line-height: 22px;',
  '}',

  '.blocklyUneditableComment {',
    'fill: $colour_text;',
  '}',

  '.blocklyCommentDeleteIcon {',
    'cursor: pointer;',
    'fill: #000;',
    'display: none',
  '}',

  '.blocklyFocused > .blocklyCommentDeleteIcon, .blocklyCommentBubble > .blocklyCommentDeleteIcon {',
    'display: block',
  '}',

  '.blocklyDeleteIconShape.blocklyDeleteIconHighlighted {',
    'fill: rgba(255, 255, 255, 0.20);',
  '}',

  '.blocklyCommentDeleteIcon {',
    'cursor: pointer;',
    'fill: #000;',
    'display: none',
  '}',

  '.blocklySelected > .blocklyCommentDeleteIcon {',
    'display: block',
  '}',

  '.blocklyDeleteIconShape {',
    'fill: #000;',
    'stroke: #000;',
    'stroke-width: 1px;',
  '}',

  '.blocklyDeleteIconShape.blocklyDeleteIconHighlighted {',
    'stroke: #fc3;',
  '}',

  '.blocklyHtmlInput {',
    'border: none;',
    'font-family: "Helvetica Neue", "Segoe UI", Helvetica, sans-serif;',
    'font-size: 12pt;',
    'height: 100%;',
    'margin: 0;',
    'outline: none;',
    'box-sizing: border-box;',
    'width: 100%;',
    'text-align: center;',
    'color: $colour_text;',
    'font-weight: bold;',
  '}',

  '.blocklyMainBackground {',
    'stroke-width: 1;',
    'stroke: #c6c6c6;',  /* Equates to #ddd due to border being off-pixel. */
    'touch-action: none;',
  '}',

  '.blocklyMutatorBackground {',
    'fill: #fff;',
    'stroke: #ddd;',
    'stroke-width: 1;',
  '}',

  '.blocklyFlyoutBackground {',
    'fill: $colour_flyout;',
    'fill-opacity: .8;',
  '}',

  '.blocklyTransparentBackground {',
    'opacity: 0;',
  '}',

  '.blocklyMainWorkspaceScrollbar {',
    'z-index: 20;',
  '}',

  '.blocklyFlyoutScrollbar {',
    'z-index: 30;',
  '}',

  '.blocklyScrollbarHorizontal, .blocklyScrollbarVertical {',
    'position: absolute;',
    'outline: none;',
    'touch-action: none;',
  '}',

  '.blocklyScrollbarBackground {',
    'opacity: 0;',
  '}',

  '.blocklyScrollbarHandle {',
    'fill: $colour_scrollbar;',
  '}',

  '.blocklyScrollbarBackground:hover+.blocklyScrollbarHandle,',
  '.blocklyScrollbarHandle:hover {',
    'fill: $colour_scrollbarHover;',
  '}',

<<<<<<< HEAD
  '.blocklyZoom>image {',
    'opacity: 1;',
=======
  '.blocklyZoom>image, .blocklyZoom>svg>image {',
    'opacity: .4;',
  '}',

  '.blocklyZoom>image:hover, .blocklyZoom>svg>image:hover {',
    'opacity: .6;',
  '}',

  '.blocklyZoom>image:active, .blocklyZoom>svg>image:active {',
    'opacity: .8;',
>>>>>>> de39d5f2
  '}',

  /* Darken flyout scrollbars due to being on a grey background. */
  /* By contrast, workspace scrollbars are on a white background. */
  '.blocklyFlyout .blocklyScrollbarHandle {',
    'fill: #bbb;',
  '}',

  '.blocklyFlyout .blocklyScrollbarBackground:hover+.blocklyScrollbarHandle,',
  '.blocklyFlyout .blocklyScrollbarHandle:hover {',
    'fill: #aaa;',
  '}',

  '.blocklyInvalidInput {',
    'background: #faa;',
  '}',

  // '.blocklyAngleCircle {',
  //   'stroke: ' + Blockly.Colours.motion.tertiary + ';',
  //   'stroke-width: 1;',
  //   'fill: ' + Blockly.Colours.motion.secondary + ';',
  // '}',

  '.blocklyAngleCenterPoint {',
    'stroke: #fff;',
    'stroke-width: 1;',
    'fill: #fff;',
  '}',

  '.blocklyAngleDragHandle {',
    'stroke: #fff;',
    'stroke-width: 5;',
    'stroke-opacity: 0.25;',
    'fill: #fff;',
    'cursor: pointer;',
  '}',


  '.blocklyAngleMarks {',
    'stroke: #fff;',
    'stroke-width: 1;',
    'stroke-opacity: 0.5;',
  '}',

  '.blocklyAngleGauge {',
    'fill: #fff;',
    'fill-opacity: 0.20;',
  '}',

  '.blocklyAngleLine {',
    'stroke: #fff;',
    'stroke-width: 1;',
    'stroke-linecap: round;',
    'pointer-events: none;',
  '}',

  '.blocklyContextMenu {',
    'border-radius: 4px;',
    'max-height: 100%;',
  '}',

  '.blocklyDropdownMenu {',
    'padding: 0 !important;',
  '}',

<<<<<<< HEAD
  '.blocklyDropDownNumPad {',
    'background-color: $colour_numPadBackground;',
  '}',

  /* Override the default Closure URL. */
=======
>>>>>>> de39d5f2
  '.blocklyWidgetDiv .goog-option-selected .goog-menuitem-checkbox,',
  '.blocklyWidgetDiv .goog-option-selected .goog-menuitem-icon {',
    'background: url(<<<PATH>>>/sprites.png) no-repeat -48px -16px;',
  '}',

  /* Category tree in Toolbox. */
  '.blocklyToolboxDiv {',
    'background-color: $colour_toolbox;',
    'color: $colour_toolboxText;',
    'overflow-x: visible;',
    'overflow-y: auto;',
    'position: absolute;',
    'font-family: "Helvetica Neue", "Segoe UI", Helvetica, sans-serif;',
    'user-select: none;',
    '-moz-user-select: none;',
    '-ms-user-select: none;',
    '-webkit-user-select: none;',
    'z-index: 40;', /* so blocks go over toolbox when dragging */
    //'z-index: 70;', /* so blocks go under toolbox when dragging */
    '-webkit-tap-highlight-color: transparent;', /* issue #1345 */
  '}',

  '.blocklyTreeRoot {',
    'padding: 4px 0;',
  '}',

  '.blocklyTreeRoot:focus {',
    'outline: none;',
  '}',

  '.blocklyTreeRow {',
    'height: 22px;',
    'line-height: 22px;',
    'margin-bottom: 3px;',
    'padding-right: 8px;',
    'white-space: nowrap;',
  '}',

  '.blocklyHorizontalTree {',
    'float: left;',
    'margin: 1px 5px 8px 0;',
  '}',

  '.blocklyHorizontalTreeRtl {',
    'float: right;',
    'margin: 1px 0 8px 5px;',
  '}',

  '.blocklyToolboxDiv[dir="RTL"] .blocklyTreeRow {',
    'margin-left: 8px;',
  '}',

  '.blocklyTreeRow:not(.blocklyTreeSelected):hover {',
    'background-color: #e4e4e4;',
  '}',

  '.blocklyTreeSeparator {',
    'border-bottom: solid #e5e5e5 1px;',
    'height: 0;',
    'margin: 5px 0;',
  '}',

  '.blocklyTreeSeparatorHorizontal {',
    'border-right: solid #e5e5e5 1px;',
    'width: 0;',
    'padding: 5px 0;',
    'margin: 0 5px;',
  '}',

  '.blocklyTreeIcon {',
    'background-image: url(<<<PATH>>>/sprites.png);',
    'height: 16px;',
    'vertical-align: middle;',
    'width: 16px;',
  '}',

  '.blocklyTreeIconClosedLtr {',
    'background-position: -32px -1px;',
  '}',

  '.blocklyTreeIconClosedRtl {',
    'background-position: 0 -1px;',
  '}',

  '.blocklyTreeIconOpen {',
    'background-position: -16px -1px;',
  '}',

  '.blocklyTreeSelected>.blocklyTreeIconClosedLtr {',
    'background-position: -32px -17px;',
  '}',

  '.blocklyTreeSelected>.blocklyTreeIconClosedRtl {',
    'background-position: 0 -17px;',
  '}',

  '.blocklyTreeSelected>.blocklyTreeIconOpen {',
    'background-position: -16px -17px;',
  '}',

  '.blocklyTreeIconNone,',
  '.blocklyTreeSelected>.blocklyTreeIconNone {',
    'background-position: -48px -1px;',
  '}',

  '.blocklyTreeLabel {',
    'cursor: default;',
    'font-family: "Helvetica Neue", "Segoe UI", Helvetica, sans-serif;',
    'font-size: 16px;',
    'padding: 0 3px;',
    'vertical-align: middle;',
  '}',

  '.blocklyToolboxDelete .blocklyTreeLabel {',
    'cursor: url("<<<PATH>>>/handdelete.cur"), auto;',
  '}',

  '.blocklyTreeSelected .blocklyTreeLabel {',
    'color: #fff;',
  '}',

<<<<<<< HEAD
  /* Copied from: goog/css/colorpicker-simplegrid.css */
  /*
   * Copyright 2007 The Closure Library Authors. All Rights Reserved.
   *
   * Use of this source code is governed by the Apache License, Version 2.0.
   * See the COPYING file for details.
   */

  /* Author: pupius@google.com (Daniel Pupius) */

  /*
    Styles to make the colorpicker look like the old gmail color picker
    NOTE: without CSS scoping this will override styles defined in palette.css
  */
  '.blocklyDropDownDiv .goog-palette {',
    'outline: none;',
    'border-radius: 11px;',
    'margin-bottom: 20px;',
  '}',

  '.blocklyDropDownDiv .goog-palette-table {',
    'border-collapse: collapse;',
  '}',

  '.blocklyDropDownDiv .goog-palette-cell {',
    'height: 22px;',
    'width: 22px;',
    'margin: 0;',
    'padding: 2px;',
    'border: 0;',
    'text-align: center;',
    'cursor: pointer;',
  '}',

  '.blocklyDropDownDiv .goog-palette-colorswatch {',
    'position: relative;',
    'height: 22px;',
    'width: 22px;',
    'border-radius: 4px;',
    'border: 2px solid rgba(0,0,0,.1);',
  '}',

  '.blocklyDropDownDiv .goog-palette-cell-hover .goog-palette-colorswatch {',
    'border: 1px solid #FFF;',
    'box-sizing: border-box;',
  '}',

  '.blocklyDropDownDiv .goog-palette-cell-selected .goog-palette-colorswatch {',
    'border: 1px solid #000;',
    'box-sizing: border-box;',
    'color: #fff;',
=======
  /* Colour Picker Field */
  '.blocklyColourTable {',
    'border-collapse: collapse;',
  '}',

  '.blocklyColourTable>tr>td {',
    'border: 1px solid #666;',
    'padding: 0;',
  '}',

  '.blocklyColourTable>tr>td>div {',
    'border: 1px solid #666;',
    'height: 13px;',
    'width: 15px;',
  '}',

  '.blocklyColourTable>tr>td>div:hover {',
    'border: 1px solid #fff;',
  '}',

  '.blocklyColourSelected, .blocklyColourSelected:hover {',
    'border: 1px solid #000 !important;',
>>>>>>> de39d5f2
  '}',

  /* Copied from: goog/css/menu.css */
  /*
   * Copyright 2009 The Closure Library Authors. All Rights Reserved.
   *
   * Use of this source code is governed by the Apache License, Version 2.0.
   * See the COPYING file for details.
   */

  /**
   * Standard styling for menus created by goog.ui.MenuRenderer.
   *
   * @author attila@google.com (Attila Bodis)
   */

  '.blocklyWidgetDiv .goog-menu {',
    'background: #fff;',
    'cursor: default;',
    'font: normal 13px "Helvetica Neue", Helvetica, sans-serif;',
    'margin: 0;',
    'outline: none;',
    'padding: 4px 0;',
    'position: absolute;',
    'overflow-y: auto;',
    'overflow-x: hidden;',
    'z-index: 20000;',  /* Arbitrary, but some apps depend on it... */
    'box-shadow: 2px 2px 2px 1px rgba(0, 0, 0, 0.2);',
  '}',

  '.blocklyDropDownDiv .goog-menu {',
    'cursor: default;',
    'font: normal 13px "Helvetica Neue", Helvetica, sans-serif;',
    'outline: none;',
    'z-index: 20000;',  /* Arbitrary, but some apps depend on it... */
  '}',

  '.blocklyDropDownDiv .goog-menu {',
    'cursor: default;',
    'font: normal 13px "Helvetica Neue", Helvetica, sans-serif;',
    'outline: none;',
    'z-index: 20000;',  /* Arbitrary, but some apps depend on it... */
  '}',

  /* Copied from: goog/css/menuitem.css */
  /*
   * Copyright 2009 The Closure Library Authors. All Rights Reserved.
   *
   * Use of this source code is governed by the Apache License, Version 2.0.
   * See the COPYING file for details.
   */

  /**
   * Standard styling for menus created by goog.ui.MenuItemRenderer.
   *
   * @author attila@google.com (Attila Bodis)
   */

  /**
   * State: resting.
   *
   * NOTE(mleibman,chrishenry):
   * The RTL support in Closure is provided via two mechanisms -- "rtl" CSS
   * classes and BiDi flipping done by the CSS compiler.  Closure supports RTL
   * with or without the use of the CSS compiler.  In order for them not to
   * conflict with each other, the "rtl" CSS classes need to have the #noflip
   * annotation.  The non-rtl counterparts should ideally have them as well,
   * but, since .goog-menuitem existed without .goog-menuitem-rtl for so long
   * before being added, there is a risk of people having templates where they
   * are not rendering the .goog-menuitem-rtl class when in RTL and instead
   * rely solely on the BiDi flipping by the CSS compiler.  That's why we're
   * not adding the #noflip to .goog-menuitem.
   */
  '.blocklyWidgetDiv .goog-menuitem, ',
  '.blocklyDropDownDiv .goog-menuitem {',
    'color: #000;',
    'font: normal 13px "Helvetica Neue", Helvetica, sans-serif;',
    'list-style: none;',
    'margin: 0;',
     /* 28px on the left for icon or checkbox; 7em on the right for shortcut. */
    'padding: 5px 7em 5px 28px;',
    'white-space: nowrap;',
  '}',

  '.blocklyDropDownDiv .goog-menuitem {',
    'color: #fff;',
    'font: normal 13px "Helvetica Neue", Helvetica, sans-serif;',
    'font-weight: bold;',
    'list-style: none;',
    'margin: 0;',
     /* 28px on the left for icon or checkbox; 7em on the right for shortcut. */
    'min-width: 7em;',
    'padding: 5px 5px 5px 28px;',
    'white-space: nowrap;',
  '}',

  /* BiDi override for the resting state. */
  /* #noflip */
  '.blocklyWidgetDiv .goog-menuitem.goog-menuitem-rtl, ',
  '.blocklyDropDownDiv .goog-menuitem.goog-menuitem-rtl {',
     /* Flip left/right padding for BiDi. */
    'padding-left: 5px;',
    'padding-right: 28px;',
  '}',

<<<<<<< HEAD
  /* If a menu doesn't have checkable items or items with icons, remove padding. */
  '.blocklyWidgetDiv .goog-menu-nocheckbox .goog-menuitem,',
  '.blocklyWidgetDiv .goog-menu-noicon .goog-menuitem, ',
  '.blocklyDropDownDiv .goog-menu-nocheckbox .goog-menuitem,',
=======
  /* If a menu doesn't have checkable items or items with icons,
   * remove padding.
   */
  '.blocklyWidgetDiv .goog-menu-nocheckbox .goog-menuitem, ',
  '.blocklyWidgetDiv .goog-menu-noicon .goog-menuitem, ',
  '.blocklyDropDownDiv .goog-menu-nocheckbox .goog-menuitem, ',
>>>>>>> de39d5f2
  '.blocklyDropDownDiv .goog-menu-noicon .goog-menuitem { ',
    'padding-left: 12px;',
  '}',

  /* If a menu doesn't have items with shortcuts, leave just enough room for
   * submenu arrows, if they are rendered.
   */
  '.blocklyWidgetDiv .goog-menu-noaccel .goog-menuitem, ',
  '.blocklyDropDownDiv .goog-menu-noaccel .goog-menuitem {',
    'padding-right: 20px;',
  '}',

<<<<<<< HEAD
  '.blocklyWidgetDiv .goog-menuitem-content ',
=======
  '.blocklyWidgetDiv .goog-menuitem-content, ',
>>>>>>> de39d5f2
  '.blocklyDropDownDiv .goog-menuitem-content {',
    'color: #000;',
    'font: normal 13px "Helvetica Neue", Helvetica, sans-serif;',
  '}',

  /* State: disabled. */
<<<<<<< HEAD
  '.blocklyWidgetDiv .goog-menuitem-disabled .goog-menuitem-accel,',
  '.blocklyWidgetDiv .goog-menuitem-disabled .goog-menuitem-content, ',
  '.blocklyDropDownDiv .goog-menuitem-disabled .goog-menuitem-accel,',
=======
  '.blocklyWidgetDiv .goog-menuitem-disabled .goog-menuitem-accel, ',
  '.blocklyWidgetDiv .goog-menuitem-disabled .goog-menuitem-content, ',
  '.blocklyDropDownDiv .goog-menuitem-disabled .goog-menuitem-accel, ',
>>>>>>> de39d5f2
  '.blocklyDropDownDiv .goog-menuitem-disabled .goog-menuitem-content {',
    'color: #ccc !important;',
  '}',

  '.blocklyWidgetDiv .goog-menuitem-disabled .goog-menuitem-icon, ',
  '.blocklyDropDownDiv .goog-menuitem-disabled .goog-menuitem-icon {',
    'opacity: 0.3;',
    'filter: alpha(opacity=30);',
  '}',

  /* State: hover. */
  '.blocklyWidgetDiv .goog-menuitem-highlight, ',
  '.blocklyWidgetDiv .goog-menuitem-hover {',
    'background-color: #d6e9f8;',
     /* Use an explicit top and bottom border so that the selection is visible',
      * in high contrast mode. */
    'border-color: #d6e9f8;',
    'border-style: dotted;',
    'border-width: 1px 0;',
    'padding-bottom: 4px;',
    'padding-top: 4px;',
  '}',

<<<<<<< HEAD
  '.blocklyDropDownDiv .goog-menuitem-highlight,',
=======
  '.blocklyDropDownDiv .goog-menuitem-highlight, ',
>>>>>>> de39d5f2
  '.blocklyDropDownDiv .goog-menuitem-hover {',
    'background-color: rgba(0, 0, 0, 0.2);',
  '}',

  /* State: selected/checked. */
<<<<<<< HEAD
  '.blocklyWidgetDiv .goog-menuitem-checkbox,',
  '.blocklyWidgetDiv .goog-menuitem-icon, ',
  '.blocklyDropDownDiv .goog-menuitem-checkbox,',
=======
  '.blocklyWidgetDiv .goog-menuitem-checkbox, ',
  '.blocklyWidgetDiv .goog-menuitem-icon, ',
  '.blocklyDropDownDiv .goog-menuitem-checkbox, ',
>>>>>>> de39d5f2
  '.blocklyDropDownDiv .goog-menuitem-icon {',
    'background-repeat: no-repeat;',
    'height: 16px;',
    'left: 6px;',
    'position: absolute;',
    'right: auto;',
    'vertical-align: middle;',
    'width: 16px;',
  '}',

  '.blocklyWidgetDiv .goog-option-selected .goog-menuitem-checkbox,',
  '.blocklyWidgetDiv .goog-option-selected .goog-menuitem-icon,',
  '.blocklyDropDownDiv .goog-option-selected .goog-menuitem-checkbox,',
  '.blocklyDropDownDiv .goog-option-selected .goog-menuitem-icon {',
     /* Client apps may override the URL at which they serve the sprite. */
    'background: url(<<<PATH>>>/sprites.png) no-repeat -48px -16px !important;',
    'position: static;', /* Scroll with the menu. */
    'float: left;',
    'margin-left: -24px;',
  '}',

  /* BiDi override for the selected/checked state. */
  /* #noflip */
<<<<<<< HEAD
  '.blocklyWidgetDiv .goog-menuitem-rtl .goog-menuitem-checkbox,',
  '.blocklyWidgetDiv .goog-menuitem-rtl .goog-menuitem-icon,',
  '.blocklyDropDownDiv .goog-menuitem-rtl .goog-menuitem-checkbox,',
  '.blocklyDropDownDiv .goog-menuitem-rtl .goog-menuitem-icon {',
     /* Flip left/right positioning. */
     'float: right;',
     'margin-left: 6px;',
=======
  '.blocklyWidgetDiv .goog-menuitem-rtl .goog-menuitem-checkbox, ',
  '.blocklyWidgetDiv .goog-menuitem-rtl .goog-menuitem-icon, ',
  '.blocklyDropDownDiv .goog-menuitem-rtl .goog-menuitem-checkbox, ',
  '.blocklyDropDownDiv .goog-menuitem-rtl .goog-menuitem-icon {',
     /* Flip left/right positioning. */
    'left: auto;',
    'right: 6px;',
  '}',

  '.blocklyWidgetDiv .goog-option-selected .goog-menuitem-checkbox, ',
  '.blocklyWidgetDiv .goog-option-selected .goog-menuitem-icon, ',
  '.blocklyDropDownDiv .goog-option-selected .goog-menuitem-checkbox, ',
  '.blocklyDropDownDiv .goog-option-selected .goog-menuitem-icon {',
    'position: static;', /* Scroll with the menu. */
    'float: left;',
    'margin-left: -24px;',
>>>>>>> de39d5f2
  '}',

  '.blocklyWidgetDiv .goog-menuitem-rtl .goog-menuitem-checkbox, ',
  '.blocklyWidgetDiv .goog-menuitem-rtl .goog-menuitem-icon, ',
  '.blocklyDropDownDiv .goog-menuitem-rtl .goog-menuitem-checkbox, ',
  '.blocklyDropDownDiv .goog-menuitem-rtl .goog-menuitem-icon {',
    'float: right;',
    'margin-right: -24px;',
  '}',


  /* Keyboard shortcut ("accelerator") style. */
  '.blocklyWidgetDiv .goog-menuitem-accel, ',
  '.blocklyDropDownDiv .goog-menuitem-accel {',
    'color: #999;',
     /* Keyboard shortcuts are untranslated; always left-to-right. */
     /* #noflip */
    'direction: ltr;',
    'left: auto;',
    'padding: 0 6px;',
    'position: absolute;',
    'right: 0;',
    'text-align: right;',
  '}',

  /* BiDi override for shortcut style. */
  /* #noflip */
  '.blocklyWidgetDiv .goog-menuitem-rtl .goog-menuitem-accel, ',
  '.blocklyDropDownDiv .goog-menuitem-rtl .goog-menuitem-accel {',
     /* Flip left/right positioning and text alignment. */
    'left: 0;',
    'right: auto;',
    'text-align: left;',
  '}',

  /* Mnemonic styles. */
  '.blocklyWidgetDiv .goog-menuitem-mnemonic-hint, ',
  '.blocklyDropDownDiv .goog-menuitem-mnemonic-hint {',
    'text-decoration: underline;',
  '}',

  '.blocklyWidgetDiv .goog-menuitem-mnemonic-separator, ',
  '.blocklyDropDownDiv .goog-menuitem-mnemonic-separator {',
    'color: #999;',
    'font-size: 12px;',
    'padding-left: 4px;',
  '}',

  /* Copied from: goog/css/menuseparator.css */
  /*
   * Copyright 2009 The Closure Library Authors. All Rights Reserved.
   *
   * Use of this source code is governed by the Apache License, Version 2.0.
   * See the COPYING file for details.
   */

  /**
   * Standard styling for menus created by goog.ui.MenuSeparatorRenderer.
   *
   * @author attila@google.com (Attila Bodis)
   */

  '.blocklyWidgetDiv .goog-menuseparator, ',
  '.blocklyDropDownDiv .goog-menuseparator {',
<<<<<<< HEAD
    'border-top: 1px solid #ddd;',
    'margin: 8px;',
=======
    'border-top: 1px solid #ccc;',
    'margin: 4px 0;',
>>>>>>> de39d5f2
    'padding: 0;',
  '}',

  /* pxtblockly: Field slider. */
  '.blocklyDropDownDiv .goog-slider-horizontal {',
    'margin: 8px;',
    'height: 22px;',
    'width: 150px;',
    'position: relative;',
    'outline: none;',
    'border-radius: 11px;',
    'margin-bottom: 20px;',
    'background: #547AB2',
  '}',
  '.blocklyDropDownDiv .goog-slider-horizontal .goog-slider-thumb {',
     'width: 26px;',
     'height: 26px;',
     'margin-top: -1px;',
     'position: absolute;',
     'background-color: white;',
     'border-radius: 100%;',
     '-webkit-box-shadow: 0 0 0 4px rgba(0, 0, 0, 0.15);',
     '-moz-box-shadow: 0 0 0 4px rgba(0, 0, 0, 0.15);',
     'box-shadow: 0 0 0 4px rgba(0, 0, 0, 0.15);',
     'cursor: pointer',
  '}',
  '.blocklyFieldSliderLabel {',
    'font-family: "Helvetica Neue", "Segoe UI", Helvetica, sans-serif;',
    'font-size: 0.65rem;',
    'color: $colour_toolboxText;',
    'margin: 8px;',
  '}',
  '.blocklyFieldSliderLabelText {',
    'font-weight: bold;',
  '}',
  '.blocklyFieldSliderReadout {',
    'margin-left: 10px;',
  '}',

  // pxtblockly: Adding blocklyHighlighted CSS classes for outlining blocks
  '.blocklyHighlighted>.blocklyPath {',
    'stroke: #ff8b27;',
    'stroke-width: 5px;',
  '}',

  // pxt-blockly: Argument editor
  '.argumentEditorRemoveIcon {',
    'position: absolute;',
    'width: 24px;',
    'height: 24px;',
    'top: -40px;',
    'left: 50%;',
    'margin-left: -12px;',
    'cursor: pointer;',
  '}',

  '.functioneditor i.argumentEditorTypeIcon {',
    'position: absolute;',
    'width: 24px;',
    'height: 24px;',
    'top: 40px;',
    'left: 50%;',
    'margin-left: -12px;',
  '}',

  '.blocklyWidgetDiv.fieldTextInput.argumentEditorInput {',
    'overflow: visible;',
  '}',

  // pxt-blockly: Bold function names
  '.functionNameText {',
    'font-weight: bold;',
  '}',

  // Quote for string field
  '.field-text-quote {',
    'fill: #a31515 !important;',
  '}',

  ''
];<|MERGE_RESOLUTION|>--- conflicted
+++ resolved
@@ -96,9 +96,8 @@
   // Strip off any trailing slash (either Unix or Windows).
   Blockly.Css.mediaPath_ = pathToMedia.replace(/[\\\/]$/, '');
   text = text.replace(/<<<PATH>>>/g, Blockly.Css.mediaPath_);
-<<<<<<< HEAD
-  // Dynamically replace colours in the CSS text, in case they have
-  // been set at run-time injection.
+  // pxt-blockly: Scratch rendering. Dynamically replace colours in 
+  // the CSS text, in case they have been set at run-time injection.
   for (var colourProperty in Blockly.Colours) {
     if (Blockly.Colours.hasOwnProperty(colourProperty)) {
       // Replace all
@@ -108,8 +107,6 @@
       );
     }
   }
-=======
->>>>>>> de39d5f2
 
   // Inject CSS tag at start of head.
   var cssNode = document.createElement('style');
@@ -245,12 +242,7 @@
     'z-index: 1000;',
     'display: none;',
     'border: 1px solid;',
-<<<<<<< HEAD
-    'border-radius: 4px;',
-    'box-shadow: 0px 0px 8px 1px ' + Blockly.Colours.dropDownShadow + ';',
-=======
-    'border-radius: 2px;',
->>>>>>> de39d5f2
+    'border-radius: 2px;', /* TODO shakao verify drop shadow removed ok */
     'padding: 4px;',
     '-webkit-user-select: none;',
   '}',
@@ -284,7 +276,6 @@
     'cursor: pointer;',
   '}',
 
-<<<<<<< HEAD
   '.blocklyDropDownButtonHover {',
     'box-shadow: 0px 0px 0px 4px ' + Blockly.Colours.fieldShadow + ';',
   '}',
@@ -336,8 +327,6 @@
     '-webkit-tap-highlight-color: rgba(0,0,0,0);',
   '}',
 
-=======
->>>>>>> de39d5f2
   '.arrowTop {',
     'border-top: 1px solid;',
     'border-left: 1px solid;',
@@ -352,7 +341,6 @@
     'border-color: inherit;',
   '}',
 
-<<<<<<< HEAD
   '.valueReportBox {',
     'min-width: 50px;',
     'max-width: 300px;',
@@ -364,8 +352,6 @@
     'font-size: .8em;',
   '}',
 
-=======
->>>>>>> de39d5f2
   '.blocklyResizeSE {',
     'cursor: se-resize;',
     'fill: transparent;',
@@ -720,11 +706,7 @@
 
 
   '.blocklyCommentTextarea {',
-<<<<<<< HEAD
     'background-color: #FAF6BD;',
-=======
-    'background-color: #fef49c;',
->>>>>>> de39d5f2
     'border: 0;',
     'outline: 0;',
     'margin: 0;',
@@ -837,21 +819,8 @@
     'fill: $colour_scrollbarHover;',
   '}',
 
-<<<<<<< HEAD
   '.blocklyZoom>image {',
     'opacity: 1;',
-=======
-  '.blocklyZoom>image, .blocklyZoom>svg>image {',
-    'opacity: .4;',
-  '}',
-
-  '.blocklyZoom>image:hover, .blocklyZoom>svg>image:hover {',
-    'opacity: .6;',
-  '}',
-
-  '.blocklyZoom>image:active, .blocklyZoom>svg>image:active {',
-    'opacity: .8;',
->>>>>>> de39d5f2
   '}',
 
   /* Darken flyout scrollbars due to being on a grey background. */
@@ -917,14 +886,10 @@
     'padding: 0 !important;',
   '}',
 
-<<<<<<< HEAD
   '.blocklyDropDownNumPad {',
     'background-color: $colour_numPadBackground;',
   '}',
 
-  /* Override the default Closure URL. */
-=======
->>>>>>> de39d5f2
   '.blocklyWidgetDiv .goog-option-selected .goog-menuitem-checkbox,',
   '.blocklyWidgetDiv .goog-option-selected .goog-menuitem-icon {',
     'background: url(<<<PATH>>>/sprites.png) no-repeat -48px -16px;',
@@ -1046,59 +1011,6 @@
     'color: #fff;',
   '}',
 
-<<<<<<< HEAD
-  /* Copied from: goog/css/colorpicker-simplegrid.css */
-  /*
-   * Copyright 2007 The Closure Library Authors. All Rights Reserved.
-   *
-   * Use of this source code is governed by the Apache License, Version 2.0.
-   * See the COPYING file for details.
-   */
-
-  /* Author: pupius@google.com (Daniel Pupius) */
-
-  /*
-    Styles to make the colorpicker look like the old gmail color picker
-    NOTE: without CSS scoping this will override styles defined in palette.css
-  */
-  '.blocklyDropDownDiv .goog-palette {',
-    'outline: none;',
-    'border-radius: 11px;',
-    'margin-bottom: 20px;',
-  '}',
-
-  '.blocklyDropDownDiv .goog-palette-table {',
-    'border-collapse: collapse;',
-  '}',
-
-  '.blocklyDropDownDiv .goog-palette-cell {',
-    'height: 22px;',
-    'width: 22px;',
-    'margin: 0;',
-    'padding: 2px;',
-    'border: 0;',
-    'text-align: center;',
-    'cursor: pointer;',
-  '}',
-
-  '.blocklyDropDownDiv .goog-palette-colorswatch {',
-    'position: relative;',
-    'height: 22px;',
-    'width: 22px;',
-    'border-radius: 4px;',
-    'border: 2px solid rgba(0,0,0,.1);',
-  '}',
-
-  '.blocklyDropDownDiv .goog-palette-cell-hover .goog-palette-colorswatch {',
-    'border: 1px solid #FFF;',
-    'box-sizing: border-box;',
-  '}',
-
-  '.blocklyDropDownDiv .goog-palette-cell-selected .goog-palette-colorswatch {',
-    'border: 1px solid #000;',
-    'box-sizing: border-box;',
-    'color: #fff;',
-=======
   /* Colour Picker Field */
   '.blocklyColourTable {',
     'border-collapse: collapse;',
@@ -1121,7 +1033,6 @@
 
   '.blocklyColourSelected, .blocklyColourSelected:hover {',
     'border: 1px solid #000 !important;',
->>>>>>> de39d5f2
   '}',
 
   /* Copied from: goog/css/menu.css */
@@ -1227,19 +1138,12 @@
     'padding-right: 28px;',
   '}',
 
-<<<<<<< HEAD
-  /* If a menu doesn't have checkable items or items with icons, remove padding. */
-  '.blocklyWidgetDiv .goog-menu-nocheckbox .goog-menuitem,',
-  '.blocklyWidgetDiv .goog-menu-noicon .goog-menuitem, ',
-  '.blocklyDropDownDiv .goog-menu-nocheckbox .goog-menuitem,',
-=======
   /* If a menu doesn't have checkable items or items with icons,
    * remove padding.
    */
   '.blocklyWidgetDiv .goog-menu-nocheckbox .goog-menuitem, ',
   '.blocklyWidgetDiv .goog-menu-noicon .goog-menuitem, ',
   '.blocklyDropDownDiv .goog-menu-nocheckbox .goog-menuitem, ',
->>>>>>> de39d5f2
   '.blocklyDropDownDiv .goog-menu-noicon .goog-menuitem { ',
     'padding-left: 12px;',
   '}',
@@ -1252,26 +1156,16 @@
     'padding-right: 20px;',
   '}',
 
-<<<<<<< HEAD
-  '.blocklyWidgetDiv .goog-menuitem-content ',
-=======
   '.blocklyWidgetDiv .goog-menuitem-content, ',
->>>>>>> de39d5f2
   '.blocklyDropDownDiv .goog-menuitem-content {',
     'color: #000;',
     'font: normal 13px "Helvetica Neue", Helvetica, sans-serif;',
   '}',
 
   /* State: disabled. */
-<<<<<<< HEAD
-  '.blocklyWidgetDiv .goog-menuitem-disabled .goog-menuitem-accel,',
-  '.blocklyWidgetDiv .goog-menuitem-disabled .goog-menuitem-content, ',
-  '.blocklyDropDownDiv .goog-menuitem-disabled .goog-menuitem-accel,',
-=======
   '.blocklyWidgetDiv .goog-menuitem-disabled .goog-menuitem-accel, ',
   '.blocklyWidgetDiv .goog-menuitem-disabled .goog-menuitem-content, ',
   '.blocklyDropDownDiv .goog-menuitem-disabled .goog-menuitem-accel, ',
->>>>>>> de39d5f2
   '.blocklyDropDownDiv .goog-menuitem-disabled .goog-menuitem-content {',
     'color: #ccc !important;',
   '}',
@@ -1295,25 +1189,15 @@
     'padding-top: 4px;',
   '}',
 
-<<<<<<< HEAD
-  '.blocklyDropDownDiv .goog-menuitem-highlight,',
-=======
   '.blocklyDropDownDiv .goog-menuitem-highlight, ',
->>>>>>> de39d5f2
   '.blocklyDropDownDiv .goog-menuitem-hover {',
     'background-color: rgba(0, 0, 0, 0.2);',
   '}',
 
   /* State: selected/checked. */
-<<<<<<< HEAD
-  '.blocklyWidgetDiv .goog-menuitem-checkbox,',
-  '.blocklyWidgetDiv .goog-menuitem-icon, ',
-  '.blocklyDropDownDiv .goog-menuitem-checkbox,',
-=======
   '.blocklyWidgetDiv .goog-menuitem-checkbox, ',
   '.blocklyWidgetDiv .goog-menuitem-icon, ',
   '.blocklyDropDownDiv .goog-menuitem-checkbox, ',
->>>>>>> de39d5f2
   '.blocklyDropDownDiv .goog-menuitem-icon {',
     'background-repeat: no-repeat;',
     'height: 16px;',
@@ -1337,7 +1221,6 @@
 
   /* BiDi override for the selected/checked state. */
   /* #noflip */
-<<<<<<< HEAD
   '.blocklyWidgetDiv .goog-menuitem-rtl .goog-menuitem-checkbox,',
   '.blocklyWidgetDiv .goog-menuitem-rtl .goog-menuitem-icon,',
   '.blocklyDropDownDiv .goog-menuitem-rtl .goog-menuitem-checkbox,',
@@ -1345,24 +1228,6 @@
      /* Flip left/right positioning. */
      'float: right;',
      'margin-left: 6px;',
-=======
-  '.blocklyWidgetDiv .goog-menuitem-rtl .goog-menuitem-checkbox, ',
-  '.blocklyWidgetDiv .goog-menuitem-rtl .goog-menuitem-icon, ',
-  '.blocklyDropDownDiv .goog-menuitem-rtl .goog-menuitem-checkbox, ',
-  '.blocklyDropDownDiv .goog-menuitem-rtl .goog-menuitem-icon {',
-     /* Flip left/right positioning. */
-    'left: auto;',
-    'right: 6px;',
-  '}',
-
-  '.blocklyWidgetDiv .goog-option-selected .goog-menuitem-checkbox, ',
-  '.blocklyWidgetDiv .goog-option-selected .goog-menuitem-icon, ',
-  '.blocklyDropDownDiv .goog-option-selected .goog-menuitem-checkbox, ',
-  '.blocklyDropDownDiv .goog-option-selected .goog-menuitem-icon {',
-    'position: static;', /* Scroll with the menu. */
-    'float: left;',
-    'margin-left: -24px;',
->>>>>>> de39d5f2
   '}',
 
   '.blocklyWidgetDiv .goog-menuitem-rtl .goog-menuitem-checkbox, ',
@@ -1427,13 +1292,8 @@
 
   '.blocklyWidgetDiv .goog-menuseparator, ',
   '.blocklyDropDownDiv .goog-menuseparator {',
-<<<<<<< HEAD
-    'border-top: 1px solid #ddd;',
-    'margin: 8px;',
-=======
     'border-top: 1px solid #ccc;',
     'margin: 4px 0;',
->>>>>>> de39d5f2
     'padding: 0;',
   '}',
 
