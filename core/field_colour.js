/**
 * @license
 * Visual Blocks Editor
 *
 * Copyright 2012 Google Inc.
 * https://developers.google.com/blockly/
 *
 * Licensed under the Apache License, Version 2.0 (the "License");
 * you may not use this file except in compliance with the License.
 * You may obtain a copy of the License at
 *
 *   http://www.apache.org/licenses/LICENSE-2.0
 *
 * Unless required by applicable law or agreed to in writing, software
 * distributed under the License is distributed on an "AS IS" BASIS,
 * WITHOUT WARRANTIES OR CONDITIONS OF ANY KIND, either express or implied.
 * See the License for the specific language governing permissions and
 * limitations under the License.
 */

/**
 * @fileoverview Colour input field.
 * @author fraser@google.com (Neil Fraser)
 */
'use strict';

goog.provide('Blockly.FieldColour');

goog.require('Blockly.DropDownDiv');
goog.require('Blockly.Events');
goog.require('Blockly.Events.BlockChange');
goog.require('Blockly.Field');
goog.require('Blockly.utils.colour');

goog.require('goog.math.Size');


/**
 * Class for a colour input field.
 * @param {string=} opt_value The initial value of the field. Should be in
 *    '#rrggbb' format. Defaults to the first value in the default colour array.
 * @param {Function=} opt_validator A function that is called to validate
 *    changes to the field's value. Takes in a colour string & returns a
 *    validated colour string ('#rrggbb' format), or null to abort the change.
 * @extends {Blockly.Field}
 * @constructor
 */
<<<<<<< HEAD
Blockly.FieldColour = function(colour, opt_validator) {
  Blockly.FieldColour.superClass_.constructor.call(this, colour, opt_validator);
  this.addArgType('colour');
=======
Blockly.FieldColour = function(opt_value, opt_validator) {
  opt_value = this.doClassValidation_(opt_value);
  if (opt_value === null) {
    opt_value = Blockly.FieldColour.COLOURS[0];
  }
  Blockly.FieldColour.superClass_.constructor.call(
      this, opt_value, opt_validator);
>>>>>>> de39d5f2
};
goog.inherits(Blockly.FieldColour, Blockly.Field);

/**
 * Construct a FieldColour from a JSON arg object.
 * @param {!Object} options A JSON object with options (colour).
 * @return {!Blockly.FieldColour} The new field instance.
 * @package
 * @nocollapse
 */
Blockly.FieldColour.fromJson = function(options) {
  return new Blockly.FieldColour(options['colour']);
};

/**
 * Default width of a colour field.
 * @type {number}
 * @private
 * @const
 */
Blockly.FieldColour.DEFAULT_WIDTH = 16;

/**
 * Default height of a colour field.
 * @type {number}
 * @private
 * @const
 */
Blockly.FieldColour.DEFAULT_HEIGHT = 12;

/**
 * Serializable fields are saved by the XML renderer, non-serializable fields
 * are not. Editable fields should also be serializable.
 * @type {boolean}
 * @const
 */
Blockly.FieldColour.prototype.SERIALIZABLE = true;

/**
 * Mouse cursor style when over the hotspot that initiates the editor.
 */
Blockly.FieldColour.prototype.CURSOR = 'default';

/**
 * Used to tell if the field needs to be rendered the next time the block is
 * rendered. Colour fields are statically sized, and only need to be
 * rendered at initialization.
 * @type {boolean}
 * @private
 */
Blockly.FieldColour.prototype.isDirty_ = false;

/**
 * Array of colours used by this field.  If null, use the global list.
 * @type {Array.<string>}
 * @private
 */
Blockly.FieldColour.prototype.colours_ = null;

/**
 * Array of colour tooltips used by this field.  If null, use the global list.
 * @type {Array.<string>}
 * @private
 */
Blockly.FieldColour.prototype.titles_ = null;

/**
 * Number of colour columns used by this field.  If 0, use the global setting.
 * By default use the global constants for columns.
 * @type {number}
 * @private
 */
Blockly.FieldColour.prototype.columns_ = 0;

/**
<<<<<<< HEAD
 * The color picker.
 * @type {goog.ui.ColorPicker}
 * @private
 */
Blockly.FieldColour.prototype.colorPicker_ = null;

/**
 * Install this field on a block.
 * @param {!Blockly.Block=} block The block containing this field.
 */
Blockly.FieldColour.prototype.init = function(block) {
  Blockly.FieldColour.superClass_.init.call(this, block);
  this.setValue(this.getValue());
};
=======
 * Border colour for the dropdown div showing the colour picker.  Must be a CSS
 * string.
 * @type {string}
 * @private
 */
Blockly.FieldColour.prototype.DROPDOWN_BORDER_COLOUR = 'silver';
>>>>>>> de39d5f2

/**
 * Background colour for the dropdown div showing the colour picker.  Must be a
 * CSS string.
 * @type {string}
 * @private
 */
Blockly.FieldColour.prototype.DROPDOWN_BACKGROUND_COLOUR = 'white';

/**
 * Create the block UI for this colour field.
 * @package
 */
Blockly.FieldColour.prototype.initView = function() {
  this.size_ = new goog.math.Size(Blockly.FieldColour.DEFAULT_WIDTH,
      Blockly.FieldColour.DEFAULT_HEIGHT);
  this.createBorderRect_();
  this.borderRect_.style['fillOpacity'] = 1;
  this.borderRect_.style.fill = this.value_;
};

/**
 * Ensure that the input value is a valid colour.
 * @param {string=} newValue The input value.
 * @return {?string} A valid colour, or null if invalid.
 * @protected
 */
Blockly.FieldColour.prototype.doClassValidation_ = function(newValue) {
  if (typeof newValue != 'string') {
    return null;
  }
  return Blockly.utils.colour.parse(newValue);
};

/**
 * Update the value of this colour field, and update the displayed colour.
 * @param {string} newValue The new colour in '#rrggbb' format.
 * @protected
 */
<<<<<<< HEAD
Blockly.FieldColour.prototype.setValue = function(colour) {
  if (this.sourceBlock_ && Blockly.Events.isEnabled() &&
      this.colour_ != colour) {
    Blockly.Events.fire(new Blockly.Events.BlockChange(
        this.sourceBlock_, 'field', this.name, this.colour_, colour));
  }
  this.colour_ = colour;
  if (this.sourceBlock_) {
    this.sourceBlock_.setColour(colour, colour, colour);
=======
Blockly.FieldColour.prototype.doValueUpdate_ = function(newValue) {
  this.value_ = newValue;
  if (this.borderRect_) {
    this.borderRect_.style.fill = newValue;
>>>>>>> de39d5f2
  }
};

/**
 * Get the text for this field.  Used when the block is collapsed.
 * @return {string} Text representing the value of this field.
 */
Blockly.FieldColour.prototype.getText = function() {
  var colour = this.value_;
  // Try to use #rgb format if possible, rather than #rrggbb.
  if (/^#(.)\1(.)\2(.)\3$/.test(colour)) {
    colour = '#' + colour[1] + colour[3] + colour[5];
  }
  return colour;
};

/**
 * Returns the fixed height and width.
 * @return {!goog.math.Size} Height and width.
 */
Blockly.FieldColour.prototype.getSize = function() {
  return new goog.math.Size(Blockly.BlockSvg.FIELD_WIDTH, Blockly.BlockSvg.FIELD_HEIGHT);
};

/**
 * An array of colour strings for the palette.
 * Copied from goog.ui.ColorPicker.SIMPLE_GRID_COLORS
 * All colour pickers use this unless overridden with setColours.
 * @type {!Array.<string>}
 */
Blockly.FieldColour.COLOURS = [
  // grays
  '#ffffff', '#cccccc', '#c0c0c0', '#999999', '#666666', '#333333', '#000000',
  // reds
  '#ffcccc', '#ff6666', '#ff0000', '#cc0000', '#990000', '#660000', '#330000',
  // oranges
  '#ffcc99', '#ff9966', '#ff9900', '#ff6600', '#cc6600', '#993300', '#663300',
  // yellows
  '#ffff99', '#ffff66', '#ffcc66', '#ffcc33', '#cc9933', '#996633', '#663333',
  // olives
  '#ffffcc', '#ffff33', '#ffff00', '#ffcc00', '#999900', '#666600', '#333300',
  // greens
  '#99ff99', '#66ff99', '#33ff33', '#33cc00', '#009900', '#006600', '#003300',
  // turquoises
  '#99ffff', '#33ffff', '#66cccc', '#00cccc', '#339999', '#336666', '#003333',
  // blues
  '#ccffff', '#66ffff', '#33ccff', '#3366ff', '#3333ff', '#000099', '#000066',
  // purples
  '#ccccff', '#9999ff', '#6666cc', '#6633ff', '#6600cc', '#333399', '#330099',
  // violets
  '#ffccff', '#ff99ff', '#cc66cc', '#cc33cc', '#993399', '#663366', '#330033'
];

/**
 * An array of tooltip strings for the palette.  If not the same length as
 * COLOURS, the colour's hex code will be used for any missing titles.
 * All colour pickers use this unless overridden with setColours.
 * @type {!Array.<string>}
 */
Blockly.FieldColour.TITLES = [];

/**
 * Number of columns in the palette.
 * All colour pickers use this unless overridden with setColumns.
 */
Blockly.FieldColour.COLUMNS = 7;

/**
 * Set a custom colour grid for this field.
 * @param {Array.<string>} colours Array of colours for this block,
 *     or null to use default (Blockly.FieldColour.COLOURS).
 * @param {Array.<string>} opt_titles Optional array of colour tooltips,
 *     or null to use default (Blockly.FieldColour.TITLES).
 * @return {!Blockly.FieldColour} Returns itself (for method chaining).
 */
Blockly.FieldColour.prototype.setColours = function(colours, opt_titles) {
  this.colours_ = colours;
  if (opt_titles !== undefined) {
    this.titles_ = opt_titles;
  }
  return this;
};

/**
 * Set a custom grid size for this field.
 * @param {number} columns Number of columns for this block,
 *     or 0 to use default (Blockly.FieldColour.COLUMNS).
 * @return {!Blockly.FieldColour} Returns itself (for method chaining).
 */
Blockly.FieldColour.prototype.setColumns = function(columns) {
  this.columns_ = columns;
  return this;
};

/**
 * Create and show the colour field's editor.
 * @private
 */
Blockly.FieldColour.prototype.showEditor_ = function() {
<<<<<<< HEAD
  Blockly.DropDownDiv.hideWithoutAnimation();
  Blockly.DropDownDiv.clearContent();

  this.colorPicker_ = this.createWidget_();

  Blockly.DropDownDiv.showPositionedByBlock(this, this.sourceBlock_);
  Blockly.DropDownDiv.setColour('#ffffff', '#dddddd');
  if (this.sourceBlock_.parentBlock_) {
    Blockly.DropDownDiv.setCategory(this.sourceBlock_.parentBlock_.getCategory());
  }
  
  this.setValue(this.getValue());

  // Configure event handler.
  var thisField = this;
  Blockly.FieldColour.changeEventKey_ = goog.events.listen(this.colorPicker_,
      goog.ui.ColorPicker.EventType.CHANGE,
      function(event) {
        var colour = event.target.getSelectedColor() || '#000000';
        Blockly.DropDownDiv.hide();
        if (thisField.sourceBlock_) {
          // Call any validation function, and allow it to override.
          colour = thisField.callValidator(colour);
        }
        if (colour !== null) {
          thisField.setValue(colour);
        }
      });
=======
  var picker = this.dropdownCreate_();
  Blockly.DropDownDiv.getContentDiv().appendChild(picker);

  Blockly.DropDownDiv.setColour(
      this.DROPDOWN_BACKGROUND_COLOUR, this.DROPDOWN_BORDER_COLOUR);

  Blockly.DropDownDiv.showPositionedByField(
      this, this.dropdownDispose_.bind(this));
>>>>>>> de39d5f2
};

/**
 * Handle a click on a colour cell.
 * @param {!Event} e Mouse event.
 * @private
 */
<<<<<<< HEAD
Blockly.FieldColour.prototype.createWidget_ = function() {
  // Create the palette using Closure.
  var picker = new goog.ui.ColorPicker();
  picker.setSize(this.columns_ || Blockly.FieldColour.COLUMNS);
  picker.setColors(this.colours_ || Blockly.FieldColour.COLOURS);
  var div = Blockly.DropDownDiv.getContentDiv();
  picker.render(div);
  picker.setSelectedColor(this.getValue(true));
  return picker;
=======
Blockly.FieldColour.prototype.onClick_ = function(e) {
  var cell = e.target;
  if (cell && !cell.label) {
    // The target element is the 'div', back out to the 'td'.
    cell = cell.parentNode;
  }
  var colour = cell && cell.label;
  if (colour !== null) {
    this.setValue(colour);
    Blockly.DropDownDiv.hideIfOwner(this);
  }
>>>>>>> de39d5f2
};

/**
 * Create a colour picker dropdown editor.
 * @return {!Element} The newly created colour picker.
 * @private
 */
<<<<<<< HEAD
Blockly.FieldColour.prototype.dispose = function() {
  if (Blockly.FieldColour.changeEventKey_) {
    goog.events.unlistenByKey(Blockly.FieldColour.changeEventKey_);
  }
  Blockly.Events.setGroup(false);
  Blockly.FieldColour.superClass_.dispose.call(this);
=======
Blockly.FieldColour.prototype.dropdownCreate_ = function() {
  var columns = this.columns_ || Blockly.FieldColour.COLUMNS;
  var colours = this.colours_ || Blockly.FieldColour.COLOURS;
  var titles = this.titles_ || Blockly.FieldColour.TITLES;
  var selectedColour = this.getValue();
  // Create the palette.
  var table = document.createElement('table');
  table.className = 'blocklyColourTable';
  var row;
  for (var i = 0; i < colours.length; i++) {
    if (i % columns == 0) {
      row = document.createElement('tr');
      table.appendChild(row);
    }
    var cell = document.createElement('td');
    row.appendChild(cell);
    var div = document.createElement('div');
    cell.appendChild(div);
    cell.label = colours[i];  // This becomes the value, if clicked.
    cell.title = titles[i] || colours[i];
    div.style.backgroundColor = colours[i];
    if (colours[i] == selectedColour) {
      div.className = 'blocklyColourSelected';
    }
  }

  // Configure event handler on the table to listen for any event in a cell.
  this.onUpWrapper_ = Blockly.bindEvent_(table, 'mouseup', this, this.onClick_);

  return table;
};

/**
 * Dispose of events belonging to the colour editor.
 * @private
 */
Blockly.FieldColour.prototype.dropdownDispose_ = function() {
  Blockly.unbindEvent_(this.onUpWrapper_);
>>>>>>> de39d5f2
};

Blockly.Field.register('field_colour', Blockly.FieldColour);<|MERGE_RESOLUTION|>--- conflicted
+++ resolved
@@ -45,11 +45,6 @@
  * @extends {Blockly.Field}
  * @constructor
  */
-<<<<<<< HEAD
-Blockly.FieldColour = function(colour, opt_validator) {
-  Blockly.FieldColour.superClass_.constructor.call(this, colour, opt_validator);
-  this.addArgType('colour');
-=======
 Blockly.FieldColour = function(opt_value, opt_validator) {
   opt_value = this.doClassValidation_(opt_value);
   if (opt_value === null) {
@@ -57,7 +52,7 @@
   }
   Blockly.FieldColour.superClass_.constructor.call(
       this, opt_value, opt_validator);
->>>>>>> de39d5f2
+  this.addArgType('colour');
 };
 goog.inherits(Blockly.FieldColour, Blockly.Field);
 
@@ -133,29 +128,12 @@
 Blockly.FieldColour.prototype.columns_ = 0;
 
 /**
-<<<<<<< HEAD
- * The color picker.
- * @type {goog.ui.ColorPicker}
- * @private
- */
-Blockly.FieldColour.prototype.colorPicker_ = null;
-
-/**
- * Install this field on a block.
- * @param {!Blockly.Block=} block The block containing this field.
- */
-Blockly.FieldColour.prototype.init = function(block) {
-  Blockly.FieldColour.superClass_.init.call(this, block);
-  this.setValue(this.getValue());
-};
-=======
  * Border colour for the dropdown div showing the colour picker.  Must be a CSS
  * string.
  * @type {string}
  * @private
  */
 Blockly.FieldColour.prototype.DROPDOWN_BORDER_COLOUR = 'silver';
->>>>>>> de39d5f2
 
 /**
  * Background colour for the dropdown div showing the colour picker.  Must be a
@@ -195,22 +173,15 @@
  * @param {string} newValue The new colour in '#rrggbb' format.
  * @protected
  */
-<<<<<<< HEAD
-Blockly.FieldColour.prototype.setValue = function(colour) {
-  if (this.sourceBlock_ && Blockly.Events.isEnabled() &&
-      this.colour_ != colour) {
-    Blockly.Events.fire(new Blockly.Events.BlockChange(
-        this.sourceBlock_, 'field', this.name, this.colour_, colour));
-  }
-  this.colour_ = colour;
-  if (this.sourceBlock_) {
-    this.sourceBlock_.setColour(colour, colour, colour);
-=======
 Blockly.FieldColour.prototype.doValueUpdate_ = function(newValue) {
   this.value_ = newValue;
   if (this.borderRect_) {
     this.borderRect_.style.fill = newValue;
->>>>>>> de39d5f2
+  }
+
+  // pxt-blockly: Scratch rendering
+  if (this.sourceBlock_) {
+    this.sourceBlock_.setColour(colour, colour, colour);
   }
 };
 
@@ -310,36 +281,6 @@
  * @private
  */
 Blockly.FieldColour.prototype.showEditor_ = function() {
-<<<<<<< HEAD
-  Blockly.DropDownDiv.hideWithoutAnimation();
-  Blockly.DropDownDiv.clearContent();
-
-  this.colorPicker_ = this.createWidget_();
-
-  Blockly.DropDownDiv.showPositionedByBlock(this, this.sourceBlock_);
-  Blockly.DropDownDiv.setColour('#ffffff', '#dddddd');
-  if (this.sourceBlock_.parentBlock_) {
-    Blockly.DropDownDiv.setCategory(this.sourceBlock_.parentBlock_.getCategory());
-  }
-  
-  this.setValue(this.getValue());
-
-  // Configure event handler.
-  var thisField = this;
-  Blockly.FieldColour.changeEventKey_ = goog.events.listen(this.colorPicker_,
-      goog.ui.ColorPicker.EventType.CHANGE,
-      function(event) {
-        var colour = event.target.getSelectedColor() || '#000000';
-        Blockly.DropDownDiv.hide();
-        if (thisField.sourceBlock_) {
-          // Call any validation function, and allow it to override.
-          colour = thisField.callValidator(colour);
-        }
-        if (colour !== null) {
-          thisField.setValue(colour);
-        }
-      });
-=======
   var picker = this.dropdownCreate_();
   Blockly.DropDownDiv.getContentDiv().appendChild(picker);
 
@@ -348,7 +289,7 @@
 
   Blockly.DropDownDiv.showPositionedByField(
       this, this.dropdownDispose_.bind(this));
->>>>>>> de39d5f2
+  // TODO shakao check if needs hiding after selection
 };
 
 /**
@@ -356,17 +297,6 @@
  * @param {!Event} e Mouse event.
  * @private
  */
-<<<<<<< HEAD
-Blockly.FieldColour.prototype.createWidget_ = function() {
-  // Create the palette using Closure.
-  var picker = new goog.ui.ColorPicker();
-  picker.setSize(this.columns_ || Blockly.FieldColour.COLUMNS);
-  picker.setColors(this.colours_ || Blockly.FieldColour.COLOURS);
-  var div = Blockly.DropDownDiv.getContentDiv();
-  picker.render(div);
-  picker.setSelectedColor(this.getValue(true));
-  return picker;
-=======
 Blockly.FieldColour.prototype.onClick_ = function(e) {
   var cell = e.target;
   if (cell && !cell.label) {
@@ -378,7 +308,6 @@
     this.setValue(colour);
     Blockly.DropDownDiv.hideIfOwner(this);
   }
->>>>>>> de39d5f2
 };
 
 /**
@@ -386,14 +315,6 @@
  * @return {!Element} The newly created colour picker.
  * @private
  */
-<<<<<<< HEAD
-Blockly.FieldColour.prototype.dispose = function() {
-  if (Blockly.FieldColour.changeEventKey_) {
-    goog.events.unlistenByKey(Blockly.FieldColour.changeEventKey_);
-  }
-  Blockly.Events.setGroup(false);
-  Blockly.FieldColour.superClass_.dispose.call(this);
-=======
 Blockly.FieldColour.prototype.dropdownCreate_ = function() {
   var columns = this.columns_ || Blockly.FieldColour.COLUMNS;
   var colours = this.colours_ || Blockly.FieldColour.COLOURS;
@@ -432,7 +353,6 @@
  */
 Blockly.FieldColour.prototype.dropdownDispose_ = function() {
   Blockly.unbindEvent_(this.onUpWrapper_);
->>>>>>> de39d5f2
 };
 
 Blockly.Field.register('field_colour', Blockly.FieldColour);