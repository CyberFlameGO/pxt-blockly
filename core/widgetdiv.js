/**
 * @license
 * Visual Blocks Editor
 *
 * Copyright 2013 Google Inc.
 * https://developers.google.com/blockly/
 *
 * Licensed under the Apache License, Version 2.0 (the "License");
 * you may not use this file except in compliance with the License.
 * You may obtain a copy of the License at
 *
 *   http://www.apache.org/licenses/LICENSE-2.0
 *
 * Unless required by applicable law or agreed to in writing, software
 * distributed under the License is distributed on an "AS IS" BASIS,
 * WITHOUT WARRANTIES OR CONDITIONS OF ANY KIND, either express or implied.
 * See the License for the specific language governing permissions and
 * limitations under the License.
 */

/**
 * @fileoverview A div that floats on top of Blockly.  This singleton contains
 *     temporary HTML UI widgets that the user is currently interacting with.
 *     E.g. text input areas, colour pickers, context menus.
 * @author fraser@google.com (Neil Fraser)
 */
'use strict';

/**
 * @name Blockly.WidgetDiv
 * @namespace
 */
goog.provide('Blockly.WidgetDiv');

goog.require('Blockly.Css');

goog.require('goog.style');


/**
 * The HTML container.  Set once by Blockly.WidgetDiv.createDom.
 * @type {Element}
 */
Blockly.WidgetDiv.DIV = null;

/**
 * The object currently using this container.
 * @type {Object}
 * @private
 */
Blockly.WidgetDiv.owner_ = null;

/**
 * Optional cleanup function set by whichever object uses the widget.
 * This is called as soon as a dispose is desired. If the dispose should
 * be animated, the animation should start on the call of dispose_.
 * @type {Function}
 * @private
 */
Blockly.WidgetDiv.dispose_ = null;

/**
 * Optional function called at the end of a dispose animation.
 * Set by whichever object is using the widget.
 * @type {Function}
 * @private
 */
Blockly.WidgetDiv.disposeAnimationFinished_ = null;

/**
 * Timer ID for the dispose animation.
 * @type {number}
 * @private
 */
Blockly.WidgetDiv.disposeAnimationTimer_ = null;

/**
 * Length of time in seconds for the dispose animation.
 * @type {number}
 * @private
 */
Blockly.WidgetDiv.disposeAnimationTimerLength_ = 0;


/**
 * Create the widget div and inject it onto the page.
 */
Blockly.WidgetDiv.createDom = function() {
  if (Blockly.WidgetDiv.DIV) {
    return;  // Already created.
  }
  // Create an HTML container for popup overlays (e.g. editor widgets).
  Blockly.WidgetDiv.DIV = document.createElement('div');
  Blockly.WidgetDiv.DIV.className = 'blocklyWidgetDiv';
  document.body.appendChild(Blockly.WidgetDiv.DIV);
};

/**
 * Initialize and display the widget div.  Close the old one if needed.
 * @param {!Object} newOwner The object that will be using this container.
 * @param {boolean} rtl Right-to-left (true) or left-to-right (false).
<<<<<<< HEAD
 * @param {Function=} opt_dispose Optional cleanup function to be run when the widget
 *   is closed. If the dispose is animated, this function must start the animation.
 * @param {Function=} opt_disposeAnimationFinished Optional cleanup function to be run
 *   when the widget is done animating and must disappear.
 * @param {number=} opt_disposeAnimationTimerLength Length of animation time in seconds
     if a dispose animation is provided.
=======
 * @param {Function} dispose Optional cleanup function to be run when the
 *     widget is closed.
>>>>>>> de39d5f2
 */
Blockly.WidgetDiv.show = function(newOwner, rtl, opt_dispose,
    opt_disposeAnimationFinished, opt_disposeAnimationTimerLength) {
  Blockly.WidgetDiv.hide();
  Blockly.WidgetDiv.owner_ = newOwner;
  Blockly.WidgetDiv.dispose_ = opt_dispose;
  Blockly.WidgetDiv.disposeAnimationFinished_ = opt_disposeAnimationFinished;
  Blockly.WidgetDiv.disposeAnimationTimerLength_ = opt_disposeAnimationTimerLength;
  // Temporarily move the widget to the top of the screen so that it does not
  // cause a scrollbar jump in Firefox when displayed.
  var xy = goog.style.getViewportPageOffset(document);
  Blockly.WidgetDiv.DIV.style.top = xy.y + 'px';
  Blockly.WidgetDiv.DIV.style.direction = rtl ? 'rtl' : 'ltr';
  Blockly.WidgetDiv.DIV.style.display = 'block';
};

/**
 *  Repositions the widgetDiv on window resize. If it doesn't know how to
 *  calculate the new position, it wll just hide it instead.
 */
Blockly.WidgetDiv.repositionForWindowResize = function() {
  // This condition mainly catches the widget div when it is being used as a
  // text input.  It is important not to close it in this case because on Android,
  // when a field is focused, the soft keyboard opens triggering a window resize
  // event and we want the widget div to stick around so users can type into it.
  if (Blockly.WidgetDiv.owner_
      && Blockly.WidgetDiv.owner_.getScaledBBox_
      && Blockly.WidgetDiv.owner_.getSize) {
    var widgetScaledBBox = Blockly.WidgetDiv.owner_.getScaledBBox_();
    var widgetSize = Blockly.WidgetDiv.owner_.getSize();
    Blockly.WidgetDiv.positionInternal_(widgetScaledBBox.left, widgetScaledBBox.top,
        widgetSize.height);
  } else {
    Blockly.WidgetDiv.hide();
  }
};

/**
 * Destroy the widget and hide the div.
 * @param {boolean=} opt_noAnimate If set, animation will not be run for the hide.
 */
Blockly.WidgetDiv.hide = function(opt_noAnimate) {
  if (Blockly.WidgetDiv.disposeAnimationTimer_) {
    // An animation timer is set already.
    // This happens when a previous widget was animating out,
    // but Blockly is hiding the widget to create a new one.
    // So, short-circuit the animation and clear the timer.
    window.clearTimeout(Blockly.WidgetDiv.disposeAnimationTimer_);
    Blockly.WidgetDiv.disposeAnimationFinished_ && Blockly.WidgetDiv.disposeAnimationFinished_();
    Blockly.WidgetDiv.disposeAnimationFinished_ = null;
    Blockly.WidgetDiv.disposeAnimationTimer_ = null;
    Blockly.WidgetDiv.owner_ = null;
    Blockly.WidgetDiv.hideAndClearDom_();
  } else if (Blockly.WidgetDiv.isVisible()) {
    // No animation timer set, but the widget is visible
    // Start animation out (or immediately hide)
    Blockly.WidgetDiv.dispose_ && Blockly.WidgetDiv.dispose_();
    Blockly.WidgetDiv.dispose_ = null;
<<<<<<< HEAD
    // If we want to animate out, set the appropriate timer for final dispose.
    if (Blockly.WidgetDiv.disposeAnimationFinished_ && !opt_noAnimate) {
      Blockly.WidgetDiv.disposeAnimationTimer_ = window.setTimeout(
          Blockly.WidgetDiv.hide, // Come back to hide and take the first branch.
          Blockly.WidgetDiv.disposeAnimationTimerLength_ * 1000
      );
    } else {
      // No timer provided (or no animation desired) - auto-hide the DOM now.
      Blockly.WidgetDiv.disposeAnimationFinished_ && Blockly.WidgetDiv.disposeAnimationFinished_();
      Blockly.WidgetDiv.disposeAnimationFinished_ = null;
      Blockly.WidgetDiv.owner_ = null;
      Blockly.WidgetDiv.hideAndClearDom_();
    }
=======
    Blockly.WidgetDiv.DIV.innerHTML = '';
>>>>>>> de39d5f2
  }
};

/**
 * Hide all DOM for the WidgetDiv, and clear its children.
 * @private
 */
Blockly.WidgetDiv.hideAndClearDom_ = function() {
  Blockly.WidgetDiv.DIV.style.display = 'none';
  Blockly.WidgetDiv.DIV.style.left = '';
  Blockly.WidgetDiv.DIV.style.top = '';
  Blockly.WidgetDiv.DIV.style.height = '';
  goog.dom.removeChildren(Blockly.WidgetDiv.DIV);
};

/**
 * Is the container visible?
 * @return {boolean} True if visible.
 */
Blockly.WidgetDiv.isVisible = function() {
  return !!Blockly.WidgetDiv.owner_;
};

/**
 * Destroy the widget and hide the div if it is being used by the specified
 * object.
 * @param {!Object} oldOwner The object that was using this container.
 */
Blockly.WidgetDiv.hideIfOwner = function(oldOwner) {
  if (Blockly.WidgetDiv.owner_ == oldOwner) {
    Blockly.WidgetDiv.hide();
  }
};

/**
 * Set the widget div's position and height.  This function does nothing clever:
 * it will not ensure that your widget div ends up in the visible window.
 * @param {number} x Horizontal location (window coordinates, not body).
 * @param {number} y Vertical location (window coordinates, not body).
 * @param {number} height The height of the widget div (pixels).
 * @private
 */
Blockly.WidgetDiv.positionInternal_ = function(x, y, height) {
  Blockly.WidgetDiv.DIV.style.left = x + 'px';
  Blockly.WidgetDiv.DIV.style.top = y + 'px';
  Blockly.WidgetDiv.DIV.style.height = height + 'px';
};

/**
 * Position the widget div based on an anchor rectangle.
 * The widget should be placed adjacent to but not overlapping the anchor
 * rectangle.  The preferred position is directly below and aligned to the left
 * (LTR) or right (RTL) side of the anchor.
 * @param {!Object} viewportBBox The bounding rectangle of the current viewport,
 *     in window coordinates.
 * @param {!Object} anchorBBox The bounding rectangle of the anchor, in window
 *     coordinates.
 * @param {!goog.math.Size} widgetSize The size of the widget that is inside the
 *     widget div, in window coordinates.
 * @param {boolean} rtl Whether the workspace is in RTL mode.  This determines
 *     horizontal alignment.
 * @package
 */
Blockly.WidgetDiv.positionWithAnchor = function(viewportBBox, anchorBBox,
    widgetSize, rtl) {
  var y = Blockly.WidgetDiv.calculateY_(viewportBBox, anchorBBox, widgetSize);
  var x = Blockly.WidgetDiv.calculateX_(viewportBBox, anchorBBox, widgetSize,
      rtl);

  if (y < 0) {
    Blockly.WidgetDiv.positionInternal_(x, 0, widgetSize.height + y);
  } else {
    Blockly.WidgetDiv.positionInternal_(x, y, widgetSize.height);
  }
};

/**
 * Calculate an x position (in window coordinates) such that the widget will not
 * be offscreen on the right or left.
 * @param {!Object} viewportBBox The bounding rectangle of the current viewport,
 *     in window coordinates.
 * @param {!Object} anchorBBox The bounding rectangle of the anchor, in window
 *     coordinates.
 * @param {goog.math.Size} widgetSize The dimensions of the widget inside the
 *     widget div.
 * @param {boolean} rtl Whether the Blockly workspace is in RTL mode.
 * @return {number} A valid x-coordinate for the top left corner of the widget
 *     div, in window coordinates.
 * @private
 */
Blockly.WidgetDiv.calculateX_ = function(viewportBBox, anchorBBox, widgetSize,
    rtl) {
  if (rtl) {
    // Try to align the right side of the field and the right side of widget.
    var widgetLeft = anchorBBox.right - widgetSize.width;
    // Don't go offscreen left.
    var x = Math.max(widgetLeft, viewportBBox.left);
    // But really don't go offscreen right:
    return Math.min(x, viewportBBox.right - widgetSize.width);
  } else {
    // Try to align the left side of the field and the left side of widget.
    // Don't go offscreen right.
    var x = Math.min(anchorBBox.left, viewportBBox.right - widgetSize.width);
    // But left is more important, because that's where the text is.
    return Math.max(x, viewportBBox.left);
  }
};

/**
 * Calculate a y position (in window coordinates) such that the widget will not
 * be offscreen on the top or bottom.
 * @param {!Object} viewportBBox The bounding rectangle of the current viewport,
 *     in window coordinates.
 * @param {!Object} anchorBBox The bounding rectangle of the anchor, in window
 *     coordinates.
 * @param {goog.math.Size} widgetSize The dimensions of the widget inside the
 *     widget div.
 * @return {number} A valid y-coordinate for the top left corner of the widget
 *     div, in window coordinates.
 * @private
 */
Blockly.WidgetDiv.calculateY_ = function(viewportBBox, anchorBBox, widgetSize) {
  // Flip the widget vertically if off the bottom.
<<<<<<< HEAD
  if (anchorBBox.bottom + widgetSize.height >=
      viewportBBox.bottom) {
    if (anchorBBox.bottom - widgetSize.height <= viewportBBox.top) {
      // The top of the widget is at the top of the viewport.
      return viewportBBox.top;
    }
=======
  if (anchorBBox.bottom + widgetSize.height >= viewportBBox.bottom) {
>>>>>>> de39d5f2
    // The bottom of the widget is at the top of the field.
    return anchorBBox.top - widgetSize.height;
    // The widget could go off the top of the window, but it would also go off
    // the bottom.  The window is just too small.
  } else {
    // The top of the widget is at the bottom of the field.
    return anchorBBox.bottom;
  }
};<|MERGE_RESOLUTION|>--- conflicted
+++ resolved
@@ -99,17 +99,8 @@
  * Initialize and display the widget div.  Close the old one if needed.
  * @param {!Object} newOwner The object that will be using this container.
  * @param {boolean} rtl Right-to-left (true) or left-to-right (false).
-<<<<<<< HEAD
- * @param {Function=} opt_dispose Optional cleanup function to be run when the widget
- *   is closed. If the dispose is animated, this function must start the animation.
- * @param {Function=} opt_disposeAnimationFinished Optional cleanup function to be run
- *   when the widget is done animating and must disappear.
- * @param {number=} opt_disposeAnimationTimerLength Length of animation time in seconds
-     if a dispose animation is provided.
-=======
  * @param {Function} dispose Optional cleanup function to be run when the
  *     widget is closed.
->>>>>>> de39d5f2
  */
 Blockly.WidgetDiv.show = function(newOwner, rtl, opt_dispose,
     opt_disposeAnimationFinished, opt_disposeAnimationTimerLength) {
@@ -168,23 +159,7 @@
     // Start animation out (or immediately hide)
     Blockly.WidgetDiv.dispose_ && Blockly.WidgetDiv.dispose_();
     Blockly.WidgetDiv.dispose_ = null;
-<<<<<<< HEAD
-    // If we want to animate out, set the appropriate timer for final dispose.
-    if (Blockly.WidgetDiv.disposeAnimationFinished_ && !opt_noAnimate) {
-      Blockly.WidgetDiv.disposeAnimationTimer_ = window.setTimeout(
-          Blockly.WidgetDiv.hide, // Come back to hide and take the first branch.
-          Blockly.WidgetDiv.disposeAnimationTimerLength_ * 1000
-      );
-    } else {
-      // No timer provided (or no animation desired) - auto-hide the DOM now.
-      Blockly.WidgetDiv.disposeAnimationFinished_ && Blockly.WidgetDiv.disposeAnimationFinished_();
-      Blockly.WidgetDiv.disposeAnimationFinished_ = null;
-      Blockly.WidgetDiv.owner_ = null;
-      Blockly.WidgetDiv.hideAndClearDom_();
-    }
-=======
     Blockly.WidgetDiv.DIV.innerHTML = '';
->>>>>>> de39d5f2
   }
 };
 
@@ -308,16 +283,7 @@
  */
 Blockly.WidgetDiv.calculateY_ = function(viewportBBox, anchorBBox, widgetSize) {
   // Flip the widget vertically if off the bottom.
-<<<<<<< HEAD
-  if (anchorBBox.bottom + widgetSize.height >=
-      viewportBBox.bottom) {
-    if (anchorBBox.bottom - widgetSize.height <= viewportBBox.top) {
-      // The top of the widget is at the top of the viewport.
-      return viewportBBox.top;
-    }
-=======
   if (anchorBBox.bottom + widgetSize.height >= viewportBBox.bottom) {
->>>>>>> de39d5f2
     // The bottom of the widget is at the top of the field.
     return anchorBBox.top - widgetSize.height;
     // The widget could go off the top of the window, but it would also go off
