--- conflicted
+++ resolved
@@ -137,7 +137,6 @@
     // Start animation out (or immediately hide)
     Blockly.WidgetDiv.dispose_ && Blockly.WidgetDiv.dispose_();
     Blockly.WidgetDiv.dispose_ = null;
-<<<<<<< HEAD
     // If we want to animate out, set the appropriate timer for final dispose.
     if (Blockly.WidgetDiv.disposeAnimationFinished_ && !opt_noAnimate) {
       Blockly.WidgetDiv.disposeAnimationTimer_ = window.setTimeout(
@@ -152,9 +151,6 @@
       Blockly.WidgetDiv.hideAndClearDom_();
     }
     Blockly.Events.setGroup(false);
-=======
-    goog.dom.removeChildren(Blockly.WidgetDiv.DIV);
->>>>>>> cce9d7c8
   }
 };
 
