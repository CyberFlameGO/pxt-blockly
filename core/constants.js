/**
 * @license
 * Visual Blocks Editor
 *
 * Copyright 2016 Google Inc.
 * https://developers.google.com/blockly/
 *
 * Licensed under the Apache License, Version 2.0 (the "License");
 * you may not use this file except in compliance with the License.
 * You may obtain a copy of the License at
 *
 *   http://www.apache.org/licenses/LICENSE-2.0
 *
 * Unless required by applicable law or agreed to in writing, software
 * distributed under the License is distributed on an "AS IS" BASIS,
 * WITHOUT WARRANTIES OR CONDITIONS OF ANY KIND, either express or implied.
 * See the License for the specific language governing permissions and
 * limitations under the License.
 */

/**
 * @fileoverview Blockly constants.
 * @author fenichel@google.com (Rachel Fenichel)
 */
'use strict';

goog.provide('Blockly.constants');

/**
 * The multiplier for scroll wheel deltas using the line delta mode.
 * @type {number}
 */
Blockly.LINE_MODE_MULTIPLIER = 40;

/**
 * The multiplier for scroll wheel deltas using the page delta mode.
 * @type {number}
 */
Blockly.PAGE_MODE_MULTIPLIER = 125;

/**
 * Number of pixels the mouse must move before a drag starts.
 */
Blockly.DRAG_RADIUS = 3;

/**
 * Number of pixels the mouse must move before a drag/scroll starts from the
 * flyout.  Because the drag-intention is determined when this is reached, it is
 * larger than Blockly.DRAG_RADIUS so that the drag-direction is clearer.
 */
Blockly.FLYOUT_DRAG_RADIUS = 10;

/**
 * Maximum misalignment between connections for them to snap together.
 */
<<<<<<< HEAD
Blockly.SNAP_RADIUS = 48;
=======
Blockly.SNAP_RADIUS = 28;
>>>>>>> de39d5f2

/**
 * Maximum misalignment between connections for them to snap together,
 * when a connection is already highlighted.
 */
<<<<<<< HEAD
Blockly.CONNECTING_SNAP_RADIUS = 96;
=======
Blockly.CONNECTING_SNAP_RADIUS = Blockly.SNAP_RADIUS;
>>>>>>> de39d5f2

/**
 * How much to prefer staying connected to the current connection over moving to
 * a new connection.  The current previewed connection is considered to be this
 * much closer to the matching connection on the block than it actually is.
 */
<<<<<<< HEAD
Blockly.CURRENT_CONNECTION_PREFERENCE = 20;
=======
Blockly.CURRENT_CONNECTION_PREFERENCE = 8;

/**
 * The main colour of insertion markers, in hex.  The block is rendered a
 * transparent grey by changing the fill opacity in CSS.
 */
Blockly.INSERTION_MARKER_COLOUR = '#000000';
>>>>>>> de39d5f2

/**
 * Delay in ms between trigger and bumping unconnected block out of alignment.
 */
Blockly.BUMP_DELAY = 0;

/**
 * Maximum randomness in workspace units for bumping a block.
 */
Blockly.BUMP_RANDOMNESS = 10;

/**
 * Number of characters to truncate a collapsed block to.
 */
Blockly.COLLAPSE_CHARS = 30;

/**
 * Length in ms for a touch to become a long press.
 */
Blockly.LONGPRESS = 750;

/**
 * Prevent a sound from playing if another sound preceded it within this many
 * milliseconds.
 */
Blockly.SOUND_LIMIT = 100;

/**
 * When dragging a block out of a stack, split the stack in two (true), or drag
 * out the block healing the stack (false).
 */
Blockly.DRAG_STACK = true;

/**
 * The richness of block colours, regardless of the hue.
 * Must be in the range of 0 (inclusive) to 1 (exclusive).
 */
Blockly.HSV_SATURATION = 0.45;

/**
 * The intensity of block colours, regardless of the hue.
 * Must be in the range of 0 (inclusive) to 1 (exclusive).
 */
Blockly.HSV_VALUE = 0.65;

/**
 * Sprited icons and images.
 */
Blockly.SPRITE = {
  width: 96,
  height: 124,
  url: 'sprites.png'
};

// Constants below this point are not intended to be changed.

/**
 * ENUM for a right-facing value input.  E.g. 'set item to' or 'return'.
 * @const
 */
Blockly.INPUT_VALUE = 1;

/**
 * ENUM for a left-facing value output.  E.g. 'random fraction'.
 * @const
 */
Blockly.OUTPUT_VALUE = 2;

/**
 * ENUM for a down-facing block stack.  E.g. 'if-do' or 'else'.
 * @const
 */
Blockly.NEXT_STATEMENT = 3;

/**
 * ENUM for an up-facing block stack.  E.g. 'break out of loop'.
 * @const
 */
Blockly.PREVIOUS_STATEMENT = 4;

/**
 * ENUM for an dummy input.  Used to add field(s) with no input.
 * @const
 */
Blockly.DUMMY_INPUT = 5;

/**
 * ENUM for left alignment.
 * @const
 */
Blockly.ALIGN_LEFT = -1;

/**
 * ENUM for centre alignment.
 * @const
 */
Blockly.ALIGN_CENTRE = 0;

/**
 * ENUM for right alignment.
 * @const
 */
Blockly.ALIGN_RIGHT = 1;

/**
 * ENUM for no drag operation.
 * @const
 */
Blockly.DRAG_NONE = 0;

/**
 * ENUM for inside the sticky DRAG_RADIUS.
 * @const
 */
Blockly.DRAG_STICKY = 1;

/**
 * ENUM for inside the non-sticky DRAG_RADIUS, for differentiating between
 * clicks and drags.
 * @const
 */
Blockly.DRAG_BEGIN = 1;

/**
 * ENUM for freely draggable (outside the DRAG_RADIUS, if one applies).
 * @const
 */
Blockly.DRAG_FREE = 2;

/**
 * Lookup table for determining the opposite type of a connection.
 * @const
 */
Blockly.OPPOSITE_TYPE = [];
Blockly.OPPOSITE_TYPE[Blockly.INPUT_VALUE] = Blockly.OUTPUT_VALUE;
Blockly.OPPOSITE_TYPE[Blockly.OUTPUT_VALUE] = Blockly.INPUT_VALUE;
Blockly.OPPOSITE_TYPE[Blockly.NEXT_STATEMENT] = Blockly.PREVIOUS_STATEMENT;
Blockly.OPPOSITE_TYPE[Blockly.PREVIOUS_STATEMENT] = Blockly.NEXT_STATEMENT;

/**
 * ENUM for toolbox and flyout at top of screen.
 * @const
 */
Blockly.TOOLBOX_AT_TOP = 0;

/**
 * ENUM for toolbox and flyout at bottom of screen.
 * @const
 */
Blockly.TOOLBOX_AT_BOTTOM = 1;

/**
 * ENUM for toolbox and flyout at left of screen.
 * @const
 */
Blockly.TOOLBOX_AT_LEFT = 2;

/**
 * ENUM for toolbox and flyout at right of screen.
 * @const
 */
Blockly.TOOLBOX_AT_RIGHT = 3;

/**
 * ENUM for output shape: hexagonal (booleans/predicates).
 * @const
 */
Blockly.OUTPUT_SHAPE_HEXAGONAL = 1;

/**
 * ENUM for output shape: rounded (numbers).
 * @const
 */
Blockly.OUTPUT_SHAPE_ROUND = 2;

/**
 * ENUM for output shape: squared (any/all values; strings).
 * @const
 */
Blockly.OUTPUT_SHAPE_SQUARE = 3;

/**
 * ENUM representing that an event is not in any delete areas.
 * Null for backwards compatibility reasons.
 * @const
 */
Blockly.DELETE_AREA_NONE = null;

/**
 * ENUM representing that an event is in the delete area of the trash can.
 * @const
 */
Blockly.DELETE_AREA_TRASH = 1;

/**
 * ENUM representing that an event is in the delete area of the toolbox or
 * flyout.
 * @const
 */
Blockly.DELETE_AREA_TOOLBOX = 2;

/**
 * String for use in the "custom" attribute of a category in toolbox XML.
 * This string indicates that the category should be dynamically populated with
 * variable blocks.
 * @const {string}
 */
Blockly.VARIABLE_CATEGORY_NAME = 'VARIABLE';
/**
 * String for use in the "custom" attribute of a category in toolbox XML.
 * This string indicates that the category should be dynamically populated with
 * variable blocks.
 * @const {string}
 */
Blockly.VARIABLE_DYNAMIC_CATEGORY_NAME = 'VARIABLE_DYNAMIC';

/**
 * String for use in the "custom" attribute of a category in toolbox XML.
 * This string indicates that the category should be dynamically populated with
 * procedure blocks.
 * @const {string}
 */
Blockly.PROCEDURE_CATEGORY_NAME = 'PROCEDURE';

/**
 * String for use in the dropdown created in field_variable.
 * This string indicates that this option in the dropdown is 'Create
 * a variable...' and if selected, should trigger the prompt to create a variable.
 * @const {string}
 */
Blockly.CREATE_VARIABLE_ID = 'CREATE_VARIABLE';

/**
 * String for use in the dropdown created in field_variable.
 * This string indicates that this option in the dropdown is 'Rename
 * variable...' and if selected, should trigger the prompt to rename a variable.
 * @const {string}
 */
Blockly.RENAME_VARIABLE_ID = 'RENAME_VARIABLE_ID';

/**
 * String for use in the dropdown created in field_variable.
 * This string indicates that this option in the dropdown is 'Delete the "%1"
 * variable' and if selected, should trigger the prompt to delete a variable.
 * @const {string}
 */
Blockly.DELETE_VARIABLE_ID = 'DELETE_VARIABLE_ID';

/**
 * The type of all procedure definition blocks.
 * @const {string}
 */
Blockly.FUNCTION_DEFINITION_BLOCK_TYPE = 'function_definition';

/**
 * The type of all procedure declaration blocks.
 * @const {string}
 */
Blockly.FUNCTION_DECLARATION_BLOCK_TYPE = 'function_declaration';

/**
 * The type of all procedure call blocks.
 * @const {string}
 */
Blockly.FUNCTION_CALL_BLOCK_TYPE = 'function_call';<|MERGE_RESOLUTION|>--- conflicted
+++ resolved
@@ -53,38 +53,20 @@
 /**
  * Maximum misalignment between connections for them to snap together.
  */
-<<<<<<< HEAD
 Blockly.SNAP_RADIUS = 48;
-=======
-Blockly.SNAP_RADIUS = 28;
->>>>>>> de39d5f2
 
 /**
  * Maximum misalignment between connections for them to snap together,
  * when a connection is already highlighted.
  */
-<<<<<<< HEAD
 Blockly.CONNECTING_SNAP_RADIUS = 96;
-=======
-Blockly.CONNECTING_SNAP_RADIUS = Blockly.SNAP_RADIUS;
->>>>>>> de39d5f2
 
 /**
  * How much to prefer staying connected to the current connection over moving to
  * a new connection.  The current previewed connection is considered to be this
  * much closer to the matching connection on the block than it actually is.
  */
-<<<<<<< HEAD
 Blockly.CURRENT_CONNECTION_PREFERENCE = 20;
-=======
-Blockly.CURRENT_CONNECTION_PREFERENCE = 8;
-
-/**
- * The main colour of insertion markers, in hex.  The block is rendered a
- * transparent grey by changing the fill opacity in CSS.
- */
-Blockly.INSERTION_MARKER_COLOUR = '#000000';
->>>>>>> de39d5f2
 
 /**
  * Delay in ms between trigger and bumping unconnected block out of alignment.
