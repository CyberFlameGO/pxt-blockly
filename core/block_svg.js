/**
 * @license
 * Visual Blocks Editor
 *
 * Copyright 2012 Google Inc.
 * https://developers.google.com/blockly/
 *
 * Licensed under the Apache License, Version 2.0 (the "License");
 * you may not use this file except in compliance with the License.
 * You may obtain a copy of the License at
 *
 *   http://www.apache.org/licenses/LICENSE-2.0
 *
 * Unless required by applicable law or agreed to in writing, software
 * distributed under the License is distributed on an "AS IS" BASIS,
 * WITHOUT WARRANTIES OR CONDITIONS OF ANY KIND, either express or implied.
 * See the License for the specific language governing permissions and
 * limitations under the License.
 */

/**
 * @fileoverview Methods for graphically rendering a block as SVG.
 * @author fraser@google.com (Neil Fraser)
 */
'use strict';

goog.provide('Blockly.BlockSvg');

goog.require('Blockly.Block');
goog.require('Blockly.ContextMenu');
goog.require('Blockly.Grid');
goog.require('Blockly.RenderedConnection');
goog.require('Blockly.Tooltip');
goog.require('Blockly.Touch');
goog.require('Blockly.utils');
goog.require('goog.Timer');
goog.require('goog.asserts');
goog.require('goog.dom');
goog.require('goog.math.Coordinate');
goog.require('goog.userAgent');


/**
 * Class for a block's SVG representation.
 * Not normally called directly, workspace.newBlock() is preferred.
 * @param {!Blockly.Workspace} workspace The block's workspace.
 * @param {?string} prototypeName Name of the language object containing
 *     type-specific functions for this block.
 * @param {string=} opt_id Optional ID.  Use this ID if provided, otherwise
 *     create a new id.
 * @extends {Blockly.Block}
 * @constructor
 */
Blockly.BlockSvg = function(workspace, prototypeName, opt_id) {
  // Create core elements for the block.
  /**
   * @type {SVGElement}
   * @private
   */
  this.svgGroup_ = Blockly.utils.createSvgElement('g', {}, null);
  /** @type {SVGElement} */
  this.svgPath_ = Blockly.utils.createSvgElement('path', {'class': 'blocklyPath blocklyBlockBackground'},
      this.svgGroup_);
  this.svgPath_.tooltip = this;

  /** @type {boolean} */
  this.rendered = false;

  /** @type {Object.<string,Element>} */
  this.inputShapes_ = {};

  /**
   * Whether to move the block to the drag surface when it is dragged.
   * True if it should move, false if it should be translated directly.
   * @type {boolean}
   * @private
   */
  this.useDragSurface_ = Blockly.utils.is3dSupported() && !!workspace.blockDragSurface_;

  Blockly.Tooltip.bindMouseEvents(this.svgPath_);
  Blockly.BlockSvg.superClass_.constructor.call(this,
      workspace, prototypeName, opt_id);
};
goog.inherits(Blockly.BlockSvg, Blockly.Block);

/**
 * Height of this block, not including any statement blocks above or below.
 * Height is in workspace units.
 */
Blockly.BlockSvg.prototype.height = 0;

/**
 * Width of this block, including any connected value blocks.
 * Width is in workspace units.
 */
Blockly.BlockSvg.prototype.width = 0;

/**
 * Minimum width of block if insertion marker; comes from inserting block.
 * @type {number}
 */
Blockly.BlockSvg.prototype.insertionMarkerMinWidth_ = 0;

/**
 * Opacity of this block between 0 and 1.
 * @type {number}
 * @private
 */
Blockly.BlockSvg.prototype.opacity_ = 1;

/**
 * Original location of block being dragged.
 * @type {goog.math.Coordinate}
 * @private
 */
Blockly.BlockSvg.prototype.dragStartXY_ = null;

/**
 * Whether the block glows as if running.
 * @type {boolean}
 * @private
 */
Blockly.BlockSvg.prototype.isGlowingBlock_ = false;

/**
 * Whether the block's whole stack glows as if running.
 * @type {boolean}
 * @private
 */
Blockly.BlockSvg.prototype.isGlowingStack_ = false;

/**
 * Whether the block's highlighting as if running.
 * @type {boolean}
 * @private
 */
Blockly.BlockSvg.prototype.isHighlightingBlock_ = false;

/**
 * Map from IDs for warnings text to PIDs of functions to apply them.
 * Used to be able to maintain multiple warnings.
 * @type {Object<string, number>}
 * @private
 */
Blockly.BlockSvg.prototype.warningTextDb_ = null;

/**
 * Constant for identifying rows that are to be rendered inline.
 * Don't collide with Blockly.INPUT_VALUE and friends.
 * @const
 */
Blockly.BlockSvg.INLINE = -1;

/**
 * Create and initialize the SVG representation of the block.
 * May be called more than once.
 */
Blockly.BlockSvg.prototype.initSvg = function() {
  goog.asserts.assert(this.workspace.rendered, 'Workspace is headless.');
  if (!this.isInsertionMarker()) { // Insertion markers not allowed to have inputs or icons
    // Input shapes are empty holes drawn when a value input is not connected.
    for (var i = 0, input; input = this.inputList[i]; i++) {
      input.init();
      if (input.type === Blockly.INPUT_VALUE) {
        this.initInputShape(input);
      }
    }
    var icons = this.getIcons();
    for (i = 0; i < icons.length; i++) {
      icons[i].createIcon();
    }
  }
  this.updateColour();
  this.updateMovable();
  if (!this.workspace.options.readOnly && !this.eventsInit_) {
    Blockly.bindEventWithChecks_(this.getSvgRoot(), 'mousedown', this,
                       this.onMouseDown_);
  }
  this.eventsInit_ = true;

  if (!this.getSvgRoot().parentNode) {
    this.workspace.getCanvas().appendChild(this.getSvgRoot());
  }
};

/**
 * Create and initialize the SVG element for an input shape.
 * May be called more than once for an input.
 * @param {!Blockly.Input} input Value input to add a shape SVG element for.
 */
Blockly.BlockSvg.prototype.initInputShape = function(input) {
  if (this.inputShapes_[input.name] || input.connection.getShadowDom()) {
    // Only create the shape elements once, and don't bother creating them if
    // there's a shadow block that will always cover the input shape.
    return;
  }
  this.inputShapes_[input.name] = Blockly.utils.createSvgElement(
    'path',
    {
      'class': 'blocklyPath',
      'style': 'visibility: hidden' // Hide by default - shown when not connected.
    },
    this.svgGroup_
  );
};

/**
 * Select this block.  Highlight it visually.
 */
Blockly.BlockSvg.prototype.select = function() {
  if (this.isShadow() && this.getParent()) {
    // Shadow blocks should not be selected.
    this.getParent().select();
    return;
  }
  if (Blockly.selected == this) {
    return;
  }
  var oldId = null;
  if (Blockly.selected) {
    oldId = Blockly.selected.id;
    // Unselect any previously selected block.
    Blockly.Events.disable();
    try {
      Blockly.selected.unselect();
    } finally {
      Blockly.Events.enable();
    }
  }
  var event = new Blockly.Events.Ui(null, 'selected', oldId, this.id);
  event.workspaceId = this.workspace.id;
  Blockly.Events.fire(event);
  Blockly.selected = this;
  this.addSelect();
};

/**
 * Unselect this block.  Remove its highlighting.
 */
Blockly.BlockSvg.prototype.unselect = function() {
  if (Blockly.selected != this) {
    return;
  }
  var event = new Blockly.Events.Ui(null, 'selected', this.id, null);
  event.workspaceId = this.workspace.id;
  Blockly.Events.fire(event);
  Blockly.selected = null;
  this.removeSelect();
};

/**
 * Glow only this particular block, to highlight it visually as if it's running.
 * @param {boolean} isGlowingBlock Whether the block should glow.
 */
Blockly.BlockSvg.prototype.setGlowBlock = function(isGlowingBlock) {
  //pxtblockly: Sanity check that the block is rendered before setting the highlight
  if (!this.rendered) {
    return;
  }
  this.isGlowingBlock_ = isGlowingBlock;
  this.updateColour();
};

/**
 * Glow the stack starting with this block, to highlight it visually as if it's running.
 * @param {boolean} isGlowingStack Whether the stack starting with this block should glow.
 */
Blockly.BlockSvg.prototype.setGlowStack = function(isGlowingStack) {
  //pxtblockly: Sanity check that the block is rendered before setting the highlight
  if (!this.rendered) {
    return;
  }
  this.isGlowingStack_ = isGlowingStack;
  // Update the applied SVG filter if the property has changed
  var svg = this.getSvgRoot();
  if (this.isGlowingStack_ && !svg.hasAttribute('filter')) {
    svg.setAttribute('filter', 'url(#blocklyStackGlowFilter)');
  } else if (!this.isGlowingStack_ && svg.hasAttribute('filter')) {
    svg.removeAttribute('filter');
  }
};

/**
 * Glow only this particular block, to highlight it visually as if it's running.
 * @param {boolean} isHighlightingBlock Whether this block should glow as if running.
 */
Blockly.BlockSvg.prototype.setHighlightBlock = function(isHighlightingBlock) {
  //pxtblockly: Sanity check that the block is rendered before setting the highlight
  if (!this.rendered) {
    return;
  }
  this.isHighlightingBlock_ = isHighlightingBlock;
  // Update the applied SVG filter if the property has changed
  var svg = this.svgPath_;
  if (this.isHighlightingBlock_ && !svg.hasAttribute('filter')) {
    svg.setAttribute('filter', 'url(#blocklyStackGlowFilter)');
  } else if (!this.isHighlightingBlock_ && svg.hasAttribute('filter')) {
    svg.removeAttribute('filter');
  }
};

/**
 * Block's mutator icon (if any).
 * @type {Blockly.Mutator}
 */
Blockly.BlockSvg.prototype.mutator = null;

/**
 * Block's comment icon (if any).
 * @type {Blockly.Comment}
 */
Blockly.BlockSvg.prototype.comment = null;

/**
 * Block's warning icon (if any).
 * @type {Blockly.Warning}
 */
Blockly.BlockSvg.prototype.warning = null;

/**
 * Returns a list of mutator, comment, and warning icons.
 * @return {!Array} List of icons.
 */
Blockly.BlockSvg.prototype.getIcons = function() {
  var icons = [];
  if (this.mutator) {
    icons.push(this.mutator);
  }
  if (this.comment) {
    icons.push(this.comment);
  }
  if (this.warning) {
    icons.push(this.warning);
  }
  return icons;
};

/**
 * Set parent of this block to be a new block or null.
 * @param {Blockly.BlockSvg} newParent New parent block.
 */
Blockly.BlockSvg.prototype.setParent = function(newParent) {
  if (newParent == this.parentBlock_) {
    return;
  }
  var svgRoot = this.getSvgRoot();
  if (this.parentBlock_ && svgRoot) {
    // Move this block up the DOM.  Keep track of x/y translations.
    var xy = this.getRelativeToSurfaceXY();
    // Avoid moving a block up the DOM if it's currently selected/dragging,
    // so as to avoid taking things off the drag surface.
    if (Blockly.selected != this) {
      this.workspace.getCanvas().appendChild(svgRoot);
      this.translate(xy.x, xy.y);
    }
  }

  Blockly.Field.startCache();
  Blockly.BlockSvg.superClass_.setParent.call(this, newParent);
  Blockly.Field.stopCache();

  if (newParent) {
    var oldXY = this.getRelativeToSurfaceXY();
    newParent.getSvgRoot().appendChild(svgRoot);
    var newXY = this.getRelativeToSurfaceXY();
    // Move the connections to match the child's new position.
    this.moveConnections_(newXY.x - oldXY.x, newXY.y - oldXY.y);
    // If we are a shadow block, inherit tertiary colour.
    if (this.isShadow()) {
      this.setColour(this.getColour(), this.getColourSecondary(),
        newParent.getColourTertiary());
    }
  }
};

/**
 * Return the coordinates of the top-left corner of this block relative to the
 * drawing surface's origin (0,0), in workspace units.
 * If the block is on the workspace, (0, 0) is the origin of the workspace
 * coordinate system.
 * This does not change with workspace scale.
 * @return {!goog.math.Coordinate} Object with .x and .y properties in
 *     workspace coordinates.
 */
Blockly.BlockSvg.prototype.getRelativeToSurfaceXY = function() {
  // The drawing surface is relative to either the workspace canvas
  // or to the drag surface group.
  var x = 0;
  var y = 0;

  var dragSurfaceGroup = this.useDragSurface_ ?
      this.workspace.blockDragSurface_.getGroup() : null;

  var element = this.getSvgRoot();
  if (element) {
    do {
      // Loop through this block and every parent.
      var xy = Blockly.utils.getRelativeXY(element);
      x += xy.x;
      y += xy.y;
      // If this element is the current element on the drag surface, include
      // the translation of the drag surface itself.
      if (this.useDragSurface_ &&
          this.workspace.blockDragSurface_.getCurrentBlock() == element) {
        var surfaceTranslation = this.workspace.blockDragSurface_.getSurfaceTranslation();
        x += surfaceTranslation.x;
        y += surfaceTranslation.y;
      }
      element = element.parentNode;
    } while (element && element != this.workspace.getCanvas() &&
        element != dragSurfaceGroup);
  }
  return new goog.math.Coordinate(x, y);
};

/**
 * Move a block by a relative offset.
 * @param {number} dx Horizontal offset in workspace units.
 * @param {number} dy Vertical offset in workspace units.
 */
Blockly.BlockSvg.prototype.moveBy = function(dx, dy) {
  goog.asserts.assert(!this.parentBlock_, 'Block has parent.');
  var eventsEnabled = Blockly.Events.isEnabled();
  if (eventsEnabled) {
    var event = new Blockly.Events.BlockMove(this);
  }
  goog.asserts.assert(!this.parentBlock_, 'Block has parent.');
  var xy = this.getRelativeToSurfaceXY();
  this.translate(xy.x + dx, xy.y + dy);
  this.moveConnections_(dx, dy);
  if (eventsEnabled) {
    event.recordNew();
    Blockly.Events.fire(event);
  }
  this.workspace.resizeContents();
};

/**
 * Transforms a block by setting the translation on the transform attribute
 * of the block's SVG.
 * @param {number} x The x coordinate of the translation in workspace units.
 * @param {number} y The y coordinate of the translation in workspace units.
 */
Blockly.BlockSvg.prototype.translate = function(x, y) {
  this.getSvgRoot().setAttribute('transform',
      'translate(' + x + ',' + y + ')');
};

/**
 * Move this block to its workspace's drag surface, accounting for positioning.
 * Generally should be called at the same time as setDragging_(true).
 * Does nothing if useDragSurface_ is false.
 * @private
 */
Blockly.BlockSvg.prototype.moveToDragSurface_ = function() {
  if (!this.useDragSurface_) {
    return;
  }
  // The translation for drag surface blocks,
  // is equal to the current relative-to-surface position,
  // to keep the position in sync as it move on/off the surface.
  // This is in workspace coordinates.
  var xy = this.getRelativeToSurfaceXY();
  this.clearTransformAttributes_();
  this.workspace.blockDragSurface_.translateSurface(xy.x, xy.y);
  // Execute the move on the top-level SVG component
  this.workspace.blockDragSurface_.setBlocksAndShow(this.getSvgRoot());
};

/**
 * Move this block back to the workspace block canvas.
 * Generally should be called at the same time as setDragging_(false).
 * Does nothing if useDragSurface_ is false.
 * @param {!goog.math.Coordinate} newXY The position the block should take on
 *     on the workspace canvas, in workspace coordinates.
 * @private
 */
Blockly.BlockSvg.prototype.moveOffDragSurface_ = function(newXY) {
  if (!this.useDragSurface_) {
    return;
  }
  // Translate to current position, turning off 3d.
  this.translate(newXY.x, newXY.y);
  this.workspace.blockDragSurface_.clearAndHide(this.workspace.getCanvas());
};

/**
 * Move this block during a drag, taking into account whether we are using a
 * drag surface to translate blocks.
 * This block must be a top-level block.
 * @param {!goog.math.Coordinate} newLoc The location to translate to, in
 *     workspace coordinates.
 * @package
 */
Blockly.BlockSvg.prototype.moveDuringDrag = function(newLoc) {
  if (this.useDragSurface_) {
    this.workspace.blockDragSurface_.translateSurface(newLoc.x, newLoc.y);
  } else {
    this.svgGroup_.translate_ = 'translate(' + newLoc.x + ',' + newLoc.y + ')';
    this.svgGroup_.setAttribute('transform',
        this.svgGroup_.translate_ + this.svgGroup_.skew_);
  }
};

/**
 * Clear the block of transform="..." attributes.
 * Used when the block is switching from 3d to 2d transform or vice versa.
 * @private
 */
Blockly.BlockSvg.prototype.clearTransformAttributes_ = function() {
  Blockly.utils.removeAttribute(this.getSvgRoot(), 'transform');
};

/**
 * Snap this block to the nearest grid point.
 */
Blockly.BlockSvg.prototype.snapToGrid = function() {
  if (!this.workspace) {
    return;  // Deleted block.
  }
  if (this.workspace.isDragging()) {
    return;  // Don't bump blocks during a drag.
  }
  if (this.getParent()) {
    return;  // Only snap top-level blocks.
  }
  if (this.isInFlyout) {
    return;  // Don't move blocks around in a flyout.
  }
  var grid = this.workspace.getGrid();
  if (!grid || !grid.shouldSnap()) {
    return;  // Config says no snapping.
  }
  var spacing = grid.getSpacing();
  var half = spacing / 2;
  var xy = this.getRelativeToSurfaceXY();
  var dx = Math.round((xy.x - half) / spacing) * spacing + half - xy.x;
  var dy = Math.round((xy.y - half) / spacing) * spacing + half - xy.y;
  dx = Math.round(dx);
  dy = Math.round(dy);
  if (dx != 0 || dy != 0) {
    this.moveBy(dx, dy);
  }
};

/**
 * Returns the coordinates of a bounding box describing the dimensions of this
 * block and any blocks stacked below it.
 * Coordinate system: workspace coordinates.
 * @return {!{topLeft: goog.math.Coordinate, bottomRight: goog.math.Coordinate}}
 *    Object with top left and bottom right coordinates of the bounding box.
 */
Blockly.BlockSvg.prototype.getBoundingRectangle = function() {
  var blockXY = this.getRelativeToSurfaceXY(this);
  var blockBounds = this.getHeightWidth();
  var topLeft;
  var bottomRight;
  if (this.RTL) {
    topLeft = new goog.math.Coordinate(blockXY.x - blockBounds.width,
        blockXY.y);
    bottomRight = new goog.math.Coordinate(blockXY.x,
        blockXY.y + blockBounds.height);
  } else {
    topLeft = new goog.math.Coordinate(blockXY.x, blockXY.y);
    bottomRight = new goog.math.Coordinate(blockXY.x + blockBounds.width,
        blockXY.y + blockBounds.height);
  }

  return {topLeft: topLeft, bottomRight: bottomRight};
};

/**
 * Set block opacity for SVG rendering.
 * @param {number} opacity Intended opacity, betweeen 0 and 1
 */
Blockly.BlockSvg.prototype.setOpacity = function(opacity) {
  this.opacity_ = opacity;
  if (this.rendered) {
    this.updateColour();
  }
};

/**
 * Get block opacity for SVG rendering.
 * @return {number} Intended opacity, betweeen 0 and 1
 */
Blockly.BlockSvg.prototype.getOpacity = function() {
  return this.opacity_;
};

/**
 * Set whether the block is collapsed or not.
 * @param {boolean} collapsed True if collapsed.
 */
Blockly.BlockSvg.prototype.setCollapsed = function(collapsed) {
  if (this.collapsed_ == collapsed) {
    return;
  }
  var renderList = [];
  // Show/hide the inputs.
  for (var i = 0, input; input = this.inputList[i]; i++) {
    renderList.push.apply(renderList, input.setVisible(!collapsed));
  }

  var COLLAPSED_INPUT_NAME = '_TEMP_COLLAPSED_INPUT';
  if (collapsed) {
    var icons = this.getIcons();
    for (i = 0; i < icons.length; i++) {
      icons[i].setVisible(false);
    }
    var text = this.toString(Blockly.COLLAPSE_CHARS);
    this.appendDummyInput(COLLAPSED_INPUT_NAME).appendField(text).init();
  } else {
    this.removeInput(COLLAPSED_INPUT_NAME);
    // Clear any warnings inherited from enclosed blocks.
    this.setWarningText(null);
  }
  Blockly.BlockSvg.superClass_.setCollapsed.call(this, collapsed);

  if (!renderList.length) {
    // No child blocks, just render this block.
    renderList[0] = this;
  }
  if (this.rendered) {
    for (var i = 0, block; block = renderList[i]; i++) {
      block.render();
    }
    // Don't bump neighbours.
    // Although bumping neighbours would make sense, users often collapse
    // all their functions and store them next to each other.  Expanding and
    // bumping causes all their definitions to go out of alignment.
  }
};

/**
 * Open the next (or previous) FieldTextInput.
 * @param {Blockly.Field|Blockly.Block} start Current location.
 * @param {boolean} forward If true go forward, otherwise backward.
 */
Blockly.BlockSvg.prototype.tab = function(start, forward) {
  var list = this.createTabList_();
  var i = list.indexOf(start);
  if (i == -1) {
    // No start location, start at the beginning or end.
    i = forward ? -1 : list.length;
  }
  var target = list[forward ? i + 1 : i - 1];
  if (!target) {
    // Ran off of list.
<<<<<<< HEAD
    var parent = this.getParent();
    if (parent) {
      parent.tab(this, forward);
=======
    // If there is an output, tab up to that block.
    var outputBlock = this.outputConnection && this.outputConnection.targetBlock();
    if (outputBlock) {
      outputBlock.tab(this, forward);
    } else { // Otherwise, go to next / previous block, depending on value of `forward`
      var block = forward ? this.getNextBlock() : this.getPreviousBlock();
      if (block) {
        block.tab(this, forward);
      }
>>>>>>> 36682a49
    }
  } else if (target instanceof Blockly.Field) {
    target.showEditor_();
  } else {
    target.tab(null, forward);
  }
<<<<<<< HEAD
=======
};

/**
 * Create an ordered list of all text fields and connected inputs.
 * @return {!Array<!Blockly.FieldTextInput|!Blockly.Input>} The ordered list.
 * @private
 */
Blockly.BlockSvg.prototype.createTabList_ = function() {
  // This function need not be efficient since it runs once on a keypress.
  var list = [];
  for (var i = 0, input; input = this.inputList[i]; i++) {
    for (var j = 0, field; field = input.fieldRow[j]; j++) {
      if (field instanceof Blockly.FieldTextInput) {
        // TODO(# 1276): Also support dropdown fields.
        list.push(field);
      }
    }
    if (input.connection) {
      var block = input.connection.targetBlock();
      if (block) {
        list.push(block);
      }
    }
  }
  return list;
>>>>>>> 36682a49
};

/**
 * Create an ordered list of all text fields and connected inputs.
 * @return {!Array<!Blockly.FieldTextInput|!Blockly.Input>} The ordered list.
 * @private
 */
Blockly.BlockSvg.prototype.createTabList_ = function() {
  // This function need not be efficient since it runs once on a keypress.
  var list = [];
  for (var i = 0, input; input = this.inputList[i]; i++) {
    for (var j = 0, field; field = input.fieldRow[j]; j++) {
      if (field instanceof Blockly.FieldTextInput) {
        // TODO(# 1276): Also support dropdown fields.
        list.push(field);
      }
    }
    if (input.connection) {
      var block = input.connection.targetBlock();
      if (block) {
        list.push(block);
      }
    }
  }
  return list;
};

/**
 * Handle a mouse-down on an SVG block.
 * @param {!Event} e Mouse down event or touch start event.
 * @private
 */
Blockly.BlockSvg.prototype.onMouseDown_ = function(e) {
  var gesture = this.workspace.getGesture(e);
  if (gesture) {
    gesture.handleBlockStart(e, this);
  }
};

/**
 * Load the block's help page in a new window.
 * @private
 */
Blockly.BlockSvg.prototype.showHelp_ = function() {
  var url = goog.isFunction(this.helpUrl) ? this.helpUrl() : this.helpUrl;
  if (url) {
    // @todo rewrite
    alert(url);
  }
};

/**
 * Creates a callback function for a click on the "duplicate" context menu
 * option in Scratch Blocks.  The block is duplicated and attached to the mouse,
 * which acts as though it were pressed and mid-drag.  Clicking the mouse
 * releases the new dragging block.
 * @return {Function} A callback function that duplicates the block and starts a
 *     drag.
 * @private
 */
Blockly.BlockSvg.prototype.duplicateAndDragCallback_ = function() {
  var oldBlock = this;
  return function(e) {
    // Give the context menu a chance to close.
    setTimeout(function() {
      var ws = oldBlock.workspace;
      var svgRootOld = oldBlock.getSvgRoot();
      if (!svgRootOld) {
        throw new Error('oldBlock is not rendered.');
      }

      // Create the new block by cloning the block in the flyout (via XML).
      var xml = Blockly.Xml.blockToDom(oldBlock);

      // Using domToBlock instead of domToWorkspace means that the new block
      // will be placed at position (0, 0) in main workspace units.
      ws.setBulkUpdate(true);
      var newBlock = Blockly.Xml.domToBlock(xml, ws);
      ws.setBulkUpdate(false);

      // Scratch-specific: Give shadow dom new IDs to prevent duplicating on paste
      Blockly.utils.changeObscuredShadowIds(newBlock);

      var svgRootNew = newBlock.getSvgRoot();
      if (!svgRootNew) {
        throw new Error('newBlock is not rendered.');
      }

      // The position of the old block in workspace coordinates.
      var oldBlockPosWs = oldBlock.getRelativeToSurfaceXY();

      // Place the new block as the same position as the old block.
      // TODO: Offset by the difference between the mouse position and the upper
      // left corner of the block.
      newBlock.moveBy(oldBlockPosWs.x, oldBlockPosWs.y);

      // The position of the old block in pixels relative to the main
      // workspace's origin.
      var oldBlockPosPixels = oldBlockPosWs.scale(ws.scale);

      // The offset in pixels between the main workspace's origin and the upper left
      // corner of the injection div.
      var mainOffsetPixels = ws.getOriginOffsetInPixels();

      // The position of the old block in pixels relative to the upper left corner
      // of the injection div.
      var finalOffsetPixels = goog.math.Coordinate.sum(mainOffsetPixels,
          oldBlockPosPixels);

      var injectionDiv = ws.getInjectionDiv();
      // Bounding rect coordinates are in client coordinates, meaning that they
      // are in pixels relative to the upper left corner of the visible browser
      // window.  These coordinates change when you scroll the browser window.
      var boundingRect = injectionDiv.getBoundingClientRect();

      // e is not a real mouseEvent/touchEvent/pointerEvent.  It's an event
      // created by the context menu and doesn't have the correct coordinates.
      // But it does have some information that we need.
      var fakeEvent = {
        clientX: finalOffsetPixels.x + boundingRect.left,
        clientY: finalOffsetPixels.y + boundingRect.top,
        type: 'mousedown',
        preventDefault: function() {
          e.preventDefault();
        },
        stopPropagation: function() {
          e.stopPropagation();
        },
        target: e.target
      };
      ws.startDragWithFakeEvent(fakeEvent, newBlock);
    }, 0);
  };
};

/**
 * Show the context menu for this block.
 * @param {!Event} e Mouse event.
 * @private
 */
Blockly.BlockSvg.prototype.showContextMenu_ = function(e) {
  if (this.workspace.options.readOnly || !this.contextMenu) {
    return;
  }
  // Save the current block in a variable for use in closures.
  var block = this;
  var menuOptions = [];

  if (this.isDeletable() && this.isMovable() && !block.isInFlyout) {
<<<<<<< HEAD
    // Option to duplicate this block.
    var duplicateOption = {
      text: Blockly.Msg.DUPLICATE_BLOCK,
      enabled: true,
      callback: function() {
        Blockly.duplicate_(block);
      }
    };
    if (this.getDescendants().length > this.workspace.remainingCapacity()) {
      duplicateOption.enabled = false;
    }
    menuOptions.push(duplicateOption);

    if (this.isEditable() && !this.collapsed_ &&
        this.workspace.options.comments) {
      // Option to add/remove a comment.
      var commentOption = {enabled: !goog.userAgent.IE};
      if (this.comment) {
        commentOption.text = Blockly.Msg.REMOVE_COMMENT;
        commentOption.callback = function() {
          block.setCommentText(null);
        };
      } else {
        commentOption.text = Blockly.Msg.ADD_COMMENT;
        commentOption.callback = function() {
          block.setCommentText('');
        };
      }
      menuOptions.push(commentOption);
    }

    if (this.workspace.options.disable) {
      // Option to disable/enable block.
      var disableOption = {
        text: this.disabled ?
            Blockly.Msg.ENABLE_BLOCK : Blockly.Msg.DISABLE_BLOCK,
        enabled: !this.getInheritedDisabled(),
        callback: function() {
          block.setDisabled(!block.disabled);
        }
      };
      menuOptions.push(disableOption);
    }

    // Option to delete this block.
    // Count the number of blocks that are nested in this block.
    var descendantCount = this.getDescendants(true).length;
    var nextBlock = this.getNextBlock();
    if (nextBlock) {
      // Blocks in the current stack would survive this block's deletion.
      descendantCount -= nextBlock.getDescendants(true).length;
    }
    var deleteOption = {
      text: descendantCount == 1 ? Blockly.Msg.DELETE_BLOCK :
          Blockly.Msg.DELETE_X_BLOCKS.replace('%1', String(descendantCount)),
      enabled: true,
      callback: function() {
        Blockly.Events.setGroup(true);
        block.dispose(true, true);
        Blockly.Events.setGroup(false);
      }
    };
    menuOptions.push(deleteOption);
=======
    menuOptions.push(Blockly.ContextMenu.blockDuplicateOption(block));
    if (this.isEditable() && this.workspace.options.comments) {
      menuOptions.push(Blockly.ContextMenu.blockCommentOption(block));
    }
    menuOptions.push(Blockly.ContextMenu.blockDeleteOption(block));
>>>>>>> 36682a49
  } else if (this.parentBlock_ && this.isShadow_) {
    this.parentBlock_.showContextMenu_(e);
    return;
  }

  menuOptions.push(Blockly.ContextMenu.blockHelpOption(block));

  // Allow the block to add or modify menuOptions.
  if (this.customContextMenu) {
    this.customContextMenu(menuOptions);
  }
  Blockly.ContextMenu.show(e, menuOptions, this.RTL);
  Blockly.ContextMenu.currentBlock = this;
};

/**
 * Move the connections for this block and all blocks attached under it.
 * Also update any attached bubbles.
 * @param {number} dx Horizontal offset from current location, in workspace
 *     units.
 * @param {number} dy Vertical offset from current location, in workspace
 *     units.
 * @private
 */
Blockly.BlockSvg.prototype.moveConnections_ = function(dx, dy) {
  if (!this.rendered) {
    // Rendering is required to lay out the blocks.
    // This is probably an invisible block attached to a collapsed block.
    return;
  }
  var myConnections = this.getConnections_(false);
  for (var i = 0; i < myConnections.length; i++) {
    myConnections[i].moveBy(dx, dy);
  }
  var icons = this.getIcons();
  for (i = 0; i < icons.length; i++) {
    icons[i].computeIconLocation();
  }

  // Recurse through all blocks attached under this one.
  for (i = 0; i < this.childBlocks_.length; i++) {
    this.childBlocks_[i].moveConnections_(dx, dy);
  }
};

/**
 * Recursively adds or removes the dragging class to this node and its children.
 * @param {boolean} adding True if adding, false if removing.
 * @package
 */
Blockly.BlockSvg.prototype.setDragging = function(adding) {
  if (adding) {
    var group = this.getSvgRoot();
    group.translate_ = '';
    group.skew_ = '';
    Blockly.draggingConnections_ =
        Blockly.draggingConnections_.concat(this.getConnections_(true));
    Blockly.utils.addClass(/** @type {!Element} */ (this.svgGroup_),
                      'blocklyDragging');
  } else {
    Blockly.draggingConnections_ = [];
    Blockly.utils.removeClass(/** @type {!Element} */ (this.svgGroup_),
                         'blocklyDragging');
  }
  // Recurse through all blocks attached under this one.
  for (var i = 0; i < this.childBlocks_.length; i++) {
    this.childBlocks_[i].setDragging(adding);
  }
};

/**
 * Add or remove the UI indicating if this block is movable or not.
 */
Blockly.BlockSvg.prototype.updateMovable = function() {
  if (this.isMovable()) {
    Blockly.utils.addClass(/** @type {!Element} */ (this.svgGroup_),
                      'blocklyDraggable');
  } else {
    Blockly.utils.removeClass(/** @type {!Element} */ (this.svgGroup_),
                         'blocklyDraggable');
  }
};

/**
 * Set whether this block is movable or not.
 * @param {boolean} movable True if movable.
 */
Blockly.BlockSvg.prototype.setMovable = function(movable) {
  Blockly.BlockSvg.superClass_.setMovable.call(this, movable);
  this.updateMovable();
};

/**
 * Set whether this block is editable or not.
 * @param {boolean} editable True if editable.
 */
Blockly.BlockSvg.prototype.setEditable = function(editable) {
  Blockly.BlockSvg.superClass_.setEditable.call(this, editable);
  var icons = this.getIcons();
  for (var i = 0; i < icons.length; i++) {
    icons[i].updateEditable();
  }
};

/**
 * Set whether this block is a shadow block or not.
 * @param {boolean} shadow True if a shadow.
 */
Blockly.BlockSvg.prototype.setShadow = function(shadow) {
  Blockly.BlockSvg.superClass_.setShadow.call(this, shadow);
  this.updateColour();
};

/**
 * Set whether this block is an insertion marker block or not.
 * @param {boolean} insertionMarker True if an insertion marker.
 * @param {Number=} opt_minWidth Optional minimum width of the marker.
 */
Blockly.BlockSvg.prototype.setInsertionMarker = function(insertionMarker, opt_minWidth) {
  Blockly.BlockSvg.superClass_.setInsertionMarker.call(this, insertionMarker);
  this.insertionMarkerMinWidth_ = opt_minWidth;
  this.updateColour();
};

/**
 * Return the root node of the SVG or null if none exists.
 * @return {Element} The root SVG node (probably a group).
 */
Blockly.BlockSvg.prototype.getSvgRoot = function() {
  return this.svgGroup_;
};

/**
 * Dispose of this block.
 * @param {boolean} healStack If true, then try to heal any gap by connecting
 *     the next statement with the previous statement.  Otherwise, dispose of
 *     all children of this block.
 * @param {boolean} animate If true, show a disposal animation and sound.
 */
Blockly.BlockSvg.prototype.dispose = function(healStack, animate) {
  if (!this.workspace) {
    // The block has already been deleted.
    return;
  }
  Blockly.Tooltip.hide();
  Blockly.Field.startCache();
  // Save the block's workspace temporarily so we can resize the
  // contents once the block is disposed.
  var blockWorkspace = this.workspace;
  // If this block is being dragged, unlink the mouse events.
  if (Blockly.selected == this) {
    this.unselect();
    this.workspace.cancelCurrentGesture();
  }
  // If this block has a context menu open, close it.
  if (Blockly.ContextMenu.currentBlock == this) {
    Blockly.ContextMenu.hide();
  }

  if (animate && this.rendered) {
    this.unplug(healStack);
    this.disposeUiEffect();
  }
  // Stop rerendering.
  this.rendered = false;

  // Clear pending warnings.
  if (this.warningTextDb_) {
    for (var n in this.warningTextDb_) {
      clearTimeout(this.warningTextDb_[n]);
    }
    this.warningTextDb_ = null;
  }

  Blockly.Events.disable();
  try {
    var icons = this.getIcons();
    for (var i = 0; i < icons.length; i++) {
      icons[i].dispose();
    }
  } finally {
    Blockly.Events.enable();
  }
  Blockly.BlockSvg.superClass_.dispose.call(this, healStack);

  goog.dom.removeNode(this.svgGroup_);
  blockWorkspace.resizeContents();
  // Sever JavaScript to DOM connections.
  this.svgGroup_ = null;
  this.svgPath_ = null;
  Blockly.Field.stopCache();
};

/**
 * Play some UI effects (sound, animation) when disposing of a block.
 */
Blockly.BlockSvg.prototype.disposeUiEffect = function() {
  this.workspace.getAudioManager().play('delete');

  var xy = this.workspace.getSvgXY(/** @type {!Element} */ (this.svgGroup_));
  // Deeply clone the current block.
  var clone = this.svgGroup_.cloneNode(true);
  clone.translateX_ = xy.x;
  clone.translateY_ = xy.y;
  clone.setAttribute('transform',
      'translate(' + clone.translateX_ + ',' + clone.translateY_ + ')');
  this.workspace.getParentSvg().appendChild(clone);
  clone.bBox_ = clone.getBBox();
  // Start the animation.
  Blockly.BlockSvg.disposeUiStep_(clone, this.RTL, new Date,
      this.workspace.scale);
};

/**
 * Play some UI effects (sound) after a connection has been established.
 */
Blockly.BlockSvg.prototype.connectionUiEffect = function() {
  this.workspace.getAudioManager().play('click');
};

/**
 * Animate a cloned block and eventually dispose of it.
 * This is a class method, not an instance method since the original block has
 * been destroyed and is no longer accessible.
 * @param {!Element} clone SVG element to animate and dispose of.
 * @param {boolean} rtl True if RTL, false if LTR.
 * @param {!Date} start Date of animation's start.
 * @param {number} workspaceScale Scale of workspace.
 * @private
 */
Blockly.BlockSvg.disposeUiStep_ = function(clone, rtl, start, workspaceScale) {
  var ms = new Date - start;
  var percent = ms / 150;
  if (percent > 1) {
    goog.dom.removeNode(clone);
  } else {
    var x = clone.translateX_ +
        (rtl ? -1 : 1) * clone.bBox_.width * workspaceScale / 2 * percent;
    var y = clone.translateY_ + clone.bBox_.height * workspaceScale * percent;
    var scale = (1 - percent) * workspaceScale;
    clone.setAttribute('transform', 'translate(' + x + ',' + y + ')' +
        ' scale(' + scale + ')');
    setTimeout(Blockly.BlockSvg.disposeUiStep_, 10, clone, rtl, start,
               workspaceScale);
  }
};

/**
 * Play some UI effects (sound, ripple) after a connection has been established.
 */
Blockly.BlockSvg.prototype.connectionUiEffect = function() {
  this.workspace.getAudioManager().play('click');
  if (this.workspace.scale < 1) {
    return;  // Too small to care about visual effects.
  }
  // Determine the absolute coordinates of the inferior block.
  var xy = this.workspace.getSvgXY(/** @type {!Element} */ (this.svgGroup_));
  // Offset the coordinates based on the two connection types, fix scale.
  if (this.outputConnection) {
    xy.x += (this.RTL ? 3 : -3) * this.workspace.scale;
    xy.y += 13 * this.workspace.scale;
  } else if (this.previousConnection) {
    xy.x += (this.RTL ? -23 : 23) * this.workspace.scale;
    xy.y += 3 * this.workspace.scale;
  }
  var ripple = Blockly.utils.createSvgElement('circle',
      {'cx': xy.x, 'cy': xy.y, 'r': 0, 'fill': 'none',
       'stroke': '#888', 'stroke-width': 10},
      this.workspace.getParentSvg());
  // Start the animation.
  Blockly.BlockSvg.connectionUiStep_(ripple, new Date, this.workspace.scale);
};

/**
 * Expand a ripple around a connection.
 * @param {!Element} ripple Element to animate.
 * @param {!Date} start Date of animation's start.
 * @param {number} workspaceScale Scale of workspace.
 * @private
 */
Blockly.BlockSvg.connectionUiStep_ = function(ripple, start, workspaceScale) {
  var ms = new Date - start;
  var percent = ms / 150;
  if (percent > 1) {
    goog.dom.removeNode(ripple);
  } else {
    ripple.setAttribute('r', percent * 25 * workspaceScale);
    ripple.style.opacity = 1 - percent;
    Blockly.BlockSvg.disconnectUiStop_.pid_ = setTimeout(
        Blockly.BlockSvg.connectionUiStep_, 10, ripple, start, workspaceScale);
  }
};

/**
 * Play some UI effects (sound, animation) when disconnecting a block.
 */
Blockly.BlockSvg.prototype.disconnectUiEffect = function() {
  this.workspace.getAudioManager().play('disconnect');
  if (this.workspace.scale < 1) {
    return;  // Too small to care about visual effects.
  }
  // Horizontal distance for bottom of block to wiggle.
  var DISPLACEMENT = 10;
  // Scale magnitude of skew to height of block.
  var height = this.getHeightWidth().height;
  var magnitude = Math.atan(DISPLACEMENT / height) / Math.PI * 180;
  if (!this.RTL) {
    magnitude *= -1;
  }
  // Start the animation.
  Blockly.BlockSvg.disconnectUiStep_(this.svgGroup_, magnitude, new Date);
};

/**
 * Animate a brief wiggle of a disconnected block.
 * @param {!Element} group SVG element to animate.
 * @param {number} magnitude Maximum degrees skew (reversed for RTL).
 * @param {!Date} start Date of animation's start.
 * @private
 */
Blockly.BlockSvg.disconnectUiStep_ = function(group, magnitude, start) {
  var DURATION = 200;  // Milliseconds.
  var WIGGLES = 3;  // Half oscillations.

  var ms = new Date - start;
  var percent = ms / DURATION;

  if (percent > 1) {
    group.skew_ = '';
  } else {
    var skew = Math.round(Math.sin(percent * Math.PI * WIGGLES) *
        (1 - percent) * magnitude);
    group.skew_ = 'skewX(' + skew + ')';
    Blockly.BlockSvg.disconnectUiStop_.group = group;
    Blockly.BlockSvg.disconnectUiStop_.pid =
        setTimeout(Blockly.BlockSvg.disconnectUiStep_, 10, group, magnitude,
                   start);
  }
  if (!group.translate_) group.translate_ = '';
  group.setAttribute('transform', group.translate_ + group.skew_);
};

/**
 * Stop the disconnect UI animation immediately.
 * @private
 */
Blockly.BlockSvg.disconnectUiStop_ = function() {
  if (Blockly.BlockSvg.disconnectUiStop_.group) {
    clearTimeout(Blockly.BlockSvg.disconnectUiStop_.pid);
    var group = Blockly.BlockSvg.disconnectUiStop_.group;
    group.skew_ = '';
    group.setAttribute('transform', group.translate_);
    Blockly.BlockSvg.disconnectUiStop_.group = null;
  }
};

/**
 * PID of disconnect UI animation.  There can only be one at a time.
 * @type {number}
 */
Blockly.BlockSvg.disconnectUiStop_.pid = 0;

/**
 * SVG group of wobbling block.  There can only be one at a time.
 * @type {Element}
 */
Blockly.BlockSvg.disconnectUiStop_.group = null;

/**
 * Enable or disable a block.
 */
Blockly.BlockSvg.prototype.updateDisabled = function() {
  if (this.disabled || this.getInheritedDisabled()) {
    if (Blockly.utils.addClass(/** @type {!Element} */ (this.svgGroup_),
                      'blocklyDisabled')) {
      this.svgPath_.setAttribute('fill',
          'url(#' + this.workspace.options.disabledPatternId + ')');
    }
  } else {
    if (Blockly.utils.removeClass(/** @type {!Element} */ (this.svgGroup_),
                         'blocklyDisabled')) {
      this.updateColour();
    }
  }
  var children = this.getChildren();
  for (var i = 0, child; child = children[i]; i++) {
    child.updateDisabled();
  }
};

/**
 * Returns the comment on this block (or '' if none).
 * @return {string} Block's comment.
 */
Blockly.BlockSvg.prototype.getCommentText = function() {
  if (this.comment) {
    var comment = this.comment.getText();
    // Trim off trailing whitespace.
    return comment.replace(/\s+$/, '').replace(/ +\n/g, '\n');
  }
  return '';
};

/**
 * Set this block's comment text.
 * @param {?string} text The text, or null to delete.
 */
Blockly.BlockSvg.prototype.setCommentText = function(text) {
  var changedState = false;
  if (goog.isString(text)) {
    if (!this.comment) {
      this.comment = new Blockly.Comment(this);
      changedState = true;
    }
    this.comment.setText(/** @type {string} */ (text));
  } else {
    if (this.comment) {
      this.comment.dispose();
      changedState = true;
    }
  }
  if (changedState && this.rendered) {
    this.render();
    // Adding or removing a comment icon will cause the block to change shape.
    this.bumpNeighbours_();
  }
};

/**
 * Set this block's warning text.
 * @param {?string} text The text, or null to delete.
 * @param {string=} opt_id An optional ID for the warning text to be able to
 *     maintain multiple warnings.
 */
Blockly.BlockSvg.prototype.setWarningText = function(text, opt_id) {
  if (!this.warningTextDb_) {
    // Create a database of warning PIDs.
    // Only runs once per block (and only those with warnings).
    this.warningTextDb_ = Object.create(null);
  }
  var id = opt_id || '';
  if (!id) {
    // Kill all previous pending processes, this edit supersedes them all.
    for (var n in this.warningTextDb_) {
      clearTimeout(this.warningTextDb_[n]);
      delete this.warningTextDb_[n];
    }
  } else if (this.warningTextDb_[id]) {
    // Only queue up the latest change.  Kill any earlier pending process.
    clearTimeout(this.warningTextDb_[id]);
    delete this.warningTextDb_[id];
  }
  if (this.workspace.isDragging()) {
    // Don't change the warning text during a drag.
    // Wait until the drag finishes.
    var thisBlock = this;
    this.warningTextDb_[id] = setTimeout(function() {
      if (thisBlock.workspace) {  // Check block wasn't deleted.
        delete thisBlock.warningTextDb_[id];
        thisBlock.setWarningText(text, id);
      }
    }, 100);
    return;
  }
  if (this.isInFlyout) {
    text = null;
  }

  // Bubble up to add a warning on top-most collapsed block.
  var parent = this.getSurroundParent();
  var collapsedParent = null;
  while (parent) {
    if (parent.isCollapsed()) {
      collapsedParent = parent;
    }
    parent = parent.getSurroundParent();
  }
  if (collapsedParent) {
    collapsedParent.setWarningText(text, 'collapsed ' + this.id + ' ' + id);
  }

  var changedState = false;
  if (goog.isString(text)) {
    if (!this.warning) {
      this.warning = new Blockly.Warning(this);
      changedState = true;
    }
    this.warning.setText(/** @type {string} */ (text), id);
  } else {
    // Dispose all warnings if no id is given.
    if (this.warning && !id) {
      this.warning.dispose();
      changedState = true;
    } else if (this.warning) {
      var oldText = this.warning.getText();
      this.warning.setText('', id);
      var newText = this.warning.getText();
      if (!newText) {
        this.warning.dispose();
      }
      changedState = oldText != newText;
    }
  }
  if (changedState && this.rendered) {
    this.render();
    // Adding or removing a warning icon will cause the block to change shape.
    this.bumpNeighbours_();
  }
};

/**
 * Give this block a mutator dialog.
 * @param {Blockly.Mutator} mutator A mutator dialog instance or null to remove.
 */
Blockly.BlockSvg.prototype.setMutator = function(mutator) {
  if (this.mutator && this.mutator !== mutator) {
    this.mutator.dispose();
  }
  if (mutator) {
    mutator.block_ = this;
    this.mutator = mutator;
    mutator.createIcon();
  }
};

/**
 * Set whether the block is disabled or not.
 * @param {boolean} disabled True if disabled.
 */
Blockly.BlockSvg.prototype.setDisabled = function(disabled) {
  if (this.disabled != disabled) {
    Blockly.BlockSvg.superClass_.setDisabled.call(this, disabled);
    if (this.rendered) {
      this.updateDisabled();
    }
  }
};

/**
 * Set whether the block is highlighted or not.  Block highlighting is
 * often used to visually mark blocks currently being executed.
 * @param {boolean} highlighted True if highlighted.
 */
Blockly.BlockSvg.prototype.setHighlighted = function(highlighted) {
  if (!this.rendered) {
    return;
  }
  if (highlighted) {
    this.svgPath_.setAttribute('filter',
        'url(#' + this.workspace.options.embossFilterId + ')');
  } else {
    Blockly.utils.removeAttribute(this.svgPath_, 'filter');
  }
};

/**
 * Select this block.  Highlight it visually.
 */
Blockly.BlockSvg.prototype.addSelect = function() {
  Blockly.utils.addClass(/** @type {!Element} */ (this.svgGroup_),
                    'blocklySelected');
  if (!this.disabled) this.setGlowBlock(true);
};

/**
 * Unselect this block.  Remove its highlighting.
 */
Blockly.BlockSvg.prototype.removeSelect = function() {
  Blockly.utils.removeClass(/** @type {!Element} */ (this.svgGroup_),
                       'blocklySelected');
  if (!this.disabled) this.setGlowBlock(false);
};

/**
 * Update the cursor over this block by adding or removing a class.
 * @param {boolean} enable True if the delete cursor should be shown, false
 *     otherwise.
 * @package
 */
Blockly.BlockSvg.prototype.setDeleteStyle = function(enable) {
  if (enable) {
    Blockly.utils.addClass(/** @type {!Element} */ (this.svgGroup_),
        'blocklyDraggingDelete');
  } else {
    Blockly.utils.removeClass(/** @type {!Element} */ (this.svgGroup_),
        'blocklyDraggingDelete');
  }
};

// Overrides of functions on Blockly.Block that take into account whether the
// block has been rendered.

/**
 * Change the colour of a block.
 * @param {number|string} colour HSV hue value, or #RRGGBB string.
 * @param {number|string} colourSecondary Secondary HSV hue value, or #RRGGBB
 *    string.
 * @param {number|string} colourTertiary Tertiary HSV hue value, or #RRGGBB
 *    string.
 */
Blockly.BlockSvg.prototype.setColour = function(colour, colourSecondary,
    colourTertiary) {
  Blockly.BlockSvg.superClass_.setColour.call(this, colour, colourSecondary,
      colourTertiary);

  if (this.rendered) {
    this.updateColour();
  }
};

/**
 * Move this block to the front of the visible workspace.
 * <g> tags do not respect z-index so svg renders them in the
 * order that they are in the dom.  By placing this block first within the
 * block group's <g>, it will render on top of any other blocks.
 * @package
 */
Blockly.BlockSvg.prototype.bringToFront = function() {
  var block = this;
  do {
    var root = block.getSvgRoot();
    root.parentNode.appendChild(root);
    block = block.getParent();
  } while (block);
};

/**
 * Set whether this block can chain onto the bottom of another block.
 * @param {boolean} newBoolean True if there can be a previous statement.
 * @param {string|Array.<string>|null|undefined} opt_check Statement type or
 *     list of statement types.  Null/undefined if any type could be connected.
 */
Blockly.BlockSvg.prototype.setPreviousStatement =
    function(newBoolean, opt_check) {
  /* eslint-disable indent */
  Blockly.BlockSvg.superClass_.setPreviousStatement.call(this, newBoolean,
      opt_check);

  if (this.rendered) {
    this.render();
    this.bumpNeighbours_();
  }
};  /* eslint-enable indent */

/**
 * Set whether another block can chain onto the bottom of this block.
 * @param {boolean} newBoolean True if there can be a next statement.
 * @param {string|Array.<string>|null|undefined} opt_check Statement type or
 *     list of statement types.  Null/undefined if any type could be connected.
 */
Blockly.BlockSvg.prototype.setNextStatement = function(newBoolean, opt_check) {
  Blockly.BlockSvg.superClass_.setNextStatement.call(this, newBoolean,
      opt_check);

  if (this.rendered) {
    this.render();
    this.bumpNeighbours_();
  }
};

/**
 * Set whether this block returns a value.
 * @param {boolean} newBoolean True if there is an output.
 * @param {string|Array.<string>|null|undefined} opt_check Returned type or list
 *     of returned types.  Null or undefined if any type could be returned
 *     (e.g. variable get).
 */
Blockly.BlockSvg.prototype.setOutput = function(newBoolean, opt_check) {
  Blockly.BlockSvg.superClass_.setOutput.call(this, newBoolean, opt_check);

  if (this.rendered) {
    this.render();
    this.bumpNeighbours_();
  }
};

/**
 * Set whether value inputs are arranged horizontally or vertically.
 * @param {boolean} newBoolean True if inputs are horizontal.
 */
Blockly.BlockSvg.prototype.setInputsInline = function(newBoolean) {
  Blockly.BlockSvg.superClass_.setInputsInline.call(this, newBoolean);

  if (this.rendered) {
    this.render();
    this.bumpNeighbours_();
  }
};

/**
 * Remove an input from this block.
 * @param {string} name The name of the input.
 * @param {boolean=} opt_quiet True to prevent error if input is not present.
 * @throws {goog.asserts.AssertionError} if the input is not present and
 *     opt_quiet is not true.
 */
Blockly.BlockSvg.prototype.removeInput = function(name, opt_quiet) {
  Blockly.BlockSvg.superClass_.removeInput.call(this, name, opt_quiet);

  if (this.rendered) {
    this.render();
    // Removing an input will cause the block to change shape.
    this.bumpNeighbours_();
  }
};

/**
 * Move a numbered input to a different location on this block.
 * @param {number} inputIndex Index of the input to move.
 * @param {number} refIndex Index of input that should be after the moved input.
 */
Blockly.BlockSvg.prototype.moveNumberedInputBefore = function(
    inputIndex, refIndex) {
  Blockly.BlockSvg.superClass_.moveNumberedInputBefore.call(this, inputIndex,
      refIndex);

  if (this.rendered) {
    this.render();
    // Moving an input will cause the block to change shape.
    this.bumpNeighbours_();
  }
};

/**
 * Add a value input, statement input or local variable to this block.
 * @param {number} type Either Blockly.INPUT_VALUE or Blockly.NEXT_STATEMENT or
 *     Blockly.DUMMY_INPUT.
 * @param {string} name Language-neutral identifier which may used to find this
 *     input again.  Should be unique to this block.
 * @return {!Blockly.Input} The input object created.
 * @private
 */
Blockly.BlockSvg.prototype.appendInput_ = function(type, name) {
  var input = Blockly.BlockSvg.superClass_.appendInput_.call(this, type, name);

  if (this.rendered) {
    this.render();
    // Adding an input will cause the block to change shape.
    this.bumpNeighbours_();
  }
  return input;
};

/**
 * Returns connections originating from this block.
 * @param {boolean} all If true, return all connections even hidden ones.
 *     Otherwise, for a non-rendered block return an empty list, and for a
 *     collapsed block don't return inputs connections.
 * @return {!Array.<!Blockly.Connection>} Array of connections.
 * @package
 */
Blockly.BlockSvg.prototype.getConnections_ = function(all) {
  var myConnections = [];
  if (all || this.rendered) {
    if (this.outputConnection) {
      myConnections.push(this.outputConnection);
    }
    if (this.previousConnection) {
      myConnections.push(this.previousConnection);
    }
    if (this.nextConnection) {
      myConnections.push(this.nextConnection);
    }
    if (all || !this.collapsed_) {
      for (var i = 0, input; input = this.inputList[i]; i++) {
        if (input.connection) {
          myConnections.push(input.connection);
        }
      }
    }
  }
  return myConnections;
};

/**
 * Create a connection of the specified type.
 * @param {number} type The type of the connection to create.
 * @return {!Blockly.RenderedConnection} A new connection of the specified type.
 * @private
 */
Blockly.BlockSvg.prototype.makeConnection_ = function(type) {
  return new Blockly.RenderedConnection(this, type);
};

/**
 * Bump unconnected blocks out of alignment.  Two blocks which aren't actually
 * connected should not coincidentally line up on screen.
 * @private
 */
Blockly.BlockSvg.prototype.bumpNeighbours_ = function() {
  if (!this.workspace) {
    return;  // Deleted block.
  }
  if (Blockly.dragMode_ != undefined && Blockly.dragMode_ != Blockly.DRAG_NONE) {
    return;  // Don't bump blocks during a drag.
  }
  var rootBlock = this.getRootBlock();
  if (rootBlock.isInFlyout) {
    return;  // Don't move blocks around in a flyout.
  }
  // Loop through every connection on this block.
  var myConnections = this.getConnections_(false);
  for (var i = 0, connection; connection = myConnections[i]; i++) {

    // Spider down from this block bumping all sub-blocks.
    if (connection.isConnected() && connection.isSuperior()) {
      connection.targetBlock().bumpNeighbours_();
    }

    var neighbours = connection.neighbours_(Blockly.SNAP_RADIUS);
    for (var j = 0, otherConnection; otherConnection = neighbours[j]; j++) {

      // If both connections are connected, that's probably fine.  But if
      // either one of them is unconnected, then there could be confusion.
      if (!connection.isConnected() || !otherConnection.isConnected()) {
        // Only bump blocks if they are from different tree structures.
        if (otherConnection.getSourceBlock().getRootBlock() != rootBlock) {

          // Always bump the inferior block.
          if (connection.isSuperior()) {
            otherConnection.bumpAwayFrom_(connection);
          } else {
            connection.bumpAwayFrom_(otherConnection);
          }
        }
      }
    }
  }
};

/**
 * Schedule snapping to grid and bumping neighbours to occur after a brief
 * delay.
 * @package
 */
Blockly.BlockSvg.prototype.scheduleSnapAndBump = function() {
  var block = this;
  // Ensure that any snap and bump are part of this move's event group.
  var group = Blockly.Events.getGroup();

  setTimeout(function() {
    Blockly.Events.setGroup(group);
    block.snapToGrid();
    Blockly.Events.setGroup(false);
  }, Blockly.BUMP_DELAY / 2);

  setTimeout(function() {
    Blockly.Events.setGroup(group);
    block.bumpNeighbours_();
    Blockly.Events.setGroup(false);
  }, Blockly.BUMP_DELAY);
};<|MERGE_RESOLUTION|>--- conflicted
+++ resolved
@@ -647,11 +647,6 @@
   var target = list[forward ? i + 1 : i - 1];
   if (!target) {
     // Ran off of list.
-<<<<<<< HEAD
-    var parent = this.getParent();
-    if (parent) {
-      parent.tab(this, forward);
-=======
     // If there is an output, tab up to that block.
     var outputBlock = this.outputConnection && this.outputConnection.targetBlock();
     if (outputBlock) {
@@ -661,15 +656,12 @@
       if (block) {
         block.tab(this, forward);
       }
->>>>>>> 36682a49
     }
   } else if (target instanceof Blockly.Field) {
     target.showEditor_();
   } else {
     target.tab(null, forward);
   }
-<<<<<<< HEAD
-=======
 };
 
 /**
@@ -695,32 +687,6 @@
     }
   }
   return list;
->>>>>>> 36682a49
-};
-
-/**
- * Create an ordered list of all text fields and connected inputs.
- * @return {!Array<!Blockly.FieldTextInput|!Blockly.Input>} The ordered list.
- * @private
- */
-Blockly.BlockSvg.prototype.createTabList_ = function() {
-  // This function need not be efficient since it runs once on a keypress.
-  var list = [];
-  for (var i = 0, input; input = this.inputList[i]; i++) {
-    for (var j = 0, field; field = input.fieldRow[j]; j++) {
-      if (field instanceof Blockly.FieldTextInput) {
-        // TODO(# 1276): Also support dropdown fields.
-        list.push(field);
-      }
-    }
-    if (input.connection) {
-      var block = input.connection.targetBlock();
-      if (block) {
-        list.push(block);
-      }
-    }
-  }
-  return list;
 };
 
 /**
@@ -748,90 +714,6 @@
 };
 
 /**
- * Creates a callback function for a click on the "duplicate" context menu
- * option in Scratch Blocks.  The block is duplicated and attached to the mouse,
- * which acts as though it were pressed and mid-drag.  Clicking the mouse
- * releases the new dragging block.
- * @return {Function} A callback function that duplicates the block and starts a
- *     drag.
- * @private
- */
-Blockly.BlockSvg.prototype.duplicateAndDragCallback_ = function() {
-  var oldBlock = this;
-  return function(e) {
-    // Give the context menu a chance to close.
-    setTimeout(function() {
-      var ws = oldBlock.workspace;
-      var svgRootOld = oldBlock.getSvgRoot();
-      if (!svgRootOld) {
-        throw new Error('oldBlock is not rendered.');
-      }
-
-      // Create the new block by cloning the block in the flyout (via XML).
-      var xml = Blockly.Xml.blockToDom(oldBlock);
-
-      // Using domToBlock instead of domToWorkspace means that the new block
-      // will be placed at position (0, 0) in main workspace units.
-      ws.setBulkUpdate(true);
-      var newBlock = Blockly.Xml.domToBlock(xml, ws);
-      ws.setBulkUpdate(false);
-
-      // Scratch-specific: Give shadow dom new IDs to prevent duplicating on paste
-      Blockly.utils.changeObscuredShadowIds(newBlock);
-
-      var svgRootNew = newBlock.getSvgRoot();
-      if (!svgRootNew) {
-        throw new Error('newBlock is not rendered.');
-      }
-
-      // The position of the old block in workspace coordinates.
-      var oldBlockPosWs = oldBlock.getRelativeToSurfaceXY();
-
-      // Place the new block as the same position as the old block.
-      // TODO: Offset by the difference between the mouse position and the upper
-      // left corner of the block.
-      newBlock.moveBy(oldBlockPosWs.x, oldBlockPosWs.y);
-
-      // The position of the old block in pixels relative to the main
-      // workspace's origin.
-      var oldBlockPosPixels = oldBlockPosWs.scale(ws.scale);
-
-      // The offset in pixels between the main workspace's origin and the upper left
-      // corner of the injection div.
-      var mainOffsetPixels = ws.getOriginOffsetInPixels();
-
-      // The position of the old block in pixels relative to the upper left corner
-      // of the injection div.
-      var finalOffsetPixels = goog.math.Coordinate.sum(mainOffsetPixels,
-          oldBlockPosPixels);
-
-      var injectionDiv = ws.getInjectionDiv();
-      // Bounding rect coordinates are in client coordinates, meaning that they
-      // are in pixels relative to the upper left corner of the visible browser
-      // window.  These coordinates change when you scroll the browser window.
-      var boundingRect = injectionDiv.getBoundingClientRect();
-
-      // e is not a real mouseEvent/touchEvent/pointerEvent.  It's an event
-      // created by the context menu and doesn't have the correct coordinates.
-      // But it does have some information that we need.
-      var fakeEvent = {
-        clientX: finalOffsetPixels.x + boundingRect.left,
-        clientY: finalOffsetPixels.y + boundingRect.top,
-        type: 'mousedown',
-        preventDefault: function() {
-          e.preventDefault();
-        },
-        stopPropagation: function() {
-          e.stopPropagation();
-        },
-        target: e.target
-      };
-      ws.startDragWithFakeEvent(fakeEvent, newBlock);
-    }, 0);
-  };
-};
-
-/**
  * Show the context menu for this block.
  * @param {!Event} e Mouse event.
  * @private
@@ -845,77 +727,11 @@
   var menuOptions = [];
 
   if (this.isDeletable() && this.isMovable() && !block.isInFlyout) {
-<<<<<<< HEAD
-    // Option to duplicate this block.
-    var duplicateOption = {
-      text: Blockly.Msg.DUPLICATE_BLOCK,
-      enabled: true,
-      callback: function() {
-        Blockly.duplicate_(block);
-      }
-    };
-    if (this.getDescendants().length > this.workspace.remainingCapacity()) {
-      duplicateOption.enabled = false;
-    }
-    menuOptions.push(duplicateOption);
-
-    if (this.isEditable() && !this.collapsed_ &&
-        this.workspace.options.comments) {
-      // Option to add/remove a comment.
-      var commentOption = {enabled: !goog.userAgent.IE};
-      if (this.comment) {
-        commentOption.text = Blockly.Msg.REMOVE_COMMENT;
-        commentOption.callback = function() {
-          block.setCommentText(null);
-        };
-      } else {
-        commentOption.text = Blockly.Msg.ADD_COMMENT;
-        commentOption.callback = function() {
-          block.setCommentText('');
-        };
-      }
-      menuOptions.push(commentOption);
-    }
-
-    if (this.workspace.options.disable) {
-      // Option to disable/enable block.
-      var disableOption = {
-        text: this.disabled ?
-            Blockly.Msg.ENABLE_BLOCK : Blockly.Msg.DISABLE_BLOCK,
-        enabled: !this.getInheritedDisabled(),
-        callback: function() {
-          block.setDisabled(!block.disabled);
-        }
-      };
-      menuOptions.push(disableOption);
-    }
-
-    // Option to delete this block.
-    // Count the number of blocks that are nested in this block.
-    var descendantCount = this.getDescendants(true).length;
-    var nextBlock = this.getNextBlock();
-    if (nextBlock) {
-      // Blocks in the current stack would survive this block's deletion.
-      descendantCount -= nextBlock.getDescendants(true).length;
-    }
-    var deleteOption = {
-      text: descendantCount == 1 ? Blockly.Msg.DELETE_BLOCK :
-          Blockly.Msg.DELETE_X_BLOCKS.replace('%1', String(descendantCount)),
-      enabled: true,
-      callback: function() {
-        Blockly.Events.setGroup(true);
-        block.dispose(true, true);
-        Blockly.Events.setGroup(false);
-      }
-    };
-    menuOptions.push(deleteOption);
-=======
     menuOptions.push(Blockly.ContextMenu.blockDuplicateOption(block));
     if (this.isEditable() && this.workspace.options.comments) {
       menuOptions.push(Blockly.ContextMenu.blockCommentOption(block));
     }
     menuOptions.push(Blockly.ContextMenu.blockDeleteOption(block));
->>>>>>> 36682a49
   } else if (this.parentBlock_ && this.isShadow_) {
     this.parentBlock_.showContextMenu_(e);
     return;
