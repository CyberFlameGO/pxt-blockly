--- conflicted
+++ resolved
@@ -33,12 +33,9 @@
 goog.require('Blockly.Events.BlockMove');
 goog.require('Blockly.Msg');
 goog.require('Blockly.navigation');
+goog.require('Blockly.pxtBlocklyUtils');
 goog.require('Blockly.RenderedConnection');
-<<<<<<< HEAD
-goog.require('Blockly.pxtBlocklyUtils');
-=======
 goog.require('Blockly.TabNavigateCursor');
->>>>>>> 1a2fb6dd
 goog.require('Blockly.Tooltip');
 goog.require('Blockly.Touch');
 goog.require('Blockly.utils');
@@ -72,12 +69,7 @@
    * A block style object.
    * @type {!Blockly.Theme.BlockStyle}
    */
-<<<<<<< HEAD
-  this.svgPath_ = Blockly.utils.dom.createSvgElement('path',
-      {'class': 'blocklyPath blocklyBlockBackground'}, this.svgGroup_);
-=======
   this.style = workspace.getRenderer().getConstants().getBlockStyle(null);
->>>>>>> 1a2fb6dd
 
   /**
    * The renderer's path object.
@@ -135,12 +127,6 @@
 Blockly.BlockSvg.prototype.width = 0;
 
 /**
- * Minimum width of block if insertion marker; comes from inserting block.
- * @type {number}
- */
-Blockly.BlockSvg.prototype.insertionMarkerMinWidth_ = 0;
-
-/**
  * Opacity of this block between 0 and 1.
  * @type {number}
  * @private
@@ -240,25 +226,12 @@
   if (!this.workspace.rendered) {
     throw TypeError('Workspace is headless.');
   }
-<<<<<<< HEAD
-  if (!this.isInsertionMarker()) { // pxt-blockly: Insertion markers not allowed to have inputs or icons
-    // Input shapes are empty holes drawn when a value input is not connected.
-    for (var i = 0, input; input = this.inputList[i]; i++) {
-      input.init();
-      input.initOutlinePath(this.svgGroup_); // pxt-blockly: Scratch rendering
-    }
-    var icons = this.getIcons();
-    for (var i = 0; i < icons.length; i++) {
-      icons[i].createIcon();
-    }
-=======
   for (var i = 0, input; (input = this.inputList[i]); i++) {
     input.init();
   }
   var icons = this.getIcons();
   for (var i = 0; i < icons.length; i++) {
     icons[i].createIcon();
->>>>>>> 1a2fb6dd
   }
   this.applyColour();
   this.pathObject.updateMovable(this.isMovable());
@@ -363,6 +336,7 @@
 /**
  * Warning highlight only this particular block, to highlight it visually as if it has a warning.
  * @param {boolean} isHighlightingWarning Whether this block should glow as if has a warning.
+ * TODO shakao migrate filter definition + setting to /zelos/constants.js
  */
 Blockly.BlockSvg.prototype.setHighlightWarning = function(isHighlightingWarning) {
   //pxtblockly: Sanity check that the block is rendered before setting the highlight
@@ -387,6 +361,7 @@
 /**
  * Glow only this particular block, to highlight it visually as if it's running.
  * @param {boolean} isHighlightingBlock Whether this block should glow as if running.
+ * TODO shakao migrate filter definition + setting to /zelos/constants.js then delete
  */
 Blockly.BlockSvg.prototype.setHighlightBlock = function(isHighlightingBlock) {
   //pxtblockly: Sanity check that the block is rendered before setting the highlight
@@ -409,33 +384,6 @@
 };
 
 /**
- * Glow only this particular block, to select it visually as if it's selected.
- * @param {boolean} isSelectingBlock Whether this block should glow as if selected.
- */
-Blockly.BlockSvg.prototype.setSelectedBlock = function(isSelectingBlock) {
-  //pxtblockly: Sanity check that the block is rendered before setting the highlight
-  if (!this.rendered) {
-    return;
-  }
-  this.isSelectingBlock_ = isSelectingBlock;
-  // Update the applied SVG filter if the property has changed
-  // var svg = this.svgPath_;
-  var svg = this.getSvgRoot();
-  if (this.isSelectingBlock_ && !this.svgPathSelected_) {
-    var selectedGlowFilterId = Blockly.mainWorkspace.options.selectedGlowFilterId || 'blocklySelectedGlowFilter';
-    this.svgPathSelected_ = this.svgPath_.cloneNode(true);
-    Blockly.utils.dom.removeClass(/** @type {!Element} */ (this.svgPathSelected_), 'hover-emphasis');
-    this.svgPathSelected_.setAttribute('fill', 'none');
-    this.svgPathSelected_.setAttribute('stroke', Blockly.Colours.selectedGlow);
-    this.svgPathSelected_.setAttribute('filter', 'url(#' + selectedGlowFilterId + ')');
-    this.getSvgRoot().appendChild(this.svgPathSelected_);
-  } else if (!this.isSelectingBlock_ && this.svgPathSelected_) {
-    svg.removeChild(this.svgPathSelected_);
-    this.svgPathSelected_ = null;
-  }
-};
-
-/**
  * Block's mutator icon (if any).
  * @type {Blockly.Mutator}
  */
@@ -498,12 +446,8 @@
   if (newParent == oldParent) {
     return;
   }
-<<<<<<< HEAD
-  Blockly.Field.startCache();
-=======
 
   Blockly.utils.dom.startTextWidthCache();
->>>>>>> 1a2fb6dd
   Blockly.BlockSvg.superClass_.setParent.call(this, newParent);
   Blockly.utils.dom.stopTextWidthCache();
 
@@ -520,22 +464,7 @@
     newParent.getSvgRoot().appendChild(svgRoot);
     var newXY = this.getRelativeToSurfaceXY();
     // Move the connections to match the child's new position.
-<<<<<<< HEAD
-    this.moveConnections_(newXY.x - oldXY.x, newXY.y - oldXY.y);
-    // If we are a shadow block, inherit tertiary colour.
-    if (this.isShadow()) {
-      this.setColour(this.getColour(), this.getColourSecondary(),
-          newParent.getColourTertiary());
-    }
-  }
-  // If we are losing a parent, we want to move our DOM element to the
-  // root of the workspace.
-  else if (oldParent) {
-    this.workspace.getCanvas().appendChild(svgRoot);
-    this.translate(oldXY.x, oldXY.y);
-=======
     this.moveConnections(newXY.x - oldXY.x, newXY.y - oldXY.y);
->>>>>>> 1a2fb6dd
   }
   // If we are losing a parent, we want to move our DOM element to the
   // root of the workspace.
@@ -738,32 +667,17 @@
  * @return {!Blockly.utils.Rect} Object with coordinates of the bounding box.
  */
 Blockly.BlockSvg.prototype.getBoundingRectangle = function() {
-<<<<<<< HEAD
-  var blockXY = this.getRelativeToSurfaceXY(this);
-=======
   var blockXY = this.getRelativeToSurfaceXY();
->>>>>>> 1a2fb6dd
   var blockBounds = this.getHeightWidth();
   var left, right;
   if (this.RTL) {
-<<<<<<< HEAD
-    // pxt-blockly: Scratch rendering, no tab width
-    left = blockXY.x - blockBounds.width,
-=======
     left = blockXY.x - blockBounds.width;
->>>>>>> 1a2fb6dd
     right = blockXY.x;
   } else {
     left = blockXY.x;
     right = blockXY.x + blockBounds.width;
   }
-<<<<<<< HEAD
-  if (this.startHat_) {
-    top -= Blockly.BlockSvg.START_HAT_HEIGHT;
-  }
-
-  return new Blockly.utils.Rect(top, bottom, left, right);
-=======
+  // TODO need to pass starthat height to renderer
   return new Blockly.utils.Rect(
       blockXY.y, blockXY.y + blockBounds.height, left, right);
 };
@@ -776,7 +690,6 @@
   for (var i = 0, input; (input = this.inputList[i]); i++) {
     input.markDirty();
   }
->>>>>>> 1a2fb6dd
 };
 
 /**
@@ -868,39 +781,11 @@
  * @param {boolean} forward If true go forward, otherwise backward.
  */
 Blockly.BlockSvg.prototype.tab = function(start, forward) {
-<<<<<<< HEAD
-  var list = this.createTabList_();
-  var i = list.indexOf(start);
-  if (i == -1) {
-    // No start location, start at the beginning or end.
-    i = forward ? -1 : list.length;
-  }
-  var target = list[forward ? i + 1 : i - 1];
-  if (!target) {
-    // Ran off of list.
-    // If there is an output, tab up to that block.
-    var outputBlock = this.outputConnection && this.outputConnection.targetBlock();
-    if (outputBlock) {
-      outputBlock.tab(this, forward);
-    } else { // Otherwise, go to next / previous block, depending on value of `forward`
-      var block = forward ? this.getNextBlock() : this.getPreviousBlock();
-      if (block) {
-        block.tab(this, forward);
-      }
-    }
-  } else if (target instanceof Blockly.Field) {
-    target.showEditor_();
-  } else {
-    target.tab(null, forward);
-  }
-};
-=======
   var tabCursor = new Blockly.TabNavigateCursor();
   tabCursor.setCurNode(Blockly.ASTNode.createFieldNode(start));
   var currentNode = tabCursor.getCurNode();
   var action = forward ?
       Blockly.navigation.ACTION_NEXT : Blockly.navigation.ACTION_PREVIOUS;
->>>>>>> 1a2fb6dd
 
   tabCursor.onBlocklyAction(action);
 
@@ -1041,8 +926,7 @@
  * @param {!Event} e Mouse event.
  * @package
  */
-<<<<<<< HEAD
-Blockly.BlockSvg.prototype.showContextMenu_ = function(e) {
+Blockly.BlockSvg.prototype.showContextMenu = function(e) {
   // pxt-blockly: display parent context menu for shadow block
   var block = this;
   if (this.parentBlock_ && (this.isShadow_
@@ -1051,9 +935,6 @@
     return;
   }
 
-=======
-Blockly.BlockSvg.prototype.showContextMenu = function(e) {
->>>>>>> 1a2fb6dd
   var menuOptions = this.generateContextMenu();
 
   if (menuOptions && menuOptions.length) {
@@ -1087,13 +968,8 @@
   }
 
   // Recurse through all blocks attached under this one.
-<<<<<<< HEAD
-  for (i = 0; i < this.childBlocks_.length; i++) {
-    this.childBlocks_[i].moveConnections_(dx, dy);
-=======
   for (var i = 0; i < this.childBlocks_.length; i++) {
     this.childBlocks_[i].moveConnections(dx, dy);
->>>>>>> 1a2fb6dd
   }
 };
 
@@ -1128,17 +1004,13 @@
  */
 Blockly.BlockSvg.prototype.setMovable = function(movable) {
   Blockly.BlockSvg.superClass_.setMovable.call(this, movable);
-<<<<<<< HEAD
 
   // pxt-blockly: consider unmovable blocks unselectable.
   if (!movable) {
     this.unselect();
   }
 
-  this.updateMovable();
-=======
   this.pathObject.updateMovable(movable);
->>>>>>> 1a2fb6dd
 };
 
 /**
@@ -1174,16 +1046,8 @@
   }
   this.isInsertionMarker_ = insertionMarker;
   if (this.isInsertionMarker_) {
-<<<<<<< HEAD
-    Blockly.BlockSvg.superClass_.setInsertionMarker.call(this, insertionMarker);
-    this.insertionMarkerMinWidth_ = opt_minWidth;
-    this.setColour(Blockly.Colours.insertionMarker); // TODO shakao needs to be Blockly.INSERTION_MARKER_COLOR ?
-    Blockly.utils.dom.addClass(/** @type {!Element} */ (this.svgGroup_),
-        'blocklyInsertionMarker');
-=======
-    this.setColour(Blockly.INSERTION_MARKER_COLOUR);
+this.setColour(Blockly.Colours.insertionMarker); // TODO shakao needs to be Blockly.INSERTION_MARKER_COLOR ?
     this.pathObject.updateInsertionMarker(true);
->>>>>>> 1a2fb6dd
   }
 };
 
@@ -1201,10 +1065,7 @@
  *     the next statement with the previous statement.  Otherwise, dispose of
  *     all children of this block.
  * @param {boolean=} animate If true, show a disposal animation and sound.
-<<<<<<< HEAD
-=======
  * @suppress {checkTypes}
->>>>>>> 1a2fb6dd
  */
 Blockly.BlockSvg.prototype.dispose = function(healStack, animate) {
   if (!this.workspace) {
@@ -1255,12 +1116,7 @@
   blockWorkspace.resizeContents();
   // Sever JavaScript to DOM connections.
   this.svgGroup_ = null;
-<<<<<<< HEAD
-  this.svgPath_ = null;
-  Blockly.Field.stopCache();
-=======
   Blockly.utils.dom.stopTextWidthCache();
->>>>>>> 1a2fb6dd
 };
 
 /**
@@ -1502,43 +1358,21 @@
   if (!this.rendered) {
     return;
   }
-<<<<<<< HEAD
-  if (highlighted) {
-    this.svgPath_.setAttribute('filter',
-        'url(#' + this.workspace.options.embossFilterId + ')');
-  } else {
-    this.svgPath_.setAttribute('filter', 'none');
-    this.svgPathLight_.style.display = 'inline';
-  }
-=======
   this.pathObject.updateHighlighted(highlighted);
->>>>>>> 1a2fb6dd
 };
 
 /**
  * Select this block.  Highlight it visually.
  */
 Blockly.BlockSvg.prototype.addSelect = function() {
-<<<<<<< HEAD
-  Blockly.utils.dom.addClass(
-      /** @type {!Element} */ (this.svgGroup_), 'blocklySelected');
-  this.setSelectedBlock(true);
-=======
   this.pathObject.updateSelected(true);
->>>>>>> 1a2fb6dd
 };
 
 /**
  * Unselect this block.  Remove its highlighting.
  */
 Blockly.BlockSvg.prototype.removeSelect = function() {
-<<<<<<< HEAD
-  Blockly.utils.dom.removeClass(
-      /** @type {!Element} */ (this.svgGroup_), 'blocklySelected');
-  this.setSelectedBlock(false);
-=======
   this.pathObject.updateSelected(false);
->>>>>>> 1a2fb6dd
 };
 
 /**
@@ -1570,17 +1404,10 @@
  * @param {number|string=} colourTertiary Tertiary HSV hue value, or #RRGGBB
  *    string.
  */
-<<<<<<< HEAD
-Blockly.BlockSvg.prototype.setColour = function(colour, colourSecondary,
-    colourTertiary) {
-  Blockly.BlockSvg.superClass_.setColour.call(this, colour, colourSecondary,
-      colourTertiary);
-=======
 Blockly.BlockSvg.prototype.setColour = function(colour) {
   Blockly.BlockSvg.superClass_.setColour.call(this, colour);
   var styleObj = this.workspace.getRenderer().getConstants()
       .getBlockStyleForColour(this.colour_);
->>>>>>> 1a2fb6dd
 
   this.pathObject.setStyle(styleObj.style);
   this.style = styleObj.style;
@@ -1933,7 +1760,6 @@
 };
 
 /**
-<<<<<<< HEAD
  * pxtblockly
  * Binds mouse events to handle the highlighting of reporter blocks
  * @private
@@ -1959,7 +1785,9 @@
 
     Blockly.utils.dom.removeClass(/** @type {!Element} */ (that.svgPath_), 'blocklyReporterHover');
   });
-=======
+};
+
+/**
  * Position a block so that it doesn't move the target block when connected.
  * The block to position is usually either the first block in a dragged stack or
  * an insertion marker.
@@ -2086,29 +1914,11 @@
  */
 Blockly.BlockSvg.prototype.setMarkerSvg = function(markerSvg) {
   this.pathObject.setMarkerSvg(markerSvg);
->>>>>>> 1a2fb6dd
 };
 
 /**
  * Returns a bounding box describing the dimensions of this block
  * and any blocks stacked below it.
-<<<<<<< HEAD
- * @return {!{height: number, width: number}} Object with height and width properties.
- */
-Blockly.BlockSvg.prototype.getHeightWidth = function() {
-  console.warn('method is overriden by block_render_svg.js');
-  return undefined;
-};
-
-/**
- * Render the block.
- * Lays out and reflows a block based on its contents and settings.
- * @param {boolean=} opt_bubble If false, just render this block.
- *   If true, also render block's parent, grandparent, etc.  Defaults to true.
- */
-Blockly.BlockSvg.prototype.render = function(opt_bubble) {
-  console.warn('method is overriden by block_render_svg.js', opt_bubble);
-=======
  * @return {!{height: number, width: number}} Object with height and width
  *    properties in workspace units.
  * @package
@@ -2147,5 +1957,4 @@
  */
 Blockly.BlockSvg.prototype.highlightShapeForInput = function(conn, add) {
   this.pathObject.updateShapeForInputHighlight(conn, add);
->>>>>>> 1a2fb6dd
 };