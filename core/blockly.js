--- conflicted
+++ resolved
@@ -184,6 +184,7 @@
     // When focused on an HTML text input widget, don't trap any keys.
     return;
   }
+  var deleteBlock = false;
   if (e.keyCode == 27) {
     // Pressing esc closes the context menu and any drop-down
     Blockly.hideChaff();
@@ -195,12 +196,9 @@
     // Don't delete while dragging.  Jeez.
     if (Blockly.mainWorkspace.isDragging()) {
       return;
-<<<<<<< HEAD
     }
     if (Blockly.selected && Blockly.selected.isDeletable()) {
       deleteBlock = true;
-=======
->>>>>>> 597583fe
     }
   } else if (e.altKey || e.ctrlKey || e.metaKey) {
     // Don't use meta keys during drags.
@@ -216,10 +214,7 @@
       } else if (e.keyCode == 88) {
         // 'x' for cut.
         Blockly.copy_(Blockly.selected);
-<<<<<<< HEAD
         deleteBlock = true;
-=======
->>>>>>> 597583fe
         Blockly.hideChaff();
         Blockly.selected.dispose(/* heal */ true, true);
       }
@@ -237,7 +232,6 @@
       Blockly.mainWorkspace.undo(e.shiftKey);
     }
   }
-<<<<<<< HEAD
   if (deleteBlock) {
     // Common code for delete and cut.
     Blockly.Events.setGroup(true);
@@ -245,8 +239,6 @@
     Blockly.selected.dispose(/* heal */ true, true);
     Blockly.Events.setGroup(false);
   }
-=======
->>>>>>> 597583fe
 };
 
 /**
@@ -256,11 +248,8 @@
  */
 Blockly.copy_ = function(block) {
   var xmlBlock = Blockly.Xml.blockToDom(block);
-<<<<<<< HEAD
   // Copy only the selected block and internal blocks.
   Blockly.Xml.deleteNext(xmlBlock);
-=======
->>>>>>> 597583fe
   // Encode start position in XML.
   var xy = block.getRelativeToSurfaceXY();
   xmlBlock.setAttribute('x', block.RTL ? -xy.x : xy.x);
@@ -316,6 +305,20 @@
       workspace.toolbox_.clearSelection();
     }
   }
+};
+
+/**
+ * When something in Blockly's workspace changes, call a function.
+ * @param {!Function} func Function to call.
+ * @return {!Array.<!Array>} Opaque data that can be passed to
+ *     removeChangeListener.
+ * @deprecated April 2015
+ */
+Blockly.addChangeListener = function(func) {
+  // Backwards compatibility from before there could be multiple workspaces.
+  console.warn('Deprecated call to Blockly.addChangeListener, ' +
+               'use workspace.addChangeListener instead.');
+  return Blockly.getMainWorkspace().addChangeListener(func);
 };
 
 /**
@@ -548,4 +551,5 @@
 if (!goog.global['Blockly']) {
   goog.global['Blockly'] = {};
 }
-goog.global['Blockly']['getMainWorkspace'] = Blockly.getMainWorkspace;+goog.global['Blockly']['getMainWorkspace'] = Blockly.getMainWorkspace;
+goog.global['Blockly']['addChangeListener'] = Blockly.addChangeListener;