--- conflicted
+++ resolved
@@ -6,7 +6,6 @@
 
 goog.require('Blockly.Msg');
 
-<<<<<<< HEAD
 Blockly.Msg.ADD_COMMENT = "Kommentar hinzufüche";
 Blockly.Msg.CANNOT_DELETE_VARIABLE_PROCEDURE = "Can't delete the variable '%1' because it's part of the definition of the function '%2'";  // untranslated
 Blockly.Msg.CHANGE_VALUE_TITLE = "Neie Variable...";
@@ -282,8 +281,12 @@
 Blockly.Msg.MATH_TRIG_TOOLTIP_COS = "Ist der Cosinus von en Winkel.";
 Blockly.Msg.MATH_TRIG_TOOLTIP_SIN = "Ist der Sinus von en Winkel.";
 Blockly.Msg.MATH_TRIG_TOOLTIP_TAN = "Ist der Tangens von en Winkel.";
+Blockly.Msg.NEW_COLOUR_VARIABLE = "Create colour variable...";  // untranslated
+Blockly.Msg.NEW_NUMBER_VARIABLE = "Create number variable...";  // untranslated
+Blockly.Msg.NEW_STRING_VARIABLE = "Create string variable...";  // untranslated
 Blockly.Msg.NEW_VARIABLE = "Neie Variable...";
 Blockly.Msg.NEW_VARIABLE_TITLE = "Die neie Variable sei Noome:";
+Blockly.Msg.NEW_VARIABLE_TYPE_TITLE = "New variable type:";  // untranslated
 Blockly.Msg.ORDINAL_NUMBER_SUFFIX = "";  // untranslated
 Blockly.Msg.PROCEDURES_ALLOW_STATEMENTS = "allow statements";  // untranslated
 Blockly.Msg.PROCEDURES_BEFORE_PARAMS = "mit:";
@@ -311,7 +314,6 @@
 Blockly.Msg.PROCEDURES_MUTATORARG_TOOLTIP = "Generier/erzeich \"Uffruf %1\"";
 Blockly.Msg.PROCEDURES_MUTATORCONTAINER_TITLE = "Parameter";
 Blockly.Msg.PROCEDURES_MUTATORCONTAINER_TOOLTIP = "Variable:";
-Blockly.Msg.PROCEDURE_ALREADY_EXISTS = "A procedure named '%1' already exists.";  // untranslated
 Blockly.Msg.REDO = "Redo";  // untranslated
 Blockly.Msg.REMOVE_COMMENT = "Kommentar entferne";
 Blockly.Msg.RENAME_VARIABLE = "Die neie Variable sei Noome:";
@@ -395,7 +397,8 @@
 Blockly.Msg.VARIABLES_SET_HELPURL = "https://github.com/google/blockly/wiki/Variables#set";  // untranslated
 Blockly.Msg.VARIABLES_SET_TOOLTIP = "Setzt en Variable sei Weart.";
 Blockly.Msg.VARIABLE_ALREADY_EXISTS = "A variable named '%1' already exists.";  // untranslated
-Blockly.Msg.VARIABLE_ALREADY_EXISTS_FOR_ANOTHER_TYPE = "A variable named '%1' already exists for another variable of type '%2'.";  // untranslated
+Blockly.Msg.VARIABLE_ALREADY_EXISTS_FOR_ANOTHER_TYPE = "A variable named '%1' already exists for another type: '%2'.";  // untranslated
+Blockly.Msg.WORKSPACE_COMMENT_DEFAULT_TEXT = "Say something...";  // untranslated
 Blockly.Msg.PROCEDURES_DEFRETURN_TITLE = Blockly.Msg.PROCEDURES_DEFNORETURN_TITLE;
 Blockly.Msg.CONTROLS_IF_IF_TITLE_IF = Blockly.Msg.CONTROLS_IF_MSG_IF;
 Blockly.Msg.CONTROLS_WHILEUNTIL_INPUT_DO = Blockly.Msg.CONTROLS_REPEAT_INPUT_DO;
@@ -416,428 +419,13 @@
 Blockly.Msg.TEXT_CREATE_JOIN_ITEM_TITLE_ITEM = Blockly.Msg.VARIABLES_DEFAULT_NAME;
 Blockly.Msg.LISTS_INDEX_OF_INPUT_IN_LIST = Blockly.Msg.LISTS_INLIST;
 Blockly.Msg.PROCEDURES_DEFRETURN_COMMENT = Blockly.Msg.PROCEDURES_DEFNORETURN_COMMENT;
-=======
-/** @export */ Blockly.Msg.ADD_COMMENT = "Kommentar hinzufüche";
-/** @export */ Blockly.Msg.CANNOT_DELETE_VARIABLE_PROCEDURE = "Can't delete the variable '%1' because it's part of the definition of the function '%2'";  // untranslated
-/** @export */ Blockly.Msg.CHANGE_VALUE_TITLE = "Neie Variable...";
-/** @export */ Blockly.Msg.CLEAN_UP = "Clean up Blocks";  // untranslated
-/** @export */ Blockly.Msg.COLLAPSE_ALL = "Blocke zusammerfalte";
-/** @export */ Blockly.Msg.COLLAPSE_BLOCK = "Block zusammerfalte";
-/** @export */ Blockly.Msg.COLOUR_BLEND_COLOUR1 = "Farreb 1";
-/** @export */ Blockly.Msg.COLOUR_BLEND_COLOUR2 = "mit Farreb 2";
-/** @export */ Blockly.Msg.COLOUR_BLEND_HELPURL = "http://meyerweb.com/eric/tools/color-blend/";  // untranslated
-/** @export */ Blockly.Msg.COLOUR_BLEND_RATIO = "im Verhältniss";
-/** @export */ Blockly.Msg.COLOUR_BLEND_TITLE = "misch";
-/** @export */ Blockly.Msg.COLOUR_BLEND_TOOLTIP = "Vermischt 2 Farwe mit konfigurierbare Farrebverhältniss (0.0 - 1.0).";
-/** @export */ Blockly.Msg.COLOUR_PICKER_HELPURL = "https://hrx.wikipedia.org/wiki/Farreb";
-/** @export */ Blockly.Msg.COLOUR_PICKER_TOOLTIP = "Wähl en Farreb von der Palett.";
-/** @export */ Blockly.Msg.COLOUR_RANDOM_HELPURL = "http://randomcolour.com";  // untranslated
-/** @export */ Blockly.Msg.COLOUR_RANDOM_TITLE = "zufälliche Farwe";
-/** @export */ Blockly.Msg.COLOUR_RANDOM_TOOLTIP = "Wähl en Farreb noh dem Zufallsprinzip.";
-/** @export */ Blockly.Msg.COLOUR_RGB_BLUE = "blau";
-/** @export */ Blockly.Msg.COLOUR_RGB_GREEN = "grün";
-/** @export */ Blockly.Msg.COLOUR_RGB_HELPURL = "http://www.december.com/html/spec/colorper.html";  // untranslated
-/** @export */ Blockly.Msg.COLOUR_RGB_RED = "rot";
-/** @export */ Blockly.Msg.COLOUR_RGB_TITLE = "Färreb mit";
-/** @export */ Blockly.Msg.COLOUR_RGB_TOOLTIP = "Kreiere ene Farreb mit sellrbst definierte rot, grün und blau Wearte. All Wearte müsse zwischich 0 und 100 liehe.";
-/** @export */ Blockly.Msg.CONTROLS_FLOW_STATEMENTS_HELPURL = "https://github.com/google/blockly/wiki/Loops#loop-termination-blocks";  // untranslated
-/** @export */ Blockly.Msg.CONTROLS_FLOW_STATEMENTS_OPERATOR_BREAK = "ausbreche aus der Schleif";
-/** @export */ Blockly.Msg.CONTROLS_FLOW_STATEMENTS_OPERATOR_CONTINUE = "mit der nächste Iteration fortfoohre aus der Schleifa";
-/** @export */ Blockly.Msg.CONTROLS_FLOW_STATEMENTS_TOOLTIP_BREAK = "Die umgebne Schleif beenne.";
-/** @export */ Blockly.Msg.CONTROLS_FLOW_STATEMENTS_TOOLTIP_CONTINUE = "Die Oonweisung abbreche und mit der nächste Schleifiteration fortfoohre.";
-/** @export */ Blockly.Msg.CONTROLS_FLOW_STATEMENTS_WARNING = "Warnung: Die block sollt nuar in en Schleif verwennet sin.";
-/** @export */ Blockly.Msg.CONTROLS_FOREACH_HELPURL = "https://github.com/google/blockly/wiki/Loops#for-each";  // untranslated
-/** @export */ Blockly.Msg.CONTROLS_FOREACH_TITLE = "Für Weart %1 aus der List %2";
-/** @export */ Blockly.Msg.CONTROLS_FOREACH_TOOLTIP = "Füahr en Oonweisung für jede Weart in der List aus und setzt dabei die Variable \"%1\" uff den aktuelle List Weart.";
-/** @export */ Blockly.Msg.CONTROLS_FOR_HELPURL = "https://github.com/google/blockly/wiki/Loops#count-with";  // untranslated
-/** @export */ Blockly.Msg.CONTROLS_FOR_TITLE = "Zähl %1 von %2 bis %3 mit %4";
-/** @export */ Blockly.Msg.CONTROLS_FOR_TOOLTIP = "Zähl die Variable \"%1\" von enem Startweart bis zu enem Zielweart und füahrefür jede Weart en Oonweisung aus.";
-/** @export */ Blockly.Msg.CONTROLS_IF_ELSEIF_TOOLTIP = "En weitre Bedingung hinzufüche.";
-/** @export */ Blockly.Msg.CONTROLS_IF_ELSE_TOOLTIP = "En orrer Bedingung hinzufüche, füahrt en Oonweisung aus falls ken Bedingung zutrifft.";
-/** @export */ Blockly.Msg.CONTROLS_IF_HELPURL = "https://github.com/google/blockly/wiki/IfElse";  // untranslated
-/** @export */ Blockly.Msg.CONTROLS_IF_IF_TOOLTIP = "Hinzufüche, entferne orrer sortiere von Sektione";
-/** @export */ Blockly.Msg.CONTROLS_IF_MSG_ELSE = "orrer";
-/** @export */ Blockly.Msg.CONTROLS_IF_MSG_ELSEIF = "orrer wenn";
-/** @export */ Blockly.Msg.CONTROLS_IF_MSG_IF = "wenn";
-/** @export */ Blockly.Msg.CONTROLS_IF_TOOLTIP_1 = "Wenn en Bedingung woahr (true) ist, dann füahr en Oonweisung aus.";
-/** @export */ Blockly.Msg.CONTROLS_IF_TOOLTIP_2 = "Wenn en Bedingung woahr (true) ist, dann füahr die earscht Oonweisung aus.  Ansonscht füahr die zwooite Oonweisung aus.";
-/** @export */ Blockly.Msg.CONTROLS_IF_TOOLTIP_3 = "Wenn der erschte Bedingung woahr (true) ist, dann füahr die erschte Oonweisung aus.  Orrer wenn die zwooite Bedingung woahr (true) ist, dann füahr die zwooite Oonweisung aus.";
-/** @export */ Blockly.Msg.CONTROLS_IF_TOOLTIP_4 = "Wenn der erscht Bedingung woahr (true) ist, dann füahr die erschte Oonweisung aus.  Orrer wenn die zwooite Bedingung woahr (true) ist, dann füahr die zwooite Oonweisung aus.  Falls ken der beide Bedingungen woahr (true) ist, dann füahr die dritte Oonweisung aus.";
-/** @export */ Blockly.Msg.CONTROLS_REPEAT_HELPURL = "https://hrx.wikipedia.org/wiki/For-Schleif";
-/** @export */ Blockly.Msg.CONTROLS_REPEAT_INPUT_DO = "mach";
-/** @export */ Blockly.Msg.CONTROLS_REPEAT_TITLE = "wiederhol %1 mol";
-/** @export */ Blockly.Msg.CONTROLS_REPEAT_TOOLTIP = "En Oonweisung meahrfach ausführe.";
-/** @export */ Blockly.Msg.CONTROLS_WHILEUNTIL_HELPURL = "https://github.com/google/blockly/wiki/Loops#repeat";  // untranslated
-/** @export */ Blockly.Msg.CONTROLS_WHILEUNTIL_OPERATOR_UNTIL = "Repetiere bis";
-/** @export */ Blockly.Msg.CONTROLS_WHILEUNTIL_OPERATOR_WHILE = "Repetier solang";
-/** @export */ Blockly.Msg.CONTROLS_WHILEUNTIL_TOOLTIP_UNTIL = "Füahr die Oonweisung solang aus wie die Bedingung falsch (false) ist.";
-/** @export */ Blockly.Msg.CONTROLS_WHILEUNTIL_TOOLTIP_WHILE = "Füahr die Oonweisung solang aus wie die Bedingung woahr (true) ist.";
-/** @export */ Blockly.Msg.DELETE_ALL_BLOCKS = "All %1 Bausten lösche?";
-/** @export */ Blockly.Msg.DELETE_BLOCK = "Block lösche";
-/** @export */ Blockly.Msg.DELETE_VARIABLE = "Delete the '%1' variable";  // untranslated
-/** @export */ Blockly.Msg.DELETE_VARIABLE_CONFIRMATION = "Delete %1 uses of the '%2' variable?";  // untranslated
-/** @export */ Blockly.Msg.DELETE_X_BLOCKS = "Block %1 lösche";
-/** @export */ Blockly.Msg.DISABLE_BLOCK = "Block deaktivieren";
-/** @export */ Blockly.Msg.DUPLICATE_BLOCK = "Kopieren";
-/** @export */ Blockly.Msg.ENABLE_BLOCK = "Block aktivieren";
-/** @export */ Blockly.Msg.EXPAND_ALL = "Blocke expandiere";
-/** @export */ Blockly.Msg.EXPAND_BLOCK = "Block entfalte";
-/** @export */ Blockly.Msg.EXTERNAL_INPUTS = "External Inputsexterne Ingänge";
-/** @export */ Blockly.Msg.HELP = "Hellef";
-/** @export */ Blockly.Msg.INLINE_INPUTS = "interne Ingänge";
-/** @export */ Blockly.Msg.IOS_CANCEL = "Cancel";  // untranslated
-/** @export */ Blockly.Msg.IOS_ERROR = "Error";  // untranslated
-/** @export */ Blockly.Msg.IOS_OK = "OK";  // untranslated
-/** @export */ Blockly.Msg.IOS_PROCEDURES_ADD_INPUT = "+ Add Input";  // untranslated
-/** @export */ Blockly.Msg.IOS_PROCEDURES_ALLOW_STATEMENTS = "Allow statements";  // untranslated
-/** @export */ Blockly.Msg.IOS_PROCEDURES_DUPLICATE_INPUTS_ERROR = "This function has duplicate inputs.";  // untranslated
-/** @export */ Blockly.Msg.IOS_PROCEDURES_INPUTS = "INPUTS";  // untranslated
-/** @export */ Blockly.Msg.IOS_VARIABLES_ADD_BUTTON = "Add";  // untranslated
-/** @export */ Blockly.Msg.IOS_VARIABLES_ADD_VARIABLE = "+ Add Variable";  // untranslated
-/** @export */ Blockly.Msg.IOS_VARIABLES_DELETE_BUTTON = "Delete";  // untranslated
-/** @export */ Blockly.Msg.IOS_VARIABLES_EMPTY_NAME_ERROR = "You can't use an empty variable name.";  // untranslated
-/** @export */ Blockly.Msg.IOS_VARIABLES_RENAME_BUTTON = "Rename";  // untranslated
-/** @export */ Blockly.Msg.IOS_VARIABLES_VARIABLE_NAME = "Variable name";  // untranslated
-/** @export */ Blockly.Msg.LISTS_CREATE_EMPTY_HELPURL = "https://github.com/google/blockly/wiki/Lists#create-empty-list";  // untranslated
-/** @export */ Blockly.Msg.LISTS_CREATE_EMPTY_TITLE = "Generier/erzeich en leear List";
-/** @export */ Blockly.Msg.LISTS_CREATE_EMPTY_TOOLTIP = "Generier/erzeich en leear List ohne Inhalt.";
-/** @export */ Blockly.Msg.LISTS_CREATE_WITH_CONTAINER_TITLE_ADD = "List";
-/** @export */ Blockly.Msg.LISTS_CREATE_WITH_CONTAINER_TOOLTIP = "Hinzufüche, entferne und sortiere von Elemente.";
-/** @export */ Blockly.Msg.LISTS_CREATE_WITH_HELPURL = "https://github.com/google/blockly/wiki/Lists#create-list-with";  // untranslated
-/** @export */ Blockly.Msg.LISTS_CREATE_WITH_INPUT_WITH = "Erzeich List mit";
-/** @export */ Blockly.Msg.LISTS_CREATE_WITH_ITEM_TOOLTIP = "En Element zur List hinzufüche.";
-/** @export */ Blockly.Msg.LISTS_CREATE_WITH_TOOLTIP = "Generier/erzeich en List mit konfigurierte Elemente.";
-/** @export */ Blockly.Msg.LISTS_GET_INDEX_FIRST = "earste";
-/** @export */ Blockly.Msg.LISTS_GET_INDEX_FROM_END = "#te von hinne";
-/** @export */ Blockly.Msg.LISTS_GET_INDEX_FROM_START = "#";  // untranslated
-/** @export */ Blockly.Msg.LISTS_GET_INDEX_GET = "Nehm";
-/** @export */ Blockly.Msg.LISTS_GET_INDEX_GET_REMOVE = "Nehm und entfern";
-/** @export */ Blockly.Msg.LISTS_GET_INDEX_LAST = "letzte";
-/** @export */ Blockly.Msg.LISTS_GET_INDEX_RANDOM = "zufälliches";
-/** @export */ Blockly.Msg.LISTS_GET_INDEX_REMOVE = "Entfern";
-/** @export */ Blockly.Msg.LISTS_GET_INDEX_TAIL = "";  // untranslated
-/** @export */ Blockly.Msg.LISTS_GET_INDEX_TOOLTIP_GET_FIRST = "Extrahiert das earste Element von der List.";
-/** @export */ Blockly.Msg.LISTS_GET_INDEX_TOOLTIP_GET_FROM = "Extrahiert das Element zu en definierte Stell von der List.";
-/** @export */ Blockly.Msg.LISTS_GET_INDEX_TOOLTIP_GET_LAST = "Extrahiert das letzte Element von der List.";
-/** @export */ Blockly.Msg.LISTS_GET_INDEX_TOOLTIP_GET_RANDOM = "Extrahiert en zufälliches Element von der List.";
-/** @export */ Blockly.Msg.LISTS_GET_INDEX_TOOLTIP_GET_REMOVE_FIRST = "Extrahiert und entfernt das earste Element von der List.";
-/** @export */ Blockly.Msg.LISTS_GET_INDEX_TOOLTIP_GET_REMOVE_FROM = "Extrahiert und entfernt das Element zu en definierte Stell von der List.";
-/** @export */ Blockly.Msg.LISTS_GET_INDEX_TOOLTIP_GET_REMOVE_LAST = "Extrahiert und entfernt das letzte Element von der List.";
-/** @export */ Blockly.Msg.LISTS_GET_INDEX_TOOLTIP_GET_REMOVE_RANDOM = "Extrahiert und entfernt en zufälliches Element von der List.";
-/** @export */ Blockly.Msg.LISTS_GET_INDEX_TOOLTIP_REMOVE_FIRST = "Entfernt das earste Element von der List.";
-/** @export */ Blockly.Msg.LISTS_GET_INDEX_TOOLTIP_REMOVE_FROM = "Entfernt das Element zu en definierte Stell von der List.";
-/** @export */ Blockly.Msg.LISTS_GET_INDEX_TOOLTIP_REMOVE_LAST = "Entfernt das letzte Element von der List.";
-/** @export */ Blockly.Msg.LISTS_GET_INDEX_TOOLTIP_REMOVE_RANDOM = "Entfernt en zufälliches Element von der List.";
-/** @export */ Blockly.Msg.LISTS_GET_SUBLIST_END_FROM_END = "zu # vom End";
-/** @export */ Blockly.Msg.LISTS_GET_SUBLIST_END_FROM_START = "zu #";
-/** @export */ Blockly.Msg.LISTS_GET_SUBLIST_END_LAST = "zum Letzte";
-/** @export */ Blockly.Msg.LISTS_GET_SUBLIST_HELPURL = "https://github.com/google/blockly/wiki/Lists#getting-a-sublist";  // untranslated
-/** @export */ Blockly.Msg.LISTS_GET_SUBLIST_START_FIRST = "hol Unnerliste vom Earste";
-/** @export */ Blockly.Msg.LISTS_GET_SUBLIST_START_FROM_END = "hol Unnerliste von # vom End";
-/** @export */ Blockly.Msg.LISTS_GET_SUBLIST_START_FROM_START = "hol Unnerlist von #";
-/** @export */ Blockly.Msg.LISTS_GET_SUBLIST_TAIL = "";  // untranslated
-/** @export */ Blockly.Msg.LISTS_GET_SUBLIST_TOOLTIP = "Generiert en Kopie von en definierte Tel von en List.";
-/** @export */ Blockly.Msg.LISTS_INDEX_FROM_END_TOOLTIP = "%1 ist das letzte Element.";
-/** @export */ Blockly.Msg.LISTS_INDEX_FROM_START_TOOLTIP = "%1 ist das earschte Element.";
-/** @export */ Blockly.Msg.LISTS_INDEX_OF_FIRST = "Such earstes Voarkommniss";
-/** @export */ Blockly.Msg.LISTS_INDEX_OF_HELPURL = "https://github.com/google/blockly/wiki/Lists#getting-items-from-a-list";  // untranslated
-/** @export */ Blockly.Msg.LISTS_INDEX_OF_LAST = "Such letztes Voarkommniss";
-/** @export */ Blockly.Msg.LISTS_INDEX_OF_TOOLTIP = "Sucht die Position (index) von en Element in der List Gebt %1 zurück wenn nixs gefunn woard.";
-/** @export */ Blockly.Msg.LISTS_INLIST = "in der List";
-/** @export */ Blockly.Msg.LISTS_ISEMPTY_HELPURL = "https://github.com/google/blockly/wiki/Lists#is-empty";  // untranslated
-/** @export */ Blockly.Msg.LISTS_ISEMPTY_TITLE = "%1 ist leear?";
-/** @export */ Blockly.Msg.LISTS_ISEMPTY_TOOLTIP = "Ist woahr (true), wenn die List leear ist.";
-/** @export */ Blockly.Msg.LISTS_LENGTH_HELPURL = "https://github.com/google/blockly/wiki/Lists#length-of";  // untranslated
-/** @export */ Blockly.Msg.LISTS_LENGTH_TITLE = "länge %1";
-/** @export */ Blockly.Msg.LISTS_LENGTH_TOOLTIP = "Die Oonzoohl von Elemente in der List.";
-/** @export */ Blockly.Msg.LISTS_REPEAT_HELPURL = "https://github.com/google/blockly/wiki/Lists#create-list-with";  // untranslated
-/** @export */ Blockly.Msg.LISTS_REPEAT_TITLE = "Erzich List mit Element %1 wiederhol das %2 mol";
-/** @export */ Blockly.Msg.LISTS_REPEAT_TOOLTIP = "Erzeicht en List mit en variable Oonzoohl von Elemente";
-/** @export */ Blockly.Msg.LISTS_REVERSE_HELPURL = "https://github.com/google/blockly/wiki/Lists#reversing-a-list";  // untranslated
-/** @export */ Blockly.Msg.LISTS_REVERSE_MESSAGE0 = "reverse %1";  // untranslated
-/** @export */ Blockly.Msg.LISTS_REVERSE_TOOLTIP = "Reverse a copy of a list.";  // untranslated
-/** @export */ Blockly.Msg.LISTS_SET_INDEX_HELPURL = "https://github.com/google/blockly/wiki/Lists#in-list--set";  // untranslated
-/** @export */ Blockly.Msg.LISTS_SET_INDEX_INPUT_TO = "uff";
-/** @export */ Blockly.Msg.LISTS_SET_INDEX_INSERT = "tue ren setz an";
-/** @export */ Blockly.Msg.LISTS_SET_INDEX_SET = "setz";
-/** @export */ Blockly.Msg.LISTS_SET_INDEX_TOOLTIP_INSERT_FIRST = "Tut das Element an en Oonfang von en List ren setze.";
-/** @export */ Blockly.Msg.LISTS_SET_INDEX_TOOLTIP_INSERT_FROM = "Tut das Element ren setze an en definierte Stell an en List.";
-/** @export */ Blockly.Msg.LISTS_SET_INDEX_TOOLTIP_INSERT_LAST = "Oonhängt das Element zu en List sei End.";
-/** @export */ Blockly.Msg.LISTS_SET_INDEX_TOOLTIP_INSERT_RANDOM = "Tut das Element zufällich an en List ren setze.";
-/** @export */ Blockly.Msg.LISTS_SET_INDEX_TOOLTIP_SET_FIRST = "Sets the first item in a list.Setzt das earschte Element an en list.";
-/** @export */ Blockly.Msg.LISTS_SET_INDEX_TOOLTIP_SET_FROM = "Setzt das Element zu en definierte Stell in en List.";
-/** @export */ Blockly.Msg.LISTS_SET_INDEX_TOOLTIP_SET_LAST = "Setzt das letzte Element an en List.";
-/** @export */ Blockly.Msg.LISTS_SET_INDEX_TOOLTIP_SET_RANDOM = "Setzt en zufälliches Element an en List.";
-/** @export */ Blockly.Msg.LISTS_SORT_HELPURL = "https://github.com/google/blockly/wiki/Lists#sorting-a-list";  // untranslated
-/** @export */ Blockly.Msg.LISTS_SORT_ORDER_ASCENDING = "ascending";  // untranslated
-/** @export */ Blockly.Msg.LISTS_SORT_ORDER_DESCENDING = "descending";  // untranslated
-/** @export */ Blockly.Msg.LISTS_SORT_TITLE = "sort %1 %2 %3";  // untranslated
-/** @export */ Blockly.Msg.LISTS_SORT_TOOLTIP = "Sort a copy of a list.";  // untranslated
-/** @export */ Blockly.Msg.LISTS_SORT_TYPE_IGNORECASE = "alphabetic, ignore case";  // untranslated
-/** @export */ Blockly.Msg.LISTS_SORT_TYPE_NUMERIC = "numeric";  // untranslated
-/** @export */ Blockly.Msg.LISTS_SORT_TYPE_TEXT = "alphabetic";  // untranslated
-/** @export */ Blockly.Msg.LISTS_SPLIT_HELPURL = "https://github.com/google/blockly/wiki/Lists#splitting-strings-and-joining-lists";  // untranslated
-/** @export */ Blockly.Msg.LISTS_SPLIT_LIST_FROM_TEXT = "make list from text";  // untranslated
-/** @export */ Blockly.Msg.LISTS_SPLIT_TEXT_FROM_LIST = "make text from list";  // untranslated
-/** @export */ Blockly.Msg.LISTS_SPLIT_TOOLTIP_JOIN = "Join a list of texts into one text, separated by a delimiter.";  // untranslated
-/** @export */ Blockly.Msg.LISTS_SPLIT_TOOLTIP_SPLIT = "Split text into a list of texts, breaking at each delimiter.";  // untranslated
-/** @export */ Blockly.Msg.LISTS_SPLIT_WITH_DELIMITER = "with delimiter";  // untranslated
-/** @export */ Blockly.Msg.LOGIC_BOOLEAN_FALSE = "falsch";
-/** @export */ Blockly.Msg.LOGIC_BOOLEAN_HELPURL = "https://github.com/google/blockly/wiki/Logic#values";  // untranslated
-/** @export */ Blockly.Msg.LOGIC_BOOLEAN_TOOLTIP = "Ist entweder woahr (true) orrer falsch (false)";
-/** @export */ Blockly.Msg.LOGIC_BOOLEAN_TRUE = "woahr";
-/** @export */ Blockly.Msg.LOGIC_COMPARE_HELPURL = "https://hrx.wikipedia.org/wiki/Vergleich_%28Zahlen%29";
-/** @export */ Blockly.Msg.LOGIC_COMPARE_TOOLTIP_EQ = "Ist woahr (true) wenn beide Wearte identisch sind.";
-/** @export */ Blockly.Msg.LOGIC_COMPARE_TOOLTIP_GT = "Ist woahr (true) wenn der erschte Weart grösser als der zwooite Weart ist.";
-/** @export */ Blockly.Msg.LOGIC_COMPARE_TOOLTIP_GTE = "Ist woahr (true) wenn der erschte Weart grösser als orrer gleich gross wie zwooite Weart ist.";
-/** @export */ Blockly.Msg.LOGIC_COMPARE_TOOLTIP_LT = "Ist woahr (true) wenn der earschte Weart klener als der zwooite Weart ist.";
-/** @export */ Blockly.Msg.LOGIC_COMPARE_TOOLTIP_LTE = "Ist woahr (true) wenn der earscht Weart klener als orrer gleich gross wie zwooite Weart ist.";
-/** @export */ Blockly.Msg.LOGIC_COMPARE_TOOLTIP_NEQ = "Ist woahr (true) wenn beide Wearte unnerschiedlich sind.";
-/** @export */ Blockly.Msg.LOGIC_NEGATE_HELPURL = "https://github.com/google/blockly/wiki/Logic#not";  // untranslated
-/** @export */ Blockly.Msg.LOGIC_NEGATE_TITLE = "net %1";
-/** @export */ Blockly.Msg.LOGIC_NEGATE_TOOLTIP = "Ist woahr (true) wenn der Ingäweweart falsch (false) ist.  Ist falsch (false) wenn der Ingäweweart woahr (true) ist.";
-/** @export */ Blockly.Msg.LOGIC_NULL = "null";
-/** @export */ Blockly.Msg.LOGIC_NULL_HELPURL = "https://en.wikipedia.org/wiki/Nullable_type";  // untranslated
-/** @export */ Blockly.Msg.LOGIC_NULL_TOOLTIP = "Is NULL.";
-/** @export */ Blockly.Msg.LOGIC_OPERATION_AND = "und";
-/** @export */ Blockly.Msg.LOGIC_OPERATION_HELPURL = "https://github.com/google/blockly/wiki/Logic#logical-operations";  // untranslated
-/** @export */ Blockly.Msg.LOGIC_OPERATION_OR = "orrer";
-/** @export */ Blockly.Msg.LOGIC_OPERATION_TOOLTIP_AND = "Ist woahr (true) wenn beide Wearte woahr (true) sind.";
-/** @export */ Blockly.Msg.LOGIC_OPERATION_TOOLTIP_OR = "Ist woahr (true) wenn en von der beide Wearte woahr (true) ist.";
-/** @export */ Blockly.Msg.LOGIC_TERNARY_CONDITION = "test";
-/** @export */ Blockly.Msg.LOGIC_TERNARY_HELPURL = "https://en.wikipedia.org/wiki/%3F:";  // untranslated
-/** @export */ Blockly.Msg.LOGIC_TERNARY_IF_FALSE = "wenn falsch";
-/** @export */ Blockly.Msg.LOGIC_TERNARY_IF_TRUE = "wenn woahr";
-/** @export */ Blockly.Msg.LOGIC_TERNARY_TOOLTIP = "Üwerprüft en Bedingung \"test\". Wenn die Bedingung woahr ist weerd der \"wenn woahr\" Weart zurückgeb, annerfalls der \"wenn falsch\" Weart";
-/** @export */ Blockly.Msg.MATH_ADDITION_SYMBOL = "+";  // untranslated
-/** @export */ Blockly.Msg.MATH_ARITHMETIC_HELPURL = "https://hrx.wikipedia.org/wiki/Grundrechenoort";
-/** @export */ Blockly.Msg.MATH_ARITHMETIC_TOOLTIP_ADD = "Ist die Summe zwooier Wearte.";
-/** @export */ Blockly.Msg.MATH_ARITHMETIC_TOOLTIP_DIVIDE = "Ist der Quotient zwooier Wearte.";
-/** @export */ Blockly.Msg.MATH_ARITHMETIC_TOOLTIP_MINUS = "Ist die Differenz zwooier Wearte.";
-/** @export */ Blockly.Msg.MATH_ARITHMETIC_TOOLTIP_MULTIPLY = "Ist das Produkt zwooier Wearte.";
-/** @export */ Blockly.Msg.MATH_ARITHMETIC_TOOLTIP_POWER = "Ist der earschte Weart potenziert mit dem zoiten Weart.";
-/** @export */ Blockly.Msg.MATH_CHANGE_HELPURL = "https://hrx.wikipedia.org/wiki/Inkrement_und_Dekrement";
-/** @export */ Blockly.Msg.MATH_CHANGE_TITLE = "mach höcher / erhöhe %1 um %2";
-/** @export */ Blockly.Msg.MATH_CHANGE_TOOLTIP = "Addiert en Weart zur Variable \"%1\" hinzu.";
-/** @export */ Blockly.Msg.MATH_CONSTANT_HELPURL = "https://hrx.wikipedia.org/wiki/Mathematische_Konstante";
-/** @export */ Blockly.Msg.MATH_CONSTANT_TOOLTIP = "Mathematische Konstante wie: π (3.141…), e (2.718…), φ (1.618…), sqrt(2) (1.414…), sqrt(½) (0.707…) oder ∞ (unendlich).";
-/** @export */ Blockly.Msg.MATH_CONSTRAIN_HELPURL = "https://en.wikipedia.org/wiki/Clamping_(graphics)";  // untranslated
-/** @export */ Blockly.Msg.MATH_CONSTRAIN_TITLE = "begrenze %1 von %2 bis %3";
-/** @export */ Blockly.Msg.MATH_CONSTRAIN_TOOLTIP = "Begrenzt den Weartebereich mittels von / bis Wearte. (inklusiv)";
-/** @export */ Blockly.Msg.MATH_DIVISION_SYMBOL = "÷";  // untranslated
-/** @export */ Blockly.Msg.MATH_IS_DIVISIBLE_BY = "ist telbar/kann getelt sin doorrich";
-/** @export */ Blockly.Msg.MATH_IS_EVEN = "ist grood";
-/** @export */ Blockly.Msg.MATH_IS_NEGATIVE = "ist negativ";
-/** @export */ Blockly.Msg.MATH_IS_ODD = "ist ungrood";
-/** @export */ Blockly.Msg.MATH_IS_POSITIVE = "ist positiv";
-/** @export */ Blockly.Msg.MATH_IS_PRIME = "ist en Primenzoohl";
-/** @export */ Blockly.Msg.MATH_IS_TOOLTIP = "Üwerprüft ob en Zoohl grood, ungrood, en Primenzoohl, ganzzoohlich, positiv, negativ orrer doorrich en zwooite Zoohl telbar ist.  Gebt woahr (true) orrer falsch (false) zurück.";
-/** @export */ Blockly.Msg.MATH_IS_WHOLE = "ganze Zoohl";
-/** @export */ Blockly.Msg.MATH_MODULO_HELPURL = "https://hrx.wikipedia.org/wiki/Modulo";
-/** @export */ Blockly.Msg.MATH_MODULO_TITLE = "Rest von %1 ÷ %2";
-/** @export */ Blockly.Msg.MATH_MODULO_TOOLTIP = "Der Rest noh en Division.";
-/** @export */ Blockly.Msg.MATH_MULTIPLICATION_SYMBOL = "×";  // untranslated
-/** @export */ Blockly.Msg.MATH_NUMBER_HELPURL = "https://hrx.wikipedia.org/wiki/Zoohl";
-/** @export */ Blockly.Msg.MATH_NUMBER_TOOLTIP = "En Zoohl.";
-/** @export */ Blockly.Msg.MATH_ONLIST_HELPURL = "";  // untranslated
-/** @export */ Blockly.Msg.MATH_ONLIST_OPERATOR_AVERAGE = "Mittelweart en List";
-/** @export */ Blockly.Msg.MATH_ONLIST_OPERATOR_MAX = "Maximalweart en List";
-/** @export */ Blockly.Msg.MATH_ONLIST_OPERATOR_MEDIAN = "Median von en List";
-/** @export */ Blockly.Msg.MATH_ONLIST_OPERATOR_MIN = "Minimalweart von en List";
-/** @export */ Blockly.Msg.MATH_ONLIST_OPERATOR_MODE = "Restweart von en List";
-/** @export */ Blockly.Msg.MATH_ONLIST_OPERATOR_RANDOM = "Zufallsweart von en List";
-/** @export */ Blockly.Msg.MATH_ONLIST_OPERATOR_STD_DEV = "Standart/Padrong Abweichung von en List";
-/** @export */ Blockly.Msg.MATH_ONLIST_OPERATOR_SUM = "Summe von en List";
-/** @export */ Blockly.Msg.MATH_ONLIST_TOOLTIP_AVERAGE = "Ist der Doorrichschnittsweart von aller Wearte in en List.";
-/** @export */ Blockly.Msg.MATH_ONLIST_TOOLTIP_MAX = "Ist der grösste Weart in en List.";
-/** @export */ Blockly.Msg.MATH_ONLIST_TOOLTIP_MEDIAN = "Ist der Zentralweart von aller Wearte in en List.";
-/** @export */ Blockly.Msg.MATH_ONLIST_TOOLTIP_MIN = "Ist der klenste Weart in en List.";
-/** @export */ Blockly.Msg.MATH_ONLIST_TOOLTIP_MODE = "Findt den am häifichste voarkommend Weart in en List.  Falls ken Weart öftersch voarkomme als all annre, weard die originale List zurückgeche";
-/** @export */ Blockly.Msg.MATH_ONLIST_TOOLTIP_RANDOM = "Geb en Zufallsweart aus der List zurück.";
-/** @export */ Blockly.Msg.MATH_ONLIST_TOOLTIP_STD_DEV = "Ist die standartiesierte/padronisierte Standartabweichung/Padrongabweichung von aller Wearte in der List";
-/** @export */ Blockly.Msg.MATH_ONLIST_TOOLTIP_SUM = "Ist die Summ aller Wearte in en List.";
-/** @export */ Blockly.Msg.MATH_POWER_SYMBOL = "^";  // untranslated
-/** @export */ Blockly.Msg.MATH_RANDOM_FLOAT_HELPURL = "https://hex.wikipedia.org/wiki/Zufallszoohle";
-/** @export */ Blockly.Msg.MATH_RANDOM_FLOAT_TITLE_RANDOM = "Zufallszoohl (0.0 -1.0)";
-/** @export */ Blockly.Msg.MATH_RANDOM_FLOAT_TOOLTIP = "Generier/erzeich en Zufallszoohl zwischich 0.0 (inklusiv) und 1.0 (exklusiv).";
-/** @export */ Blockly.Msg.MATH_RANDOM_INT_HELPURL = "https://hrx.wikipedia.org/wiki/Zufallszahlen";
-/** @export */ Blockly.Msg.MATH_RANDOM_INT_TITLE = "ganzoohlicher Zufallswearte zwischich %1 bis %2";
-/** @export */ Blockly.Msg.MATH_RANDOM_INT_TOOLTIP = "Generier/erzeich en ganzähliche Zufallsweart zwischich zwooi Wearte (inklusiv).";
-/** @export */ Blockly.Msg.MATH_ROUND_HELPURL = "https://hrx.wikipedia.org/wiki/Runden";
-/** @export */ Blockly.Msg.MATH_ROUND_OPERATOR_ROUND = "runde";
-/** @export */ Blockly.Msg.MATH_ROUND_OPERATOR_ROUNDDOWN = "ab runde";
-/** @export */ Blockly.Msg.MATH_ROUND_OPERATOR_ROUNDUP = "uff runde";
-/** @export */ Blockly.Msg.MATH_ROUND_TOOLTIP = "En Zoohl uff orrer ab runde.";
-/** @export */ Blockly.Msg.MATH_SINGLE_HELPURL = "https://hrx.wikipedia.org/wiki/Quadratwoorzel";
-/** @export */ Blockly.Msg.MATH_SINGLE_OP_ABSOLUTE = "Absolutweart";
-/** @export */ Blockly.Msg.MATH_SINGLE_OP_ROOT = "Quadratwoorzel";
-/** @export */ Blockly.Msg.MATH_SINGLE_TOOLTIP_ABS = "Ist der Absolutweart von en Weart.";
-/** @export */ Blockly.Msg.MATH_SINGLE_TOOLTIP_EXP = "Ist Weart von der Exponentialfunktion von en Weart.";
-/** @export */ Blockly.Msg.MATH_SINGLE_TOOLTIP_LN = "Ist der natüarliche Logarithmus von en Weart.";
-/** @export */ Blockly.Msg.MATH_SINGLE_TOOLTIP_LOG10 = "Ist der dekoodische Logarithmus von en Weart.";
-/** @export */ Blockly.Msg.MATH_SINGLE_TOOLTIP_NEG = "Negiert en Weart.";
-/** @export */ Blockly.Msg.MATH_SINGLE_TOOLTIP_POW10 = "Rechnet 10 hoch Ingäbweart.";
-/** @export */ Blockly.Msg.MATH_SINGLE_TOOLTIP_ROOT = "Ist die Qudratwoorzel von en Weart.";
-/** @export */ Blockly.Msg.MATH_SUBTRACTION_SYMBOL = "-";  // untranslated
-/** @export */ Blockly.Msg.MATH_TRIG_ACOS = "acos";  // untranslated
-/** @export */ Blockly.Msg.MATH_TRIG_ASIN = "asin";  // untranslated
-/** @export */ Blockly.Msg.MATH_TRIG_ATAN = "atan";  // untranslated
-/** @export */ Blockly.Msg.MATH_TRIG_COS = "cos";  // untranslated
-/** @export */ Blockly.Msg.MATH_TRIG_HELPURL = "https://hrx.wikipedia.org/wiki/Trigonometrie";
-/** @export */ Blockly.Msg.MATH_TRIG_SIN = "sin";  // untranslated
-/** @export */ Blockly.Msg.MATH_TRIG_TAN = "tan";  // untranslated
-/** @export */ Blockly.Msg.MATH_TRIG_TOOLTIP_ACOS = "Ist der Arcuscosinus von en Ingabweart.";
-/** @export */ Blockly.Msg.MATH_TRIG_TOOLTIP_ASIN = "Ist der Arcussinus von en Ingäbweart.";
-/** @export */ Blockly.Msg.MATH_TRIG_TOOLTIP_ATAN = "Ist der Arcustangens von en Ingäbweart.";
-/** @export */ Blockly.Msg.MATH_TRIG_TOOLTIP_COS = "Ist der Cosinus von en Winkel.";
-/** @export */ Blockly.Msg.MATH_TRIG_TOOLTIP_SIN = "Ist der Sinus von en Winkel.";
-/** @export */ Blockly.Msg.MATH_TRIG_TOOLTIP_TAN = "Ist der Tangens von en Winkel.";
-/** @export */ Blockly.Msg.NEW_COLOUR_VARIABLE = "Create colour variable...";  // untranslated
-/** @export */ Blockly.Msg.NEW_NUMBER_VARIABLE = "Create number variable...";  // untranslated
-/** @export */ Blockly.Msg.NEW_STRING_VARIABLE = "Create string variable...";  // untranslated
-/** @export */ Blockly.Msg.NEW_VARIABLE = "Neie Variable...";
-/** @export */ Blockly.Msg.NEW_VARIABLE_TITLE = "Die neie Variable sei Noome:";
-/** @export */ Blockly.Msg.NEW_VARIABLE_TYPE_TITLE = "New variable type:";  // untranslated
-/** @export */ Blockly.Msg.ORDINAL_NUMBER_SUFFIX = "";  // untranslated
-/** @export */ Blockly.Msg.PROCEDURES_ALLOW_STATEMENTS = "allow statements";  // untranslated
-/** @export */ Blockly.Msg.PROCEDURES_BEFORE_PARAMS = "mit:";
-/** @export */ Blockly.Msg.PROCEDURES_CALLNORETURN_HELPURL = "https://hrx.wikipedia.org/wiki/Prozedur_%28Programmierung%29";
-/** @export */ Blockly.Msg.PROCEDURES_CALLNORETURN_TOOLTIP = "Ruf en Funktionsblock ohne Rückgäweart uff.";
-/** @export */ Blockly.Msg.PROCEDURES_CALLRETURN_HELPURL = "https://hrx.wikipedia.org/wiki/Prozedur_%28Programmierung%29";
-/** @export */ Blockly.Msg.PROCEDURES_CALLRETURN_TOOLTIP = "Ruf en Funktionsblock mit Rückgäbweart uff.";
-/** @export */ Blockly.Msg.PROCEDURES_CALL_BEFORE_PARAMS = "mit:";
-/** @export */ Blockly.Msg.PROCEDURES_CREATE_DO = "Generier/erzeich \"Uffruf %1\"";
-/** @export */ Blockly.Msg.PROCEDURES_DEFNORETURN_COMMENT = "Describe this function...";  // untranslated
-/** @export */ Blockly.Msg.PROCEDURES_DEFNORETURN_DO = "";  // untranslated
-/** @export */ Blockly.Msg.PROCEDURES_DEFNORETURN_HELPURL = "https://en.wikipedia.org/wiki/Subroutine";  // untranslated
-/** @export */ Blockly.Msg.PROCEDURES_DEFNORETURN_PROCEDURE = "Funktionsblock";
-/** @export */ Blockly.Msg.PROCEDURES_DEFNORETURN_TITLE = "zu";
-/** @export */ Blockly.Msg.PROCEDURES_DEFNORETURN_TOOLTIP = "En Funktionsblock ohne Rückgäbweart.";
-/** @export */ Blockly.Msg.PROCEDURES_DEFRETURN_HELPURL = "https://en.wikipedia.org/wiki/Subroutine";  // untranslated
-/** @export */ Blockly.Msg.PROCEDURES_DEFRETURN_RETURN = "geb zurück";
-/** @export */ Blockly.Msg.PROCEDURES_DEFRETURN_TOOLTIP = "En Funktionsblock mit Rückgäbweart.";
-/** @export */ Blockly.Msg.PROCEDURES_DEF_DUPLICATE_WARNING = "Warnung: die Funktionsblock hot doppelt Parameter.";
-/** @export */ Blockly.Msg.PROCEDURES_HIGHLIGHT_DEF = "Markiear Funktionsblock";
-/** @export */ Blockly.Msg.PROCEDURES_IFRETURN_HELPURL = "http://c2.com/cgi/wiki?GuardClause";  // untranslated
-/** @export */ Blockly.Msg.PROCEDURES_IFRETURN_TOOLTIP = "Wenn der earste Weart woahr (true) ist, Geb den zwooite Weart zurück.";
-/** @export */ Blockly.Msg.PROCEDURES_IFRETURN_WARNING = "Warnung: Der Block därref nuar innich en Funktionsblock genutzt sin.";
-/** @export */ Blockly.Msg.PROCEDURES_MUTATORARG_TITLE = "Markiear Funktionsblock";
-/** @export */ Blockly.Msg.PROCEDURES_MUTATORARG_TOOLTIP = "Generier/erzeich \"Uffruf %1\"";
-/** @export */ Blockly.Msg.PROCEDURES_MUTATORCONTAINER_TITLE = "Parameter";
-/** @export */ Blockly.Msg.PROCEDURES_MUTATORCONTAINER_TOOLTIP = "Variable:";
-/** @export */ Blockly.Msg.REDO = "Redo";  // untranslated
-/** @export */ Blockly.Msg.REMOVE_COMMENT = "Kommentar entferne";
-/** @export */ Blockly.Msg.RENAME_VARIABLE = "Die neie Variable sei Noome:";
-/** @export */ Blockly.Msg.RENAME_VARIABLE_TITLE = "All \"%1\" Variable umbenenne in:";
-/** @export */ Blockly.Msg.TEXT_APPEND_HELPURL = "https://github.com/google/blockly/wiki/Text#text-modification";  // untranslated
-/** @export */ Blockly.Msg.TEXT_APPEND_TITLE = "An %1 Text oonhänge %2";
-/** @export */ Blockly.Msg.TEXT_APPEND_TOOLTIP = "Text an die Variable \"%1\" oonhänge.";
-/** @export */ Blockly.Msg.TEXT_CHANGECASE_HELPURL = "https://github.com/google/blockly/wiki/Text#adjusting-text-case";  // untranslated
-/** @export */ Blockly.Msg.TEXT_CHANGECASE_OPERATOR_LOWERCASE = "umwandle in klenbuchstoobe";
-/** @export */ Blockly.Msg.TEXT_CHANGECASE_OPERATOR_TITLECASE = "umwandle in Wörter";
-/** @export */ Blockly.Msg.TEXT_CHANGECASE_OPERATOR_UPPERCASE = "umwandle in GROSSBUCHSTOOBE";
-/** @export */ Blockly.Msg.TEXT_CHANGECASE_TOOLTIP = "Wandelt Schreibweise von Texte um, in Grossbuchstoobe, Klenbuchstoobe orrer den earste Buchstoob von jedes Wort gross und die annre klen.";
-/** @export */ Blockly.Msg.TEXT_CHARAT_FIRST = "hol earschte Buchstoob";
-/** @export */ Blockly.Msg.TEXT_CHARAT_FROM_END = "hol Buchstoob # von End";
-/** @export */ Blockly.Msg.TEXT_CHARAT_FROM_START = "hol Buchstoob #";
-/** @export */ Blockly.Msg.TEXT_CHARAT_HELPURL = "https://github.com/google/blockly/wiki/Text#extracting-text";  // untranslated
-/** @export */ Blockly.Msg.TEXT_CHARAT_LAST = "hol letztes Wort";
-/** @export */ Blockly.Msg.TEXT_CHARAT_RANDOM = "hol zufälliches Buchstoob";
-/** @export */ Blockly.Msg.TEXT_CHARAT_TAIL = "";  // untranslated
-/** @export */ Blockly.Msg.TEXT_CHARAT_TITLE = "in text %1 %2";  // untranslated
-/** @export */ Blockly.Msg.TEXT_CHARAT_TOOLTIP = "Extrahiear en Buchstoob von en spezifizierte Position.";
-/** @export */ Blockly.Msg.TEXT_COUNT_HELPURL = "https://github.com/google/blockly/wiki/Text#counting-substrings";  // untranslated
-/** @export */ Blockly.Msg.TEXT_COUNT_MESSAGE0 = "count %1 in %2";  // untranslated
-/** @export */ Blockly.Msg.TEXT_COUNT_TOOLTIP = "Count how many times some text occurs within some other text.";  // untranslated
-/** @export */ Blockly.Msg.TEXT_CREATE_JOIN_ITEM_TOOLTIP = "En Element zum Text hinzufüche.";
-/** @export */ Blockly.Msg.TEXT_CREATE_JOIN_TITLE_JOIN = "verbinne";
-/** @export */ Blockly.Msg.TEXT_CREATE_JOIN_TOOLTIP = "Hinzufüche, entfernne und sortiere von Elemente.";
-/** @export */ Blockly.Msg.TEXT_GET_SUBSTRING_END_FROM_END = "bis #te Buchstoob von hinne";
-/** @export */ Blockly.Msg.TEXT_GET_SUBSTRING_END_FROM_START = "bis Buchstoob #te";
-/** @export */ Blockly.Msg.TEXT_GET_SUBSTRING_END_LAST = "bis letzte Buchstoob";
-/** @export */ Blockly.Msg.TEXT_GET_SUBSTRING_HELPURL = "https://github.com/google/blockly/wiki/Text#extracting-a-region-of-text";  // untranslated
-/** @export */ Blockly.Msg.TEXT_GET_SUBSTRING_INPUT_IN_TEXT = "in Text";
-/** @export */ Blockly.Msg.TEXT_GET_SUBSTRING_START_FIRST = "earschte Buchstoob";
-/** @export */ Blockly.Msg.TEXT_GET_SUBSTRING_START_FROM_END = "hol #te Buchstoob von hinne";
-/** @export */ Blockly.Msg.TEXT_GET_SUBSTRING_START_FROM_START = "hol substring Buchstoob #te";
-/** @export */ Blockly.Msg.TEXT_GET_SUBSTRING_TAIL = "";  // untranslated
-/** @export */ Blockly.Msg.TEXT_GET_SUBSTRING_TOOLTIP = "Schickt en bestimmstes Tel von dem Text retuar.";
-/** @export */ Blockly.Msg.TEXT_INDEXOF_HELPURL = "https://github.com/google/blockly/wiki/Text#finding-text";  // untranslated
-/** @export */ Blockly.Msg.TEXT_INDEXOF_OPERATOR_FIRST = "Such der Begriff sein earstes Voarkommniss";
-/** @export */ Blockly.Msg.TEXT_INDEXOF_OPERATOR_LAST = "Suche der Begriff sein letztes Vorkommniss.";
-/** @export */ Blockly.Msg.TEXT_INDEXOF_TITLE = "im Text %1 %2 %3";
-/** @export */ Blockly.Msg.TEXT_INDEXOF_TOOLTIP = "Findt das earste / letzte Voarkommniss von en Suchbegriffes in enem Text.  Gebt die Position von dem Begriff orrer %1 zurück.";
-/** @export */ Blockly.Msg.TEXT_ISEMPTY_HELPURL = "https://github.com/google/blockly/wiki/Text#checking-for-empty-text";  // untranslated
-/** @export */ Blockly.Msg.TEXT_ISEMPTY_TITLE = "%1 ist leer?";
-/** @export */ Blockly.Msg.TEXT_ISEMPTY_TOOLTIP = "Ist woahr (true), wenn der Text leer ist.";
-/** @export */ Blockly.Msg.TEXT_JOIN_HELPURL = "https://github.com/google/blockly/wiki/Text#text-creation";  // untranslated
-/** @export */ Blockly.Msg.TEXT_JOIN_TITLE_CREATEWITH = "Erstell Text aus";
-/** @export */ Blockly.Msg.TEXT_JOIN_TOOLTIP = "Erstellt en Text doorrich das verbinne von mehre Textelemente.";
-/** @export */ Blockly.Msg.TEXT_LENGTH_HELPURL = "https://github.com/google/blockly/wiki/Text#text-modification";  // untranslated
-/** @export */ Blockly.Msg.TEXT_LENGTH_TITLE = "läng %1";
-/** @export */ Blockly.Msg.TEXT_LENGTH_TOOLTIP = "Die Oonzoohl von Zeiche in enem Text. (inkl. Leerzeiche)";
-/** @export */ Blockly.Msg.TEXT_PRINT_HELPURL = "https://github.com/google/blockly/wiki/Text#printing-text";  // untranslated
-/** @export */ Blockly.Msg.TEXT_PRINT_TITLE = "Ausgäb %1";
-/** @export */ Blockly.Msg.TEXT_PRINT_TOOLTIP = "Geb den Inhalt von en Variable aus.";
-/** @export */ Blockly.Msg.TEXT_PROMPT_HELPURL = "https://github.com/google/blockly/wiki/Text#getting-input-from-the-user";  // untranslated
-/** @export */ Blockly.Msg.TEXT_PROMPT_TOOLTIP_NUMBER = "Frocht den Benutzer noh en Zoohl.";
-/** @export */ Blockly.Msg.TEXT_PROMPT_TOOLTIP_TEXT = "Frocht den Benutzer noh enem Text.";
-/** @export */ Blockly.Msg.TEXT_PROMPT_TYPE_NUMBER = "Frächt noh Zoohl mit Hinweis";
-/** @export */ Blockly.Msg.TEXT_PROMPT_TYPE_TEXT = "Frocht noh Text mit Hinweis";
-/** @export */ Blockly.Msg.TEXT_REPLACE_HELPURL = "https://github.com/google/blockly/wiki/Text#replacing-substrings";  // untranslated
-/** @export */ Blockly.Msg.TEXT_REPLACE_MESSAGE0 = "replace %1 with %2 in %3";  // untranslated
-/** @export */ Blockly.Msg.TEXT_REPLACE_TOOLTIP = "Replace all occurances of some text within some other text.";  // untranslated
-/** @export */ Blockly.Msg.TEXT_REVERSE_HELPURL = "https://github.com/google/blockly/wiki/Text#reversing-text";  // untranslated
-/** @export */ Blockly.Msg.TEXT_REVERSE_MESSAGE0 = "reverse %1";  // untranslated
-/** @export */ Blockly.Msg.TEXT_REVERSE_TOOLTIP = "Reverses the order of the characters in the text.";  // untranslated
-/** @export */ Blockly.Msg.TEXT_TEXT_HELPURL = "https://en.wikipedia.org/wiki/String_(computer_science)https://hrx.wikipedia.org/wiki/Zeichenkette";
-/** @export */ Blockly.Msg.TEXT_TEXT_TOOLTIP = "En Buchstoob, Text orrer Satz.";
-/** @export */ Blockly.Msg.TEXT_TRIM_HELPURL = "https://github.com/google/blockly/wiki/Text#trimming-removing-spaces";  // untranslated
-/** @export */ Blockly.Msg.TEXT_TRIM_OPERATOR_BOTH = "entfern Leerzeiche von Oonfang und End Seite";
-/** @export */ Blockly.Msg.TEXT_TRIM_OPERATOR_LEFT = "entferne Leerzeiche von Oonfang Seite";
-/** @export */ Blockly.Msg.TEXT_TRIM_OPERATOR_RIGHT = "entferne Leerzeiche von End Seite von";
-/** @export */ Blockly.Msg.TEXT_TRIM_TOOLTIP = "Entfernt Leerzeiche vom Oonfang und / orrer End von en Text.";
-/** @export */ Blockly.Msg.TODAY = "Today";  // untranslated
-/** @export */ Blockly.Msg.UNDO = "Undo";  // untranslated
-/** @export */ Blockly.Msg.VARIABLES_DEFAULT_NAME = "Element";
-/** @export */ Blockly.Msg.VARIABLES_GET_CREATE_SET = "Generier/erzeiche \"Schreibe %1\"";
-/** @export */ Blockly.Msg.VARIABLES_GET_HELPURL = "https://github.com/google/blockly/wiki/Variables#get";  // untranslated
-/** @export */ Blockly.Msg.VARIABLES_GET_TOOLTIP = "Gebt der Variable sein Weart zurück.";
-/** @export */ Blockly.Msg.VARIABLES_SET = "Schreib %1 zu %2";
-/** @export */ Blockly.Msg.VARIABLES_SET_CREATE_GET = "Generier/erzeich \"Lese %1\"";
-/** @export */ Blockly.Msg.VARIABLES_SET_HELPURL = "https://github.com/google/blockly/wiki/Variables#set";  // untranslated
-/** @export */ Blockly.Msg.VARIABLES_SET_TOOLTIP = "Setzt en Variable sei Weart.";
-/** @export */ Blockly.Msg.VARIABLE_ALREADY_EXISTS = "A variable named '%1' already exists.";  // untranslated
-/** @export */ Blockly.Msg.VARIABLE_ALREADY_EXISTS_FOR_ANOTHER_TYPE = "A variable named '%1' already exists for another type: '%2'.";  // untranslated
-/** @export */ Blockly.Msg.WORKSPACE_COMMENT_DEFAULT_TEXT = "Say something...";  // untranslated
-/** @export */ Blockly.Msg.PROCEDURES_DEFRETURN_TITLE = Blockly.Msg.PROCEDURES_DEFNORETURN_TITLE;
-/** @export */ Blockly.Msg.CONTROLS_IF_IF_TITLE_IF = Blockly.Msg.CONTROLS_IF_MSG_IF;
-/** @export */ Blockly.Msg.CONTROLS_WHILEUNTIL_INPUT_DO = Blockly.Msg.CONTROLS_REPEAT_INPUT_DO;
-/** @export */ Blockly.Msg.CONTROLS_IF_MSG_THEN = Blockly.Msg.CONTROLS_REPEAT_INPUT_DO;
-/** @export */ Blockly.Msg.CONTROLS_IF_ELSE_TITLE_ELSE = Blockly.Msg.CONTROLS_IF_MSG_ELSE;
-/** @export */ Blockly.Msg.PROCEDURES_DEFRETURN_PROCEDURE = Blockly.Msg.PROCEDURES_DEFNORETURN_PROCEDURE;
-/** @export */ Blockly.Msg.LISTS_GET_SUBLIST_INPUT_IN_LIST = Blockly.Msg.LISTS_INLIST;
-/** @export */ Blockly.Msg.LISTS_GET_INDEX_INPUT_IN_LIST = Blockly.Msg.LISTS_INLIST;
-/** @export */ Blockly.Msg.MATH_CHANGE_TITLE_ITEM = Blockly.Msg.VARIABLES_DEFAULT_NAME;
-/** @export */ Blockly.Msg.PROCEDURES_DEFRETURN_DO = Blockly.Msg.PROCEDURES_DEFNORETURN_DO;
-/** @export */ Blockly.Msg.CONTROLS_IF_ELSEIF_TITLE_ELSEIF = Blockly.Msg.CONTROLS_IF_MSG_ELSEIF;
-/** @export */ Blockly.Msg.LISTS_GET_INDEX_HELPURL = Blockly.Msg.LISTS_INDEX_OF_HELPURL;
-/** @export */ Blockly.Msg.CONTROLS_FOREACH_INPUT_DO = Blockly.Msg.CONTROLS_REPEAT_INPUT_DO;
-/** @export */ Blockly.Msg.LISTS_SET_INDEX_INPUT_IN_LIST = Blockly.Msg.LISTS_INLIST;
-/** @export */ Blockly.Msg.CONTROLS_FOR_INPUT_DO = Blockly.Msg.CONTROLS_REPEAT_INPUT_DO;
-/** @export */ Blockly.Msg.LISTS_CREATE_WITH_ITEM_TITLE = Blockly.Msg.VARIABLES_DEFAULT_NAME;
-/** @export */ Blockly.Msg.TEXT_APPEND_VARIABLE = Blockly.Msg.VARIABLES_DEFAULT_NAME;
-/** @export */ Blockly.Msg.TEXT_CREATE_JOIN_ITEM_TITLE_ITEM = Blockly.Msg.VARIABLES_DEFAULT_NAME;
-/** @export */ Blockly.Msg.LISTS_INDEX_OF_INPUT_IN_LIST = Blockly.Msg.LISTS_INLIST;
-/** @export */ Blockly.Msg.PROCEDURES_DEFRETURN_COMMENT = Blockly.Msg.PROCEDURES_DEFNORETURN_COMMENT;
->>>>>>> 82fd258a
 
-/** @export */ Blockly.Msg.MATH_HUE = "230";
-/** @export */ Blockly.Msg.LOOPS_HUE = "120";
-/** @export */ Blockly.Msg.LISTS_HUE = "260";
-/** @export */ Blockly.Msg.LOGIC_HUE = "210";
-/** @export */ Blockly.Msg.VARIABLES_HUE = "330";
-/** @export */ Blockly.Msg.TEXTS_HUE = "160";
-/** @export */ Blockly.Msg.PROCEDURES_HUE = "290";
-/** @export */ Blockly.Msg.COLOUR_HUE = "20";
-/** @export */ Blockly.Msg.VARIABLES_DYNAMIC_HUE = "310";+Blockly.Msg.MATH_HUE = "230";
+Blockly.Msg.LOOPS_HUE = "120";
+Blockly.Msg.LISTS_HUE = "260";
+Blockly.Msg.LOGIC_HUE = "210";
+Blockly.Msg.VARIABLES_HUE = "330";
+Blockly.Msg.TEXTS_HUE = "160";
+Blockly.Msg.PROCEDURES_HUE = "290";
+Blockly.Msg.COLOUR_HUE = "20";
+Blockly.Msg.VARIABLES_DYNAMIC_HUE = "310";