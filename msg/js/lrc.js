// This file was automatically generated.  Do not modify.

'use strict';

goog.provide('Blockly.Msg.lrc');

goog.require('Blockly.Msg');

<<<<<<< HEAD
Blockly.Msg.ADD_COMMENT = "نظرتونه اضاف بکید";
Blockly.Msg.CANNOT_DELETE_VARIABLE_PROCEDURE = "Can't delete the variable '%1' because it's part of the definition of the function '%2'";  // untranslated
Blockly.Msg.CHANGE_VALUE_TITLE = "ارزشت آلشت کو:";
Blockly.Msg.CLEAN_UP = "Clean up Blocks";  // untranslated
Blockly.Msg.COLLAPSE_ALL = "کوچک کردن برشتیا";
Blockly.Msg.COLLAPSE_BLOCK = "کوچک کردن برشت";
Blockly.Msg.COLOUR_BLEND_COLOUR1 = "رن 1";
Blockly.Msg.COLOUR_BLEND_COLOUR2 = "رن 2";
Blockly.Msg.COLOUR_BLEND_HELPURL = "http://meyerweb.com/eric/tools/color-blend/";  // untranslated
Blockly.Msg.COLOUR_BLEND_RATIO = "نسوت";
Blockly.Msg.COLOUR_BLEND_TITLE = "شیوسته";
Blockly.Msg.COLOUR_BLEND_TOOLTIP = "هر کوم د رنگیانه وا نسوت دائه بیه به شیون(0.0 - 1.0).";
Blockly.Msg.COLOUR_PICKER_HELPURL = "https://en.wikipedia.org/wiki/Color";
Blockly.Msg.COLOUR_PICKER_TOOLTIP = "یه رن د رنگ دو انتخاو بکید";
Blockly.Msg.COLOUR_RANDOM_HELPURL = "http://randomcolour.com";  // untranslated
Blockly.Msg.COLOUR_RANDOM_TITLE = "رن بختکی";
Blockly.Msg.COLOUR_RANDOM_TOOLTIP = "یه رنگ بختکی انتخاو بکید";
Blockly.Msg.COLOUR_RGB_BLUE = "آوی";
Blockly.Msg.COLOUR_RGB_GREEN = "سوز";
Blockly.Msg.COLOUR_RGB_HELPURL = "http://www.december.com/html/spec/colorper.html";  // untranslated
Blockly.Msg.COLOUR_RGB_RED = "سور";
Blockly.Msg.COLOUR_RGB_TITLE = "رن وا";
Blockly.Msg.COLOUR_RGB_TOOLTIP = "Create a colour with the specified amount of red, green, and blue. All values must be between 0 and 100.";  // untranslated
Blockly.Msg.CONTROLS_FLOW_STATEMENTS_HELPURL = "https://github.com/google/blockly/wiki/Loops#loop-termination-blocks";  // untranslated
Blockly.Msg.CONTROLS_FLOW_STATEMENTS_OPERATOR_BREAK = "حلقه نه خراو کو";
Blockly.Msg.CONTROLS_FLOW_STATEMENTS_OPERATOR_CONTINUE = "continue with next iteration of loop";  // untranslated
Blockly.Msg.CONTROLS_FLOW_STATEMENTS_TOOLTIP_BREAK = "حلقه شومل بیه نه خراو کو";
Blockly.Msg.CONTROLS_FLOW_STATEMENTS_TOOLTIP_CONTINUE = "Skip the rest of this loop, and continue with the next iteration.";  // untranslated
Blockly.Msg.CONTROLS_FLOW_STATEMENTS_WARNING = "Warning: This block may only be used within a loop.";  // untranslated
Blockly.Msg.CONTROLS_FOREACH_HELPURL = "https://github.com/google/blockly/wiki/Loops#for-each";  // untranslated
Blockly.Msg.CONTROLS_FOREACH_TITLE = "سی هر قلم %1 د نوم گه %2";
Blockly.Msg.CONTROLS_FOREACH_TOOLTIP = "For each item in a list, set the variable '%1' to the item, and then do some statements.";  // untranslated
Blockly.Msg.CONTROLS_FOR_HELPURL = "https://github.com/google/blockly/wiki/Loops#count-with";  // untranslated
Blockly.Msg.CONTROLS_FOR_TITLE = "اشماردن وا %1 د %2 سی %3 وا %4";
Blockly.Msg.CONTROLS_FOR_TOOLTIP = "Have the variable '%1' take on the values from the start number to the end number, counting by the specified interval, and do the specified blocks.";  // untranslated
Blockly.Msg.CONTROLS_IF_ELSEIF_TOOLTIP = "Add a condition to the if block.";  // untranslated
Blockly.Msg.CONTROLS_IF_ELSE_TOOLTIP = "Add a final, catch-all condition to the if block.";  // untranslated
Blockly.Msg.CONTROLS_IF_HELPURL = "https://github.com/google/blockly/wiki/IfElse";  // untranslated
Blockly.Msg.CONTROLS_IF_IF_TOOLTIP = "Add, remove, or reorder sections to reconfigure this if block.";  // untranslated
Blockly.Msg.CONTROLS_IF_MSG_ELSE = "هنی";
Blockly.Msg.CONTROLS_IF_MSG_ELSEIF = "هنی ار";
Blockly.Msg.CONTROLS_IF_MSG_IF = "ار";
Blockly.Msg.CONTROLS_IF_TOOLTIP_1 = "If a value is true, then do some statements.";  // untranslated
Blockly.Msg.CONTROLS_IF_TOOLTIP_2 = "If a value is true, then do the first block of statements. Otherwise, do the second block of statements.";  // untranslated
Blockly.Msg.CONTROLS_IF_TOOLTIP_3 = "If the first value is true, then do the first block of statements. Otherwise, if the second value is true, do the second block of statements.";  // untranslated
Blockly.Msg.CONTROLS_IF_TOOLTIP_4 = "If the first value is true, then do the first block of statements. Otherwise, if the second value is true, do the second block of statements. If none of the values are true, do the last block of statements.";  // untranslated
Blockly.Msg.CONTROLS_REPEAT_HELPURL = "https://en.wikipedia.org/wiki/For_loop";
Blockly.Msg.CONTROLS_REPEAT_INPUT_DO = "انجوم بئه";
Blockly.Msg.CONTROLS_REPEAT_TITLE = "%1 تکرار کو چن بار";
Blockly.Msg.CONTROLS_REPEAT_TOOLTIP = "Do some statements several times.";  // untranslated
Blockly.Msg.CONTROLS_WHILEUNTIL_HELPURL = "https://github.com/google/blockly/wiki/Loops#repeat";  // untranslated
Blockly.Msg.CONTROLS_WHILEUNTIL_OPERATOR_UNTIL = "تا تکرار کو";
Blockly.Msg.CONTROLS_WHILEUNTIL_OPERATOR_WHILE = "تا تکرار کو";
Blockly.Msg.CONTROLS_WHILEUNTIL_TOOLTIP_UNTIL = "While a value is false, then do some statements.";  // untranslated
Blockly.Msg.CONTROLS_WHILEUNTIL_TOOLTIP_WHILE = "While a value is true, then do some statements.";  // untranslated
Blockly.Msg.DELETE_ALL_BLOCKS = "Delete all %1 blocks?";  // untranslated
Blockly.Msg.DELETE_BLOCK = "پاکسا کردن برشت";
Blockly.Msg.DELETE_VARIABLE = "Delete the '%1' variable";  // untranslated
Blockly.Msg.DELETE_VARIABLE_CONFIRMATION = "Delete %1 uses of the '%2' variable?";  // untranslated
Blockly.Msg.DELETE_X_BLOCKS = "پاکسا کردن%1 د برشتیا";
Blockly.Msg.DISABLE_BLOCK = "ناکشتگر کردن برشت";
Blockly.Msg.DUPLICATE_BLOCK = "کپی کردن";
Blockly.Msg.ENABLE_BLOCK = "کنشتگر کردن برشت";
Blockly.Msg.EXPAND_ALL = "گپ کردن برشتیا";
Blockly.Msg.EXPAND_BLOCK = "گپ کردن برشت";
Blockly.Msg.EXTERNAL_INPUTS = "داده یا وه دری";
Blockly.Msg.HELP = "هومياری";
Blockly.Msg.INLINE_INPUTS = "داده یا مئنجا";
Blockly.Msg.IOS_CANCEL = "Cancel";  // untranslated
Blockly.Msg.IOS_ERROR = "Error";  // untranslated
Blockly.Msg.IOS_OK = "OK";  // untranslated
Blockly.Msg.IOS_PROCEDURES_ADD_INPUT = "+ Add Input";  // untranslated
Blockly.Msg.IOS_PROCEDURES_ALLOW_STATEMENTS = "Allow statements";  // untranslated
Blockly.Msg.IOS_PROCEDURES_DUPLICATE_INPUTS_ERROR = "This function has duplicate inputs.";  // untranslated
Blockly.Msg.IOS_PROCEDURES_INPUTS = "INPUTS";  // untranslated
Blockly.Msg.IOS_VARIABLES_ADD_BUTTON = "Add";  // untranslated
Blockly.Msg.IOS_VARIABLES_ADD_VARIABLE = "+ Add Variable";  // untranslated
Blockly.Msg.IOS_VARIABLES_DELETE_BUTTON = "Delete";  // untranslated
Blockly.Msg.IOS_VARIABLES_EMPTY_NAME_ERROR = "You can't use an empty variable name.";  // untranslated
Blockly.Msg.IOS_VARIABLES_RENAME_BUTTON = "Rename";  // untranslated
Blockly.Msg.IOS_VARIABLES_VARIABLE_NAME = "Variable name";  // untranslated
Blockly.Msg.LISTS_CREATE_EMPTY_HELPURL = "https://github.com/google/blockly/wiki/Lists#create-empty-list";  // untranslated
Blockly.Msg.LISTS_CREATE_EMPTY_TITLE = "یه گل نوم گه حالی راس بکیت";
Blockly.Msg.LISTS_CREATE_EMPTY_TOOLTIP = "Returns a list, of length 0, containing no data records";  // untranslated
Blockly.Msg.LISTS_CREATE_WITH_CONTAINER_TITLE_ADD = "نوم گه";
Blockly.Msg.LISTS_CREATE_WITH_CONTAINER_TOOLTIP = "Add, remove, or reorder sections to reconfigure this list block.";  // untranslated
Blockly.Msg.LISTS_CREATE_WITH_HELPURL = "https://github.com/google/blockly/wiki/Lists#create-list-with";  // untranslated
Blockly.Msg.LISTS_CREATE_WITH_INPUT_WITH = "create list with";  // untranslated
Blockly.Msg.LISTS_CREATE_WITH_ITEM_TOOLTIP = "Add an item to the list.";  // untranslated
Blockly.Msg.LISTS_CREATE_WITH_TOOLTIP = "Create a list with any number of items.";  // untranslated
Blockly.Msg.LISTS_GET_INDEX_FIRST = "اولی";
Blockly.Msg.LISTS_GET_INDEX_FROM_END = "# تا آخر";
Blockly.Msg.LISTS_GET_INDEX_FROM_START = "#";  // untranslated
Blockly.Msg.LISTS_GET_INDEX_GET = "گرتن";
Blockly.Msg.LISTS_GET_INDEX_GET_REMOVE = "گرتن و جاوه جا بیئن";
Blockly.Msg.LISTS_GET_INDEX_LAST = "آخر";
Blockly.Msg.LISTS_GET_INDEX_RANDOM = "بختكی";
Blockly.Msg.LISTS_GET_INDEX_REMOVE = "ؤرداشتن";
Blockly.Msg.LISTS_GET_INDEX_TAIL = "";  // untranslated
Blockly.Msg.LISTS_GET_INDEX_TOOLTIP_GET_FIRST = "Returns the first item in a list.";  // untranslated
Blockly.Msg.LISTS_GET_INDEX_TOOLTIP_GET_FROM = "Returns the item at the specified position in a list.";  // untranslated
Blockly.Msg.LISTS_GET_INDEX_TOOLTIP_GET_LAST = "Returns the last item in a list.";  // untranslated
Blockly.Msg.LISTS_GET_INDEX_TOOLTIP_GET_RANDOM = "Returns a random item in a list.";  // untranslated
Blockly.Msg.LISTS_GET_INDEX_TOOLTIP_GET_REMOVE_FIRST = "Removes and returns the first item in a list.";  // untranslated
Blockly.Msg.LISTS_GET_INDEX_TOOLTIP_GET_REMOVE_FROM = "Removes and returns the item at the specified position in a list.";  // untranslated
Blockly.Msg.LISTS_GET_INDEX_TOOLTIP_GET_REMOVE_LAST = "Removes and returns the last item in a list.";  // untranslated
Blockly.Msg.LISTS_GET_INDEX_TOOLTIP_GET_REMOVE_RANDOM = "Removes and returns a random item in a list.";  // untranslated
Blockly.Msg.LISTS_GET_INDEX_TOOLTIP_REMOVE_FIRST = "Removes the first item in a list.";  // untranslated
Blockly.Msg.LISTS_GET_INDEX_TOOLTIP_REMOVE_FROM = "Removes the item at the specified position in a list.";  // untranslated
Blockly.Msg.LISTS_GET_INDEX_TOOLTIP_REMOVE_LAST = "Removes the last item in a list.";  // untranslated
Blockly.Msg.LISTS_GET_INDEX_TOOLTIP_REMOVE_RANDOM = "Removes a random item in a list.";  // untranslated
Blockly.Msg.LISTS_GET_SUBLIST_END_FROM_END = "to # from end";  // untranslated
Blockly.Msg.LISTS_GET_SUBLIST_END_FROM_START = "سی#";
Blockly.Msg.LISTS_GET_SUBLIST_END_LAST = "سی آخر";
Blockly.Msg.LISTS_GET_SUBLIST_HELPURL = "https://github.com/google/blockly/wiki/Lists#getting-a-sublist";  // untranslated
Blockly.Msg.LISTS_GET_SUBLIST_START_FIRST = "get sub-list from first";  // untranslated
Blockly.Msg.LISTS_GET_SUBLIST_START_FROM_END = "get sub-list from # from end";  // untranslated
Blockly.Msg.LISTS_GET_SUBLIST_START_FROM_START = "get sub-list from #";  // untranslated
Blockly.Msg.LISTS_GET_SUBLIST_TAIL = "";  // untranslated
Blockly.Msg.LISTS_GET_SUBLIST_TOOLTIP = "Creates a copy of the specified portion of a list.";  // untranslated
Blockly.Msg.LISTS_INDEX_FROM_END_TOOLTIP = "%1 is the last item.";  // untranslated
Blockly.Msg.LISTS_INDEX_FROM_START_TOOLTIP = "%1 is the first item.";  // untranslated
Blockly.Msg.LISTS_INDEX_OF_FIRST = "find first occurrence of item";  // untranslated
Blockly.Msg.LISTS_INDEX_OF_HELPURL = "https://github.com/google/blockly/wiki/Lists#getting-items-from-a-list";  // untranslated
Blockly.Msg.LISTS_INDEX_OF_LAST = "find last occurrence of item";  // untranslated
Blockly.Msg.LISTS_INDEX_OF_TOOLTIP = "Returns the index of the first/last occurrence of the item in the list. Returns %1 if item is not found.";  // untranslated
Blockly.Msg.LISTS_INLIST = "د نوم گه";
Blockly.Msg.LISTS_ISEMPTY_HELPURL = "https://github.com/google/blockly/wiki/Lists#is-empty";  // untranslated
Blockly.Msg.LISTS_ISEMPTY_TITLE = "%1 حالیه";
Blockly.Msg.LISTS_ISEMPTY_TOOLTIP = "Returns true if the list is empty.";  // untranslated
Blockly.Msg.LISTS_LENGTH_HELPURL = "https://github.com/google/blockly/wiki/Lists#length-of";  // untranslated
Blockly.Msg.LISTS_LENGTH_TITLE = "length of %1";  // untranslated
Blockly.Msg.LISTS_LENGTH_TOOLTIP = "Returns the length of a list.";  // untranslated
Blockly.Msg.LISTS_REPEAT_HELPURL = "https://github.com/google/blockly/wiki/Lists#create-list-with";  // untranslated
Blockly.Msg.LISTS_REPEAT_TITLE = "create list with item %1 repeated %2 times";  // untranslated
Blockly.Msg.LISTS_REPEAT_TOOLTIP = "Creates a list consisting of the given value repeated the specified number of times.";  // untranslated
Blockly.Msg.LISTS_REVERSE_HELPURL = "https://github.com/google/blockly/wiki/Lists#reversing-a-list";  // untranslated
Blockly.Msg.LISTS_REVERSE_MESSAGE0 = "reverse %1";  // untranslated
Blockly.Msg.LISTS_REVERSE_TOOLTIP = "Reverse a copy of a list.";  // untranslated
Blockly.Msg.LISTS_SET_INDEX_HELPURL = "https://github.com/google/blockly/wiki/Lists#in-list--set";  // untranslated
Blockly.Msg.LISTS_SET_INDEX_INPUT_TO = "چی";
Blockly.Msg.LISTS_SET_INDEX_INSERT = "بنه د";
Blockly.Msg.LISTS_SET_INDEX_SET = "set";  // untranslated
Blockly.Msg.LISTS_SET_INDEX_TOOLTIP_INSERT_FIRST = "Inserts the item at the start of a list.";  // untranslated
Blockly.Msg.LISTS_SET_INDEX_TOOLTIP_INSERT_FROM = "Inserts the item at the specified position in a list.";  // untranslated
Blockly.Msg.LISTS_SET_INDEX_TOOLTIP_INSERT_LAST = "Append the item to the end of a list.";  // untranslated
Blockly.Msg.LISTS_SET_INDEX_TOOLTIP_INSERT_RANDOM = "Inserts the item randomly in a list.";  // untranslated
Blockly.Msg.LISTS_SET_INDEX_TOOLTIP_SET_FIRST = "Sets the first item in a list.";  // untranslated
Blockly.Msg.LISTS_SET_INDEX_TOOLTIP_SET_FROM = "Sets the item at the specified position in a list.";  // untranslated
Blockly.Msg.LISTS_SET_INDEX_TOOLTIP_SET_LAST = "Sets the last item in a list.";  // untranslated
Blockly.Msg.LISTS_SET_INDEX_TOOLTIP_SET_RANDOM = "Sets a random item in a list.";  // untranslated
Blockly.Msg.LISTS_SORT_HELPURL = "https://github.com/google/blockly/wiki/Lists#sorting-a-list";  // untranslated
Blockly.Msg.LISTS_SORT_ORDER_ASCENDING = "ascending";  // untranslated
Blockly.Msg.LISTS_SORT_ORDER_DESCENDING = "descending";  // untranslated
Blockly.Msg.LISTS_SORT_TITLE = "sort %1 %2 %3";  // untranslated
Blockly.Msg.LISTS_SORT_TOOLTIP = "Sort a copy of a list.";  // untranslated
Blockly.Msg.LISTS_SORT_TYPE_IGNORECASE = "alphabetic, ignore case";  // untranslated
Blockly.Msg.LISTS_SORT_TYPE_NUMERIC = "numeric";  // untranslated
Blockly.Msg.LISTS_SORT_TYPE_TEXT = "alphabetic";  // untranslated
Blockly.Msg.LISTS_SPLIT_HELPURL = "https://github.com/google/blockly/wiki/Lists#splitting-strings-and-joining-lists";  // untranslated
Blockly.Msg.LISTS_SPLIT_LIST_FROM_TEXT = "make list from text";  // untranslated
Blockly.Msg.LISTS_SPLIT_TEXT_FROM_LIST = "make text from list";  // untranslated
Blockly.Msg.LISTS_SPLIT_TOOLTIP_JOIN = "Join a list of texts into one text, separated by a delimiter.";  // untranslated
Blockly.Msg.LISTS_SPLIT_TOOLTIP_SPLIT = "Split text into a list of texts, breaking at each delimiter.";  // untranslated
Blockly.Msg.LISTS_SPLIT_WITH_DELIMITER = "with delimiter";  // untranslated
Blockly.Msg.LOGIC_BOOLEAN_FALSE = "غلط";
Blockly.Msg.LOGIC_BOOLEAN_HELPURL = "https://github.com/google/blockly/wiki/Logic#values";  // untranslated
Blockly.Msg.LOGIC_BOOLEAN_TOOLTIP = "هم غلط و هم راس ورگن";
Blockly.Msg.LOGIC_BOOLEAN_TRUE = "راست و دوروست";
Blockly.Msg.LOGIC_COMPARE_HELPURL = "https://en.wikipedia.org/wiki/Inequality_(mathematics)";  // untranslated
Blockly.Msg.LOGIC_COMPARE_TOOLTIP_EQ = "Return true if both inputs equal each other.";  // untranslated
Blockly.Msg.LOGIC_COMPARE_TOOLTIP_GT = "Return true if the first input is greater than the second input.";  // untranslated
Blockly.Msg.LOGIC_COMPARE_TOOLTIP_GTE = "Return true if the first input is greater than or equal to the second input.";  // untranslated
Blockly.Msg.LOGIC_COMPARE_TOOLTIP_LT = "Return true if the first input is smaller than the second input.";  // untranslated
Blockly.Msg.LOGIC_COMPARE_TOOLTIP_LTE = "Return true if the first input is smaller than or equal to the second input.";  // untranslated
Blockly.Msg.LOGIC_COMPARE_TOOLTIP_NEQ = "Return true if both inputs are not equal to each other.";  // untranslated
Blockly.Msg.LOGIC_NEGATE_HELPURL = "https://github.com/google/blockly/wiki/Logic#not";  // untranslated
Blockly.Msg.LOGIC_NEGATE_TITLE = "نه %1";
Blockly.Msg.LOGIC_NEGATE_TOOLTIP = "Returns true if the input is false. Returns false if the input is true.";  // untranslated
Blockly.Msg.LOGIC_NULL = "خمثی";
Blockly.Msg.LOGIC_NULL_HELPURL = "https://en.wikipedia.org/wiki/Nullable_type";  // untranslated
Blockly.Msg.LOGIC_NULL_TOOLTIP = "Returns null.";  // untranslated
Blockly.Msg.LOGIC_OPERATION_AND = "و";
Blockly.Msg.LOGIC_OPERATION_HELPURL = "https://github.com/google/blockly/wiki/Logic#logical-operations";  // untranslated
Blockly.Msg.LOGIC_OPERATION_OR = "یا";
Blockly.Msg.LOGIC_OPERATION_TOOLTIP_AND = "Return true if both inputs are true.";  // untranslated
Blockly.Msg.LOGIC_OPERATION_TOOLTIP_OR = "Return true if at least one of the inputs is true.";  // untranslated
Blockly.Msg.LOGIC_TERNARY_CONDITION = "آزماشت کردن";
Blockly.Msg.LOGIC_TERNARY_HELPURL = "https://en.wikipedia.org/wiki/%3F:";  // untranslated
Blockly.Msg.LOGIC_TERNARY_IF_FALSE = "ار غلط بی";
Blockly.Msg.LOGIC_TERNARY_IF_TRUE = "ار درس بی";
Blockly.Msg.LOGIC_TERNARY_TOOLTIP = "Check the condition in 'test'. If the condition is true, returns the 'if true' value; otherwise returns the 'if false' value.";  // untranslated
Blockly.Msg.MATH_ADDITION_SYMBOL = "+";  // untranslated
Blockly.Msg.MATH_ARITHMETIC_HELPURL = "https://en.wikipedia.org/wiki/Arithmetic";
Blockly.Msg.MATH_ARITHMETIC_TOOLTIP_ADD = "وه انازه دو گل شماره ورگن.";
Blockly.Msg.MATH_ARITHMETIC_TOOLTIP_DIVIDE = "Return the quotient of the two numbers.";  // untranslated
Blockly.Msg.MATH_ARITHMETIC_TOOLTIP_MINUS = "Return the difference of the two numbers.";  // untranslated
Blockly.Msg.MATH_ARITHMETIC_TOOLTIP_MULTIPLY = "Return the product of the two numbers.";  // untranslated
Blockly.Msg.MATH_ARITHMETIC_TOOLTIP_POWER = "Return the first number raised to the power of the second number.";  // untranslated
Blockly.Msg.MATH_CHANGE_HELPURL = "https://en.wikipedia.org/wiki/Programming_idiom#Incrementing_a_counter";
Blockly.Msg.MATH_CHANGE_TITLE = "آلشت بكيد %1 وا %2";
Blockly.Msg.MATH_CHANGE_TOOLTIP = "Add a number to variable '%1'.";  // untranslated
Blockly.Msg.MATH_CONSTANT_HELPURL = "https://en.wikipedia.org/wiki/Mathematical_constant";
Blockly.Msg.MATH_CONSTANT_TOOLTIP = "Return one of the common constants: π (3.141…), e (2.718…), φ (1.618…), sqrt(2) (1.414…), sqrt(½) (0.707…), or ∞ (infinity).";  // untranslated
Blockly.Msg.MATH_CONSTRAIN_HELPURL = "https://en.wikipedia.org/wiki/Clamping_(graphics)";  // untranslated
Blockly.Msg.MATH_CONSTRAIN_TITLE = "constrain %1 low %2 high %3";  // untranslated
Blockly.Msg.MATH_CONSTRAIN_TOOLTIP = "Constrain a number to be between the specified limits (inclusive).";  // untranslated
Blockly.Msg.MATH_DIVISION_SYMBOL = "÷";  // untranslated
Blockly.Msg.MATH_IS_DIVISIBLE_BY = "یه وا بهر بیه";
Blockly.Msg.MATH_IS_EVEN = "همیشه هیئش";
Blockly.Msg.MATH_IS_NEGATIVE = "منفیه";
Blockly.Msg.MATH_IS_ODD = "تهنائه";
Blockly.Msg.MATH_IS_POSITIVE = "مثبته";
Blockly.Msg.MATH_IS_PRIME = "وه اوله";
Blockly.Msg.MATH_IS_TOOLTIP = "Check if a number is an even, odd, prime, whole, positive, negative, or if it is divisible by certain number. Returns true or false.";  // untranslated
Blockly.Msg.MATH_IS_WHOLE = "همشه";
Blockly.Msg.MATH_MODULO_HELPURL = "https://en.wikipedia.org/wiki/Modulo_operation";
Blockly.Msg.MATH_MODULO_TITLE = "remainder of %1 ÷ %2";  // untranslated
Blockly.Msg.MATH_MODULO_TOOLTIP = "Return the remainder from dividing the two numbers.";  // untranslated
Blockly.Msg.MATH_MULTIPLICATION_SYMBOL = "×";  // untranslated
Blockly.Msg.MATH_NUMBER_HELPURL = "https://en.wikipedia.org/wiki/Number";
Blockly.Msg.MATH_NUMBER_TOOLTIP = "یه شماره.";
Blockly.Msg.MATH_ONLIST_HELPURL = "";  // untranslated
Blockly.Msg.MATH_ONLIST_OPERATOR_AVERAGE = "مینجاگه نوم گه";
Blockly.Msg.MATH_ONLIST_OPERATOR_MAX = "بیشترونه د نومگه";
Blockly.Msg.MATH_ONLIST_OPERATOR_MEDIAN = "مینجا نوم گه";
Blockly.Msg.MATH_ONLIST_OPERATOR_MIN = "کمترونه د نومگه";
Blockly.Msg.MATH_ONLIST_OPERATOR_MODE = "بیشری د نومگه";
Blockly.Msg.MATH_ONLIST_OPERATOR_RANDOM = "random item of list";  // untranslated
Blockly.Msg.MATH_ONLIST_OPERATOR_STD_DEV = "standard deviation of list";  // untranslated
Blockly.Msg.MATH_ONLIST_OPERATOR_SUM = "جم کردن نومگه";
Blockly.Msg.MATH_ONLIST_TOOLTIP_AVERAGE = "Return the average (arithmetic mean) of the numeric values in the list.";  // untranslated
Blockly.Msg.MATH_ONLIST_TOOLTIP_MAX = "Return the largest number in the list.";  // untranslated
Blockly.Msg.MATH_ONLIST_TOOLTIP_MEDIAN = "Return the median number in the list.";  // untranslated
Blockly.Msg.MATH_ONLIST_TOOLTIP_MIN = "Return the smallest number in the list.";  // untranslated
Blockly.Msg.MATH_ONLIST_TOOLTIP_MODE = "Return a list of the most common item(s) in the list.";  // untranslated
Blockly.Msg.MATH_ONLIST_TOOLTIP_RANDOM = "Return a random element from the list.";  // untranslated
Blockly.Msg.MATH_ONLIST_TOOLTIP_STD_DEV = "Return the standard deviation of the list.";  // untranslated
Blockly.Msg.MATH_ONLIST_TOOLTIP_SUM = "Return the sum of all the numbers in the list.";  // untranslated
Blockly.Msg.MATH_POWER_SYMBOL = "^";  // untranslated
Blockly.Msg.MATH_RANDOM_FLOAT_HELPURL = "https://en.wikipedia.org/wiki/Random_number_generation";
Blockly.Msg.MATH_RANDOM_FLOAT_TITLE_RANDOM = "random fraction";  // untranslated
Blockly.Msg.MATH_RANDOM_FLOAT_TOOLTIP = "Return a random fraction between 0.0 (inclusive) and 1.0 (exclusive).";  // untranslated
Blockly.Msg.MATH_RANDOM_INT_HELPURL = "https://en.wikipedia.org/wiki/Random_number_generation";
Blockly.Msg.MATH_RANDOM_INT_TITLE = "random integer from %1 to %2";  // untranslated
Blockly.Msg.MATH_RANDOM_INT_TOOLTIP = "Return a random integer between the two specified limits, inclusive.";  // untranslated
Blockly.Msg.MATH_ROUND_HELPURL = "https://en.wikipedia.org/wiki/Rounding";
Blockly.Msg.MATH_ROUND_OPERATOR_ROUND = "گرد کردن";
Blockly.Msg.MATH_ROUND_OPERATOR_ROUNDDOWN = "وه هار گرد کردن";
Blockly.Msg.MATH_ROUND_OPERATOR_ROUNDUP = "وه رو گرد کردن";
Blockly.Msg.MATH_ROUND_TOOLTIP = "Round a number up or down.";  // untranslated
Blockly.Msg.MATH_SINGLE_HELPURL = "https://en.wikipedia.org/wiki/Square_root";
Blockly.Msg.MATH_SINGLE_OP_ABSOLUTE = "تموم و کمال";
Blockly.Msg.MATH_SINGLE_OP_ROOT = "چارسوک ریشه";
Blockly.Msg.MATH_SINGLE_TOOLTIP_ABS = "Return the absolute value of a number.";  // untranslated
Blockly.Msg.MATH_SINGLE_TOOLTIP_EXP = "Return e to the power of a number.";  // untranslated
Blockly.Msg.MATH_SINGLE_TOOLTIP_LN = "Return the natural logarithm of a number.";  // untranslated
Blockly.Msg.MATH_SINGLE_TOOLTIP_LOG10 = "Return the base 10 logarithm of a number.";  // untranslated
Blockly.Msg.MATH_SINGLE_TOOLTIP_NEG = "Return the negation of a number.";  // untranslated
Blockly.Msg.MATH_SINGLE_TOOLTIP_POW10 = "Return 10 to the power of a number.";  // untranslated
Blockly.Msg.MATH_SINGLE_TOOLTIP_ROOT = "Return the square root of a number.";  // untranslated
Blockly.Msg.MATH_SUBTRACTION_SYMBOL = "-";  // untranslated
Blockly.Msg.MATH_TRIG_ACOS = "acos";  // untranslated
Blockly.Msg.MATH_TRIG_ASIN = "asin";  // untranslated
Blockly.Msg.MATH_TRIG_ATAN = "atan";  // untranslated
Blockly.Msg.MATH_TRIG_COS = "cos";  // untranslated
Blockly.Msg.MATH_TRIG_HELPURL = "https://en.wikipedia.org/wiki/Trigonometric_functions";
Blockly.Msg.MATH_TRIG_SIN = "sin";  // untranslated
Blockly.Msg.MATH_TRIG_TAN = "tan";  // untranslated
Blockly.Msg.MATH_TRIG_TOOLTIP_ACOS = "Return the arccosine of a number.";  // untranslated
Blockly.Msg.MATH_TRIG_TOOLTIP_ASIN = "Return the arcsine of a number.";  // untranslated
Blockly.Msg.MATH_TRIG_TOOLTIP_ATAN = "Return the arctangent of a number.";  // untranslated
Blockly.Msg.MATH_TRIG_TOOLTIP_COS = "Return the cosine of a degree (not radian).";  // untranslated
Blockly.Msg.MATH_TRIG_TOOLTIP_SIN = "Return the sine of a degree (not radian).";  // untranslated
Blockly.Msg.MATH_TRIG_TOOLTIP_TAN = "Return the tangent of a degree (not radian).";  // untranslated
Blockly.Msg.NEW_VARIABLE = "آلشتگر تازه...";
Blockly.Msg.NEW_VARIABLE_TITLE = "نوم آلشتگر تازه:";
Blockly.Msg.ORDINAL_NUMBER_SUFFIX = "";  // untranslated
Blockly.Msg.PROCEDURES_ALLOW_STATEMENTS = "allow statements";  // untranslated
Blockly.Msg.PROCEDURES_BEFORE_PARAMS = "وا:";
Blockly.Msg.PROCEDURES_CALLNORETURN_HELPURL = "https://en.wikipedia.org/wiki/Procedure_%28computer_science%29";
Blockly.Msg.PROCEDURES_CALLNORETURN_TOOLTIP = "Run the user-defined function '%1'.";  // untranslated
Blockly.Msg.PROCEDURES_CALLRETURN_HELPURL = "https://en.wikipedia.org/wiki/Procedure_%28computer_science%29";
Blockly.Msg.PROCEDURES_CALLRETURN_TOOLTIP = "Run the user-defined function '%1' and use its output.";  // untranslated
Blockly.Msg.PROCEDURES_CALL_BEFORE_PARAMS = "وا:";
Blockly.Msg.PROCEDURES_CREATE_DO = "راس کردن%1";
Blockly.Msg.PROCEDURES_DEFNORETURN_COMMENT = "Describe this function...";  // untranslated
Blockly.Msg.PROCEDURES_DEFNORETURN_DO = "";  // untranslated
Blockly.Msg.PROCEDURES_DEFNORETURN_HELPURL = "https://en.wikipedia.org/wiki/Subroutine";  // untranslated
Blockly.Msg.PROCEDURES_DEFNORETURN_PROCEDURE = "یه کار انجوم بیئت";
Blockly.Msg.PROCEDURES_DEFNORETURN_TITLE = "سی";
Blockly.Msg.PROCEDURES_DEFNORETURN_TOOLTIP = "Creates a function with no output.";  // untranslated
Blockly.Msg.PROCEDURES_DEFRETURN_HELPURL = "https://en.wikipedia.org/wiki/Subroutine";  // untranslated
Blockly.Msg.PROCEDURES_DEFRETURN_RETURN = "ورگنیئن";
Blockly.Msg.PROCEDURES_DEFRETURN_TOOLTIP = "Creates a function with an output.";  // untranslated
Blockly.Msg.PROCEDURES_DEF_DUPLICATE_WARNING = "Warning: This function has duplicate parameters.";  // untranslated
Blockly.Msg.PROCEDURES_HIGHLIGHT_DEF = "Highlight function definition";  // untranslated
Blockly.Msg.PROCEDURES_IFRETURN_HELPURL = "http://c2.com/cgi/wiki?GuardClause";  // untranslated
Blockly.Msg.PROCEDURES_IFRETURN_TOOLTIP = "If a value is true, then return a second value.";  // untranslated
Blockly.Msg.PROCEDURES_IFRETURN_WARNING = "Warning: This block may be used only within a function definition.";  // untranslated
Blockly.Msg.PROCEDURES_MUTATORARG_TITLE = "نوم داده:";
Blockly.Msg.PROCEDURES_MUTATORARG_TOOLTIP = "Add an input to the function.";  // untranslated
Blockly.Msg.PROCEDURES_MUTATORCONTAINER_TITLE = "داده یا";
Blockly.Msg.PROCEDURES_MUTATORCONTAINER_TOOLTIP = "Add, remove, or reorder inputs to this function.";  // untranslated
Blockly.Msg.PROCEDURE_ALREADY_EXISTS = "A procedure named '%1' already exists.";  // untranslated
Blockly.Msg.REDO = "Redo";  // untranslated
Blockly.Msg.REMOVE_COMMENT = "نظر جا وه جا کو";
Blockly.Msg.RENAME_VARIABLE = "د نو نوم نیائن آلشتگر...";
Blockly.Msg.RENAME_VARIABLE_TITLE = "د نو نوم نیائن %1 د تموم آلشتگریا د:";
Blockly.Msg.TEXT_APPEND_HELPURL = "https://github.com/google/blockly/wiki/Text#text-modification";  // untranslated
Blockly.Msg.TEXT_APPEND_TITLE = "to %1 append text %2";  // untranslated
Blockly.Msg.TEXT_APPEND_TOOLTIP = "Append some text to variable '%1'.";  // untranslated
Blockly.Msg.TEXT_CHANGECASE_HELPURL = "https://github.com/google/blockly/wiki/Text#adjusting-text-case";  // untranslated
Blockly.Msg.TEXT_CHANGECASE_OPERATOR_LOWERCASE = "سی واج کؤچک";
Blockly.Msg.TEXT_CHANGECASE_OPERATOR_TITLECASE = "to Title Case";  // untranslated
Blockly.Msg.TEXT_CHANGECASE_OPERATOR_UPPERCASE = "سی حرف گپ";
Blockly.Msg.TEXT_CHANGECASE_TOOLTIP = "Return a copy of the text in a different case.";  // untranslated
Blockly.Msg.TEXT_CHARAT_FIRST = "get first letter";  // untranslated
Blockly.Msg.TEXT_CHARAT_FROM_END = "get letter # from end";  // untranslated
Blockly.Msg.TEXT_CHARAT_FROM_START = "get letter #";  // untranslated
Blockly.Msg.TEXT_CHARAT_HELPURL = "https://github.com/google/blockly/wiki/Text#extracting-text";  // untranslated
Blockly.Msg.TEXT_CHARAT_LAST = "get last letter";  // untranslated
Blockly.Msg.TEXT_CHARAT_RANDOM = "get random letter";  // untranslated
Blockly.Msg.TEXT_CHARAT_TAIL = "";  // untranslated
Blockly.Msg.TEXT_CHARAT_TITLE = "in text %1 %2";  // untranslated
Blockly.Msg.TEXT_CHARAT_TOOLTIP = "Returns the letter at the specified position.";  // untranslated
Blockly.Msg.TEXT_COUNT_HELPURL = "https://github.com/google/blockly/wiki/Text#counting-substrings";  // untranslated
Blockly.Msg.TEXT_COUNT_MESSAGE0 = "count %1 in %2";  // untranslated
Blockly.Msg.TEXT_COUNT_TOOLTIP = "Count how many times some text occurs within some other text.";  // untranslated
Blockly.Msg.TEXT_CREATE_JOIN_ITEM_TOOLTIP = "Add an item to the text.";  // untranslated
Blockly.Msg.TEXT_CREATE_JOIN_TITLE_JOIN = "پیوسن";
Blockly.Msg.TEXT_CREATE_JOIN_TOOLTIP = "Add, remove, or reorder sections to reconfigure this text block.";  // untranslated
Blockly.Msg.TEXT_GET_SUBSTRING_END_FROM_END = "سی واج# تا آخر";
Blockly.Msg.TEXT_GET_SUBSTRING_END_FROM_START = "سی واج#";
Blockly.Msg.TEXT_GET_SUBSTRING_END_LAST = "سی آخرین واج";
Blockly.Msg.TEXT_GET_SUBSTRING_HELPURL = "https://github.com/google/blockly/wiki/Text#extracting-a-region-of-text";  // untranslated
Blockly.Msg.TEXT_GET_SUBSTRING_INPUT_IN_TEXT = "د متن";
Blockly.Msg.TEXT_GET_SUBSTRING_START_FIRST = "get substring from first letter";  // untranslated
Blockly.Msg.TEXT_GET_SUBSTRING_START_FROM_END = "get substring from letter # from end";  // untranslated
Blockly.Msg.TEXT_GET_SUBSTRING_START_FROM_START = "get substring from letter #";  // untranslated
Blockly.Msg.TEXT_GET_SUBSTRING_TAIL = "";  // untranslated
Blockly.Msg.TEXT_GET_SUBSTRING_TOOLTIP = "Returns a specified portion of the text.";  // untranslated
Blockly.Msg.TEXT_INDEXOF_HELPURL = "https://github.com/google/blockly/wiki/Text#finding-text";  // untranslated
Blockly.Msg.TEXT_INDEXOF_OPERATOR_FIRST = "find first occurrence of text";  // untranslated
Blockly.Msg.TEXT_INDEXOF_OPERATOR_LAST = "find last occurrence of text";  // untranslated
Blockly.Msg.TEXT_INDEXOF_TITLE = "in text %1 %2 %3";  // untranslated
Blockly.Msg.TEXT_INDEXOF_TOOLTIP = "Returns the index of the first/last occurrence of the first text in the second text. Returns %1 if text is not found.";  // untranslated
Blockly.Msg.TEXT_ISEMPTY_HELPURL = "https://github.com/google/blockly/wiki/Text#checking-for-empty-text";  // untranslated
Blockly.Msg.TEXT_ISEMPTY_TITLE = "%1 حالیه";
Blockly.Msg.TEXT_ISEMPTY_TOOLTIP = "Returns true if the provided text is empty.";  // untranslated
Blockly.Msg.TEXT_JOIN_HELPURL = "https://github.com/google/blockly/wiki/Text#text-creation";  // untranslated
Blockly.Msg.TEXT_JOIN_TITLE_CREATEWITH = "راس کردن متن وا";
Blockly.Msg.TEXT_JOIN_TOOLTIP = "Create a piece of text by joining together any number of items.";  // untranslated
Blockly.Msg.TEXT_LENGTH_HELPURL = "https://github.com/google/blockly/wiki/Text#text-modification";  // untranslated
Blockly.Msg.TEXT_LENGTH_TITLE = "length of %1";  // untranslated
Blockly.Msg.TEXT_LENGTH_TOOLTIP = "Returns the number of letters (including spaces) in the provided text.";  // untranslated
Blockly.Msg.TEXT_PRINT_HELPURL = "https://github.com/google/blockly/wiki/Text#printing-text";  // untranslated
Blockly.Msg.TEXT_PRINT_TITLE = "print %1";  // untranslated
Blockly.Msg.TEXT_PRINT_TOOLTIP = "Print the specified text, number or other value.";  // untranslated
Blockly.Msg.TEXT_PROMPT_HELPURL = "https://github.com/google/blockly/wiki/Text#getting-input-from-the-user";  // untranslated
Blockly.Msg.TEXT_PROMPT_TOOLTIP_NUMBER = "Prompt for user for a number.";  // untranslated
Blockly.Msg.TEXT_PROMPT_TOOLTIP_TEXT = "Prompt for user for some text.";  // untranslated
Blockly.Msg.TEXT_PROMPT_TYPE_NUMBER = "prompt for number with message";  // untranslated
Blockly.Msg.TEXT_PROMPT_TYPE_TEXT = "prompt for text with message";  // untranslated
Blockly.Msg.TEXT_REPLACE_HELPURL = "https://github.com/google/blockly/wiki/Text#replacing-substrings";  // untranslated
Blockly.Msg.TEXT_REPLACE_MESSAGE0 = "replace %1 with %2 in %3";  // untranslated
Blockly.Msg.TEXT_REPLACE_TOOLTIP = "Replace all occurances of some text within some other text.";  // untranslated
Blockly.Msg.TEXT_REVERSE_HELPURL = "https://github.com/google/blockly/wiki/Text#reversing-text";  // untranslated
Blockly.Msg.TEXT_REVERSE_MESSAGE0 = "reverse %1";  // untranslated
Blockly.Msg.TEXT_REVERSE_TOOLTIP = "Reverses the order of the characters in the text.";  // untranslated
Blockly.Msg.TEXT_TEXT_HELPURL = "https://en.wikipedia.org/wiki/String_(computer_science)";
Blockly.Msg.TEXT_TEXT_TOOLTIP = "A letter, word, or line of text.";  // untranslated
Blockly.Msg.TEXT_TRIM_HELPURL = "https://github.com/google/blockly/wiki/Text#trimming-removing-spaces";  // untranslated
Blockly.Msg.TEXT_TRIM_OPERATOR_BOTH = "trim spaces from both sides of";  // untranslated
Blockly.Msg.TEXT_TRIM_OPERATOR_LEFT = "trim spaces from left side of";  // untranslated
Blockly.Msg.TEXT_TRIM_OPERATOR_RIGHT = "trim spaces from right side of";  // untranslated
Blockly.Msg.TEXT_TRIM_TOOLTIP = "Return a copy of the text with spaces removed from one or both ends.";  // untranslated
Blockly.Msg.TODAY = "ئمروٙ";
Blockly.Msg.UNDO = "Undo";  // untranslated
Blockly.Msg.VARIABLES_DEFAULT_NAME = "قلم";
Blockly.Msg.VARIABLES_GET_CREATE_SET = "Create 'set %1'";  // untranslated
Blockly.Msg.VARIABLES_GET_HELPURL = "https://github.com/google/blockly/wiki/Variables#get";  // untranslated
Blockly.Msg.VARIABLES_GET_TOOLTIP = "Returns the value of this variable.";  // untranslated
Blockly.Msg.VARIABLES_SET = "میزوکاری %1 سی %2";
Blockly.Msg.VARIABLES_SET_CREATE_GET = "Create 'get %1'";  // untranslated
Blockly.Msg.VARIABLES_SET_HELPURL = "https://github.com/google/blockly/wiki/Variables#set";  // untranslated
Blockly.Msg.VARIABLES_SET_TOOLTIP = "Sets this variable to be equal to the input.";  // untranslated
Blockly.Msg.VARIABLE_ALREADY_EXISTS = "A variable named '%1' already exists.";  // untranslated
Blockly.Msg.VARIABLE_ALREADY_EXISTS_FOR_ANOTHER_TYPE = "A variable named '%1' already exists for another variable of type '%2'.";  // untranslated
Blockly.Msg.PROCEDURES_DEFRETURN_TITLE = Blockly.Msg.PROCEDURES_DEFNORETURN_TITLE;
Blockly.Msg.CONTROLS_IF_IF_TITLE_IF = Blockly.Msg.CONTROLS_IF_MSG_IF;
Blockly.Msg.CONTROLS_WHILEUNTIL_INPUT_DO = Blockly.Msg.CONTROLS_REPEAT_INPUT_DO;
Blockly.Msg.CONTROLS_IF_MSG_THEN = Blockly.Msg.CONTROLS_REPEAT_INPUT_DO;
Blockly.Msg.CONTROLS_IF_ELSE_TITLE_ELSE = Blockly.Msg.CONTROLS_IF_MSG_ELSE;
Blockly.Msg.PROCEDURES_DEFRETURN_PROCEDURE = Blockly.Msg.PROCEDURES_DEFNORETURN_PROCEDURE;
Blockly.Msg.LISTS_GET_SUBLIST_INPUT_IN_LIST = Blockly.Msg.LISTS_INLIST;
Blockly.Msg.LISTS_GET_INDEX_INPUT_IN_LIST = Blockly.Msg.LISTS_INLIST;
Blockly.Msg.MATH_CHANGE_TITLE_ITEM = Blockly.Msg.VARIABLES_DEFAULT_NAME;
Blockly.Msg.PROCEDURES_DEFRETURN_DO = Blockly.Msg.PROCEDURES_DEFNORETURN_DO;
Blockly.Msg.CONTROLS_IF_ELSEIF_TITLE_ELSEIF = Blockly.Msg.CONTROLS_IF_MSG_ELSEIF;
Blockly.Msg.LISTS_GET_INDEX_HELPURL = Blockly.Msg.LISTS_INDEX_OF_HELPURL;
Blockly.Msg.CONTROLS_FOREACH_INPUT_DO = Blockly.Msg.CONTROLS_REPEAT_INPUT_DO;
Blockly.Msg.LISTS_SET_INDEX_INPUT_IN_LIST = Blockly.Msg.LISTS_INLIST;
Blockly.Msg.CONTROLS_FOR_INPUT_DO = Blockly.Msg.CONTROLS_REPEAT_INPUT_DO;
Blockly.Msg.LISTS_CREATE_WITH_ITEM_TITLE = Blockly.Msg.VARIABLES_DEFAULT_NAME;
Blockly.Msg.TEXT_APPEND_VARIABLE = Blockly.Msg.VARIABLES_DEFAULT_NAME;
Blockly.Msg.TEXT_CREATE_JOIN_ITEM_TITLE_ITEM = Blockly.Msg.VARIABLES_DEFAULT_NAME;
Blockly.Msg.LISTS_INDEX_OF_INPUT_IN_LIST = Blockly.Msg.LISTS_INLIST;
Blockly.Msg.PROCEDURES_DEFRETURN_COMMENT = Blockly.Msg.PROCEDURES_DEFNORETURN_COMMENT;
=======
/** @export */ Blockly.Msg.ADD_COMMENT = "نظرتونه اضاف بکید";
/** @export */ Blockly.Msg.CANNOT_DELETE_VARIABLE_PROCEDURE = "Can't delete the variable '%1' because it's part of the definition of the function '%2'";  // untranslated
/** @export */ Blockly.Msg.CHANGE_VALUE_TITLE = "ارزشت آلشت کو:";
/** @export */ Blockly.Msg.CLEAN_UP = "Clean up Blocks";  // untranslated
/** @export */ Blockly.Msg.COLLAPSE_ALL = "کوچک کردن برشتیا";
/** @export */ Blockly.Msg.COLLAPSE_BLOCK = "کوچک کردن برشت";
/** @export */ Blockly.Msg.COLOUR_BLEND_COLOUR1 = "رن 1";
/** @export */ Blockly.Msg.COLOUR_BLEND_COLOUR2 = "رن 2";
/** @export */ Blockly.Msg.COLOUR_BLEND_HELPURL = "http://meyerweb.com/eric/tools/color-blend/";  // untranslated
/** @export */ Blockly.Msg.COLOUR_BLEND_RATIO = "نسوت";
/** @export */ Blockly.Msg.COLOUR_BLEND_TITLE = "شیوسته";
/** @export */ Blockly.Msg.COLOUR_BLEND_TOOLTIP = "هر کوم د رنگیانه وا نسوت دائه بیه به شیون(0.0 - 1.0).";
/** @export */ Blockly.Msg.COLOUR_PICKER_HELPURL = "https://en.wikipedia.org/wiki/Color";
/** @export */ Blockly.Msg.COLOUR_PICKER_TOOLTIP = "یه رن د رنگ دو انتخاو بکید";
/** @export */ Blockly.Msg.COLOUR_RANDOM_HELPURL = "http://randomcolour.com";  // untranslated
/** @export */ Blockly.Msg.COLOUR_RANDOM_TITLE = "رن بختکی";
/** @export */ Blockly.Msg.COLOUR_RANDOM_TOOLTIP = "یه رنگ بختکی انتخاو بکید";
/** @export */ Blockly.Msg.COLOUR_RGB_BLUE = "آوی";
/** @export */ Blockly.Msg.COLOUR_RGB_GREEN = "سوز";
/** @export */ Blockly.Msg.COLOUR_RGB_HELPURL = "http://www.december.com/html/spec/colorper.html";  // untranslated
/** @export */ Blockly.Msg.COLOUR_RGB_RED = "سور";
/** @export */ Blockly.Msg.COLOUR_RGB_TITLE = "رن وا";
/** @export */ Blockly.Msg.COLOUR_RGB_TOOLTIP = "Create a colour with the specified amount of red, green, and blue. All values must be between 0 and 100.";  // untranslated
/** @export */ Blockly.Msg.CONTROLS_FLOW_STATEMENTS_HELPURL = "https://github.com/google/blockly/wiki/Loops#loop-termination-blocks";  // untranslated
/** @export */ Blockly.Msg.CONTROLS_FLOW_STATEMENTS_OPERATOR_BREAK = "حلقه نه خراو کو";
/** @export */ Blockly.Msg.CONTROLS_FLOW_STATEMENTS_OPERATOR_CONTINUE = "continue with next iteration of loop";  // untranslated
/** @export */ Blockly.Msg.CONTROLS_FLOW_STATEMENTS_TOOLTIP_BREAK = "حلقه شومل بیه نه خراو کو";
/** @export */ Blockly.Msg.CONTROLS_FLOW_STATEMENTS_TOOLTIP_CONTINUE = "Skip the rest of this loop, and continue with the next iteration.";  // untranslated
/** @export */ Blockly.Msg.CONTROLS_FLOW_STATEMENTS_WARNING = "Warning: This block may only be used within a loop.";  // untranslated
/** @export */ Blockly.Msg.CONTROLS_FOREACH_HELPURL = "https://github.com/google/blockly/wiki/Loops#for-each";  // untranslated
/** @export */ Blockly.Msg.CONTROLS_FOREACH_TITLE = "سی هر قلم %1 د نوم گه %2";
/** @export */ Blockly.Msg.CONTROLS_FOREACH_TOOLTIP = "For each item in a list, set the variable '%1' to the item, and then do some statements.";  // untranslated
/** @export */ Blockly.Msg.CONTROLS_FOR_HELPURL = "https://github.com/google/blockly/wiki/Loops#count-with";  // untranslated
/** @export */ Blockly.Msg.CONTROLS_FOR_TITLE = "اشماردن وا %1 د %2 سی %3 وا %4";
/** @export */ Blockly.Msg.CONTROLS_FOR_TOOLTIP = "Have the variable '%1' take on the values from the start number to the end number, counting by the specified interval, and do the specified blocks.";  // untranslated
/** @export */ Blockly.Msg.CONTROLS_IF_ELSEIF_TOOLTIP = "Add a condition to the if block.";  // untranslated
/** @export */ Blockly.Msg.CONTROLS_IF_ELSE_TOOLTIP = "Add a final, catch-all condition to the if block.";  // untranslated
/** @export */ Blockly.Msg.CONTROLS_IF_HELPURL = "https://github.com/google/blockly/wiki/IfElse";  // untranslated
/** @export */ Blockly.Msg.CONTROLS_IF_IF_TOOLTIP = "Add, remove, or reorder sections to reconfigure this if block.";  // untranslated
/** @export */ Blockly.Msg.CONTROLS_IF_MSG_ELSE = "هنی";
/** @export */ Blockly.Msg.CONTROLS_IF_MSG_ELSEIF = "هنی ار";
/** @export */ Blockly.Msg.CONTROLS_IF_MSG_IF = "ار";
/** @export */ Blockly.Msg.CONTROLS_IF_TOOLTIP_1 = "If a value is true, then do some statements.";  // untranslated
/** @export */ Blockly.Msg.CONTROLS_IF_TOOLTIP_2 = "If a value is true, then do the first block of statements. Otherwise, do the second block of statements.";  // untranslated
/** @export */ Blockly.Msg.CONTROLS_IF_TOOLTIP_3 = "If the first value is true, then do the first block of statements. Otherwise, if the second value is true, do the second block of statements.";  // untranslated
/** @export */ Blockly.Msg.CONTROLS_IF_TOOLTIP_4 = "If the first value is true, then do the first block of statements. Otherwise, if the second value is true, do the second block of statements. If none of the values are true, do the last block of statements.";  // untranslated
/** @export */ Blockly.Msg.CONTROLS_REPEAT_HELPURL = "https://en.wikipedia.org/wiki/For_loop";
/** @export */ Blockly.Msg.CONTROLS_REPEAT_INPUT_DO = "انجوم بئه";
/** @export */ Blockly.Msg.CONTROLS_REPEAT_TITLE = "%1 تکرار کو چن بار";
/** @export */ Blockly.Msg.CONTROLS_REPEAT_TOOLTIP = "Do some statements several times.";  // untranslated
/** @export */ Blockly.Msg.CONTROLS_WHILEUNTIL_HELPURL = "https://github.com/google/blockly/wiki/Loops#repeat";  // untranslated
/** @export */ Blockly.Msg.CONTROLS_WHILEUNTIL_OPERATOR_UNTIL = "تا تکرار کو";
/** @export */ Blockly.Msg.CONTROLS_WHILEUNTIL_OPERATOR_WHILE = "تا تکرار کو";
/** @export */ Blockly.Msg.CONTROLS_WHILEUNTIL_TOOLTIP_UNTIL = "While a value is false, then do some statements.";  // untranslated
/** @export */ Blockly.Msg.CONTROLS_WHILEUNTIL_TOOLTIP_WHILE = "While a value is true, then do some statements.";  // untranslated
/** @export */ Blockly.Msg.DELETE_ALL_BLOCKS = "Delete all %1 blocks?";  // untranslated
/** @export */ Blockly.Msg.DELETE_BLOCK = "پاکسا کردن برشت";
/** @export */ Blockly.Msg.DELETE_VARIABLE = "Delete the '%1' variable";  // untranslated
/** @export */ Blockly.Msg.DELETE_VARIABLE_CONFIRMATION = "Delete %1 uses of the '%2' variable?";  // untranslated
/** @export */ Blockly.Msg.DELETE_X_BLOCKS = "پاکسا کردن%1 د برشتیا";
/** @export */ Blockly.Msg.DISABLE_BLOCK = "ناکشتگر کردن برشت";
/** @export */ Blockly.Msg.DUPLICATE_BLOCK = "کپی کردن";
/** @export */ Blockly.Msg.ENABLE_BLOCK = "کنشتگر کردن برشت";
/** @export */ Blockly.Msg.EXPAND_ALL = "گپ کردن برشتیا";
/** @export */ Blockly.Msg.EXPAND_BLOCK = "گپ کردن برشت";
/** @export */ Blockly.Msg.EXTERNAL_INPUTS = "داده یا وه دری";
/** @export */ Blockly.Msg.HELP = "هومياری";
/** @export */ Blockly.Msg.INLINE_INPUTS = "داده یا مئنجا";
/** @export */ Blockly.Msg.IOS_CANCEL = "Cancel";  // untranslated
/** @export */ Blockly.Msg.IOS_ERROR = "Error";  // untranslated
/** @export */ Blockly.Msg.IOS_OK = "OK";  // untranslated
/** @export */ Blockly.Msg.IOS_PROCEDURES_ADD_INPUT = "+ Add Input";  // untranslated
/** @export */ Blockly.Msg.IOS_PROCEDURES_ALLOW_STATEMENTS = "Allow statements";  // untranslated
/** @export */ Blockly.Msg.IOS_PROCEDURES_DUPLICATE_INPUTS_ERROR = "This function has duplicate inputs.";  // untranslated
/** @export */ Blockly.Msg.IOS_PROCEDURES_INPUTS = "INPUTS";  // untranslated
/** @export */ Blockly.Msg.IOS_VARIABLES_ADD_BUTTON = "Add";  // untranslated
/** @export */ Blockly.Msg.IOS_VARIABLES_ADD_VARIABLE = "+ Add Variable";  // untranslated
/** @export */ Blockly.Msg.IOS_VARIABLES_DELETE_BUTTON = "Delete";  // untranslated
/** @export */ Blockly.Msg.IOS_VARIABLES_EMPTY_NAME_ERROR = "You can't use an empty variable name.";  // untranslated
/** @export */ Blockly.Msg.IOS_VARIABLES_RENAME_BUTTON = "Rename";  // untranslated
/** @export */ Blockly.Msg.IOS_VARIABLES_VARIABLE_NAME = "Variable name";  // untranslated
/** @export */ Blockly.Msg.LISTS_CREATE_EMPTY_HELPURL = "https://github.com/google/blockly/wiki/Lists#create-empty-list";  // untranslated
/** @export */ Blockly.Msg.LISTS_CREATE_EMPTY_TITLE = "یه گل نوم گه حالی راس بکیت";
/** @export */ Blockly.Msg.LISTS_CREATE_EMPTY_TOOLTIP = "Returns a list, of length 0, containing no data records";  // untranslated
/** @export */ Blockly.Msg.LISTS_CREATE_WITH_CONTAINER_TITLE_ADD = "نوم گه";
/** @export */ Blockly.Msg.LISTS_CREATE_WITH_CONTAINER_TOOLTIP = "Add, remove, or reorder sections to reconfigure this list block.";  // untranslated
/** @export */ Blockly.Msg.LISTS_CREATE_WITH_HELPURL = "https://github.com/google/blockly/wiki/Lists#create-list-with";  // untranslated
/** @export */ Blockly.Msg.LISTS_CREATE_WITH_INPUT_WITH = "create list with";  // untranslated
/** @export */ Blockly.Msg.LISTS_CREATE_WITH_ITEM_TOOLTIP = "Add an item to the list.";  // untranslated
/** @export */ Blockly.Msg.LISTS_CREATE_WITH_TOOLTIP = "Create a list with any number of items.";  // untranslated
/** @export */ Blockly.Msg.LISTS_GET_INDEX_FIRST = "اولی";
/** @export */ Blockly.Msg.LISTS_GET_INDEX_FROM_END = "# تا آخر";
/** @export */ Blockly.Msg.LISTS_GET_INDEX_FROM_START = "#";  // untranslated
/** @export */ Blockly.Msg.LISTS_GET_INDEX_GET = "گرتن";
/** @export */ Blockly.Msg.LISTS_GET_INDEX_GET_REMOVE = "گرتن و جاوه جا بیئن";
/** @export */ Blockly.Msg.LISTS_GET_INDEX_LAST = "آخر";
/** @export */ Blockly.Msg.LISTS_GET_INDEX_RANDOM = "بختكی";
/** @export */ Blockly.Msg.LISTS_GET_INDEX_REMOVE = "ؤرداشتن";
/** @export */ Blockly.Msg.LISTS_GET_INDEX_TAIL = "";  // untranslated
/** @export */ Blockly.Msg.LISTS_GET_INDEX_TOOLTIP_GET_FIRST = "Returns the first item in a list.";  // untranslated
/** @export */ Blockly.Msg.LISTS_GET_INDEX_TOOLTIP_GET_FROM = "Returns the item at the specified position in a list.";  // untranslated
/** @export */ Blockly.Msg.LISTS_GET_INDEX_TOOLTIP_GET_LAST = "Returns the last item in a list.";  // untranslated
/** @export */ Blockly.Msg.LISTS_GET_INDEX_TOOLTIP_GET_RANDOM = "Returns a random item in a list.";  // untranslated
/** @export */ Blockly.Msg.LISTS_GET_INDEX_TOOLTIP_GET_REMOVE_FIRST = "Removes and returns the first item in a list.";  // untranslated
/** @export */ Blockly.Msg.LISTS_GET_INDEX_TOOLTIP_GET_REMOVE_FROM = "Removes and returns the item at the specified position in a list.";  // untranslated
/** @export */ Blockly.Msg.LISTS_GET_INDEX_TOOLTIP_GET_REMOVE_LAST = "Removes and returns the last item in a list.";  // untranslated
/** @export */ Blockly.Msg.LISTS_GET_INDEX_TOOLTIP_GET_REMOVE_RANDOM = "Removes and returns a random item in a list.";  // untranslated
/** @export */ Blockly.Msg.LISTS_GET_INDEX_TOOLTIP_REMOVE_FIRST = "Removes the first item in a list.";  // untranslated
/** @export */ Blockly.Msg.LISTS_GET_INDEX_TOOLTIP_REMOVE_FROM = "Removes the item at the specified position in a list.";  // untranslated
/** @export */ Blockly.Msg.LISTS_GET_INDEX_TOOLTIP_REMOVE_LAST = "Removes the last item in a list.";  // untranslated
/** @export */ Blockly.Msg.LISTS_GET_INDEX_TOOLTIP_REMOVE_RANDOM = "Removes a random item in a list.";  // untranslated
/** @export */ Blockly.Msg.LISTS_GET_SUBLIST_END_FROM_END = "to # from end";  // untranslated
/** @export */ Blockly.Msg.LISTS_GET_SUBLIST_END_FROM_START = "سی#";
/** @export */ Blockly.Msg.LISTS_GET_SUBLIST_END_LAST = "سی آخر";
/** @export */ Blockly.Msg.LISTS_GET_SUBLIST_HELPURL = "https://github.com/google/blockly/wiki/Lists#getting-a-sublist";  // untranslated
/** @export */ Blockly.Msg.LISTS_GET_SUBLIST_START_FIRST = "get sub-list from first";  // untranslated
/** @export */ Blockly.Msg.LISTS_GET_SUBLIST_START_FROM_END = "get sub-list from # from end";  // untranslated
/** @export */ Blockly.Msg.LISTS_GET_SUBLIST_START_FROM_START = "get sub-list from #";  // untranslated
/** @export */ Blockly.Msg.LISTS_GET_SUBLIST_TAIL = "";  // untranslated
/** @export */ Blockly.Msg.LISTS_GET_SUBLIST_TOOLTIP = "Creates a copy of the specified portion of a list.";  // untranslated
/** @export */ Blockly.Msg.LISTS_INDEX_FROM_END_TOOLTIP = "%1 is the last item.";  // untranslated
/** @export */ Blockly.Msg.LISTS_INDEX_FROM_START_TOOLTIP = "%1 is the first item.";  // untranslated
/** @export */ Blockly.Msg.LISTS_INDEX_OF_FIRST = "find first occurrence of item";  // untranslated
/** @export */ Blockly.Msg.LISTS_INDEX_OF_HELPURL = "https://github.com/google/blockly/wiki/Lists#getting-items-from-a-list";  // untranslated
/** @export */ Blockly.Msg.LISTS_INDEX_OF_LAST = "find last occurrence of item";  // untranslated
/** @export */ Blockly.Msg.LISTS_INDEX_OF_TOOLTIP = "Returns the index of the first/last occurrence of the item in the list. Returns %1 if item is not found.";  // untranslated
/** @export */ Blockly.Msg.LISTS_INLIST = "د نوم گه";
/** @export */ Blockly.Msg.LISTS_ISEMPTY_HELPURL = "https://github.com/google/blockly/wiki/Lists#is-empty";  // untranslated
/** @export */ Blockly.Msg.LISTS_ISEMPTY_TITLE = "%1 حالیه";
/** @export */ Blockly.Msg.LISTS_ISEMPTY_TOOLTIP = "Returns true if the list is empty.";  // untranslated
/** @export */ Blockly.Msg.LISTS_LENGTH_HELPURL = "https://github.com/google/blockly/wiki/Lists#length-of";  // untranslated
/** @export */ Blockly.Msg.LISTS_LENGTH_TITLE = "length of %1";  // untranslated
/** @export */ Blockly.Msg.LISTS_LENGTH_TOOLTIP = "Returns the length of a list.";  // untranslated
/** @export */ Blockly.Msg.LISTS_REPEAT_HELPURL = "https://github.com/google/blockly/wiki/Lists#create-list-with";  // untranslated
/** @export */ Blockly.Msg.LISTS_REPEAT_TITLE = "create list with item %1 repeated %2 times";  // untranslated
/** @export */ Blockly.Msg.LISTS_REPEAT_TOOLTIP = "Creates a list consisting of the given value repeated the specified number of times.";  // untranslated
/** @export */ Blockly.Msg.LISTS_REVERSE_HELPURL = "https://github.com/google/blockly/wiki/Lists#reversing-a-list";  // untranslated
/** @export */ Blockly.Msg.LISTS_REVERSE_MESSAGE0 = "reverse %1";  // untranslated
/** @export */ Blockly.Msg.LISTS_REVERSE_TOOLTIP = "Reverse a copy of a list.";  // untranslated
/** @export */ Blockly.Msg.LISTS_SET_INDEX_HELPURL = "https://github.com/google/blockly/wiki/Lists#in-list--set";  // untranslated
/** @export */ Blockly.Msg.LISTS_SET_INDEX_INPUT_TO = "چی";
/** @export */ Blockly.Msg.LISTS_SET_INDEX_INSERT = "بنه د";
/** @export */ Blockly.Msg.LISTS_SET_INDEX_SET = "set";  // untranslated
/** @export */ Blockly.Msg.LISTS_SET_INDEX_TOOLTIP_INSERT_FIRST = "Inserts the item at the start of a list.";  // untranslated
/** @export */ Blockly.Msg.LISTS_SET_INDEX_TOOLTIP_INSERT_FROM = "Inserts the item at the specified position in a list.";  // untranslated
/** @export */ Blockly.Msg.LISTS_SET_INDEX_TOOLTIP_INSERT_LAST = "Append the item to the end of a list.";  // untranslated
/** @export */ Blockly.Msg.LISTS_SET_INDEX_TOOLTIP_INSERT_RANDOM = "Inserts the item randomly in a list.";  // untranslated
/** @export */ Blockly.Msg.LISTS_SET_INDEX_TOOLTIP_SET_FIRST = "Sets the first item in a list.";  // untranslated
/** @export */ Blockly.Msg.LISTS_SET_INDEX_TOOLTIP_SET_FROM = "Sets the item at the specified position in a list.";  // untranslated
/** @export */ Blockly.Msg.LISTS_SET_INDEX_TOOLTIP_SET_LAST = "Sets the last item in a list.";  // untranslated
/** @export */ Blockly.Msg.LISTS_SET_INDEX_TOOLTIP_SET_RANDOM = "Sets a random item in a list.";  // untranslated
/** @export */ Blockly.Msg.LISTS_SORT_HELPURL = "https://github.com/google/blockly/wiki/Lists#sorting-a-list";  // untranslated
/** @export */ Blockly.Msg.LISTS_SORT_ORDER_ASCENDING = "ascending";  // untranslated
/** @export */ Blockly.Msg.LISTS_SORT_ORDER_DESCENDING = "descending";  // untranslated
/** @export */ Blockly.Msg.LISTS_SORT_TITLE = "sort %1 %2 %3";  // untranslated
/** @export */ Blockly.Msg.LISTS_SORT_TOOLTIP = "Sort a copy of a list.";  // untranslated
/** @export */ Blockly.Msg.LISTS_SORT_TYPE_IGNORECASE = "alphabetic, ignore case";  // untranslated
/** @export */ Blockly.Msg.LISTS_SORT_TYPE_NUMERIC = "numeric";  // untranslated
/** @export */ Blockly.Msg.LISTS_SORT_TYPE_TEXT = "alphabetic";  // untranslated
/** @export */ Blockly.Msg.LISTS_SPLIT_HELPURL = "https://github.com/google/blockly/wiki/Lists#splitting-strings-and-joining-lists";  // untranslated
/** @export */ Blockly.Msg.LISTS_SPLIT_LIST_FROM_TEXT = "make list from text";  // untranslated
/** @export */ Blockly.Msg.LISTS_SPLIT_TEXT_FROM_LIST = "make text from list";  // untranslated
/** @export */ Blockly.Msg.LISTS_SPLIT_TOOLTIP_JOIN = "Join a list of texts into one text, separated by a delimiter.";  // untranslated
/** @export */ Blockly.Msg.LISTS_SPLIT_TOOLTIP_SPLIT = "Split text into a list of texts, breaking at each delimiter.";  // untranslated
/** @export */ Blockly.Msg.LISTS_SPLIT_WITH_DELIMITER = "with delimiter";  // untranslated
/** @export */ Blockly.Msg.LOGIC_BOOLEAN_FALSE = "غلط";
/** @export */ Blockly.Msg.LOGIC_BOOLEAN_HELPURL = "https://github.com/google/blockly/wiki/Logic#values";  // untranslated
/** @export */ Blockly.Msg.LOGIC_BOOLEAN_TOOLTIP = "هم غلط و هم راس ورگن";
/** @export */ Blockly.Msg.LOGIC_BOOLEAN_TRUE = "راست و دوروست";
/** @export */ Blockly.Msg.LOGIC_COMPARE_HELPURL = "https://en.wikipedia.org/wiki/Inequality_(mathematics)";  // untranslated
/** @export */ Blockly.Msg.LOGIC_COMPARE_TOOLTIP_EQ = "Return true if both inputs equal each other.";  // untranslated
/** @export */ Blockly.Msg.LOGIC_COMPARE_TOOLTIP_GT = "Return true if the first input is greater than the second input.";  // untranslated
/** @export */ Blockly.Msg.LOGIC_COMPARE_TOOLTIP_GTE = "Return true if the first input is greater than or equal to the second input.";  // untranslated
/** @export */ Blockly.Msg.LOGIC_COMPARE_TOOLTIP_LT = "Return true if the first input is smaller than the second input.";  // untranslated
/** @export */ Blockly.Msg.LOGIC_COMPARE_TOOLTIP_LTE = "Return true if the first input is smaller than or equal to the second input.";  // untranslated
/** @export */ Blockly.Msg.LOGIC_COMPARE_TOOLTIP_NEQ = "Return true if both inputs are not equal to each other.";  // untranslated
/** @export */ Blockly.Msg.LOGIC_NEGATE_HELPURL = "https://github.com/google/blockly/wiki/Logic#not";  // untranslated
/** @export */ Blockly.Msg.LOGIC_NEGATE_TITLE = "نه %1";
/** @export */ Blockly.Msg.LOGIC_NEGATE_TOOLTIP = "Returns true if the input is false. Returns false if the input is true.";  // untranslated
/** @export */ Blockly.Msg.LOGIC_NULL = "خمثی";
/** @export */ Blockly.Msg.LOGIC_NULL_HELPURL = "https://en.wikipedia.org/wiki/Nullable_type";  // untranslated
/** @export */ Blockly.Msg.LOGIC_NULL_TOOLTIP = "Returns null.";  // untranslated
/** @export */ Blockly.Msg.LOGIC_OPERATION_AND = "و";
/** @export */ Blockly.Msg.LOGIC_OPERATION_HELPURL = "https://github.com/google/blockly/wiki/Logic#logical-operations";  // untranslated
/** @export */ Blockly.Msg.LOGIC_OPERATION_OR = "یا";
/** @export */ Blockly.Msg.LOGIC_OPERATION_TOOLTIP_AND = "Return true if both inputs are true.";  // untranslated
/** @export */ Blockly.Msg.LOGIC_OPERATION_TOOLTIP_OR = "Return true if at least one of the inputs is true.";  // untranslated
/** @export */ Blockly.Msg.LOGIC_TERNARY_CONDITION = "آزماشت کردن";
/** @export */ Blockly.Msg.LOGIC_TERNARY_HELPURL = "https://en.wikipedia.org/wiki/%3F:";  // untranslated
/** @export */ Blockly.Msg.LOGIC_TERNARY_IF_FALSE = "ار غلط بی";
/** @export */ Blockly.Msg.LOGIC_TERNARY_IF_TRUE = "ار درس بی";
/** @export */ Blockly.Msg.LOGIC_TERNARY_TOOLTIP = "Check the condition in 'test'. If the condition is true, returns the 'if true' value; otherwise returns the 'if false' value.";  // untranslated
/** @export */ Blockly.Msg.MATH_ADDITION_SYMBOL = "+";  // untranslated
/** @export */ Blockly.Msg.MATH_ARITHMETIC_HELPURL = "https://en.wikipedia.org/wiki/Arithmetic";
/** @export */ Blockly.Msg.MATH_ARITHMETIC_TOOLTIP_ADD = "وه انازه دو گل شماره ورگن.";
/** @export */ Blockly.Msg.MATH_ARITHMETIC_TOOLTIP_DIVIDE = "Return the quotient of the two numbers.";  // untranslated
/** @export */ Blockly.Msg.MATH_ARITHMETIC_TOOLTIP_MINUS = "Return the difference of the two numbers.";  // untranslated
/** @export */ Blockly.Msg.MATH_ARITHMETIC_TOOLTIP_MULTIPLY = "Return the product of the two numbers.";  // untranslated
/** @export */ Blockly.Msg.MATH_ARITHMETIC_TOOLTIP_POWER = "Return the first number raised to the power of the second number.";  // untranslated
/** @export */ Blockly.Msg.MATH_CHANGE_HELPURL = "https://en.wikipedia.org/wiki/Programming_idiom#Incrementing_a_counter";
/** @export */ Blockly.Msg.MATH_CHANGE_TITLE = "آلشت بكيد %1 وا %2";
/** @export */ Blockly.Msg.MATH_CHANGE_TOOLTIP = "Add a number to variable '%1'.";  // untranslated
/** @export */ Blockly.Msg.MATH_CONSTANT_HELPURL = "https://en.wikipedia.org/wiki/Mathematical_constant";
/** @export */ Blockly.Msg.MATH_CONSTANT_TOOLTIP = "Return one of the common constants: π (3.141…), e (2.718…), φ (1.618…), sqrt(2) (1.414…), sqrt(½) (0.707…), or ∞ (infinity).";  // untranslated
/** @export */ Blockly.Msg.MATH_CONSTRAIN_HELPURL = "https://en.wikipedia.org/wiki/Clamping_(graphics)";  // untranslated
/** @export */ Blockly.Msg.MATH_CONSTRAIN_TITLE = "constrain %1 low %2 high %3";  // untranslated
/** @export */ Blockly.Msg.MATH_CONSTRAIN_TOOLTIP = "Constrain a number to be between the specified limits (inclusive).";  // untranslated
/** @export */ Blockly.Msg.MATH_DIVISION_SYMBOL = "÷";  // untranslated
/** @export */ Blockly.Msg.MATH_IS_DIVISIBLE_BY = "یه وا بهر بیه";
/** @export */ Blockly.Msg.MATH_IS_EVEN = "همیشه هیئش";
/** @export */ Blockly.Msg.MATH_IS_NEGATIVE = "منفیه";
/** @export */ Blockly.Msg.MATH_IS_ODD = "تهنائه";
/** @export */ Blockly.Msg.MATH_IS_POSITIVE = "مثبته";
/** @export */ Blockly.Msg.MATH_IS_PRIME = "وه اوله";
/** @export */ Blockly.Msg.MATH_IS_TOOLTIP = "Check if a number is an even, odd, prime, whole, positive, negative, or if it is divisible by certain number. Returns true or false.";  // untranslated
/** @export */ Blockly.Msg.MATH_IS_WHOLE = "همشه";
/** @export */ Blockly.Msg.MATH_MODULO_HELPURL = "https://en.wikipedia.org/wiki/Modulo_operation";
/** @export */ Blockly.Msg.MATH_MODULO_TITLE = "remainder of %1 ÷ %2";  // untranslated
/** @export */ Blockly.Msg.MATH_MODULO_TOOLTIP = "Return the remainder from dividing the two numbers.";  // untranslated
/** @export */ Blockly.Msg.MATH_MULTIPLICATION_SYMBOL = "×";  // untranslated
/** @export */ Blockly.Msg.MATH_NUMBER_HELPURL = "https://en.wikipedia.org/wiki/Number";
/** @export */ Blockly.Msg.MATH_NUMBER_TOOLTIP = "یه شماره.";
/** @export */ Blockly.Msg.MATH_ONLIST_HELPURL = "";  // untranslated
/** @export */ Blockly.Msg.MATH_ONLIST_OPERATOR_AVERAGE = "مینجاگه نوم گه";
/** @export */ Blockly.Msg.MATH_ONLIST_OPERATOR_MAX = "بیشترونه د نومگه";
/** @export */ Blockly.Msg.MATH_ONLIST_OPERATOR_MEDIAN = "مینجا نوم گه";
/** @export */ Blockly.Msg.MATH_ONLIST_OPERATOR_MIN = "کمترونه د نومگه";
/** @export */ Blockly.Msg.MATH_ONLIST_OPERATOR_MODE = "بیشری د نومگه";
/** @export */ Blockly.Msg.MATH_ONLIST_OPERATOR_RANDOM = "random item of list";  // untranslated
/** @export */ Blockly.Msg.MATH_ONLIST_OPERATOR_STD_DEV = "standard deviation of list";  // untranslated
/** @export */ Blockly.Msg.MATH_ONLIST_OPERATOR_SUM = "جم کردن نومگه";
/** @export */ Blockly.Msg.MATH_ONLIST_TOOLTIP_AVERAGE = "Return the average (arithmetic mean) of the numeric values in the list.";  // untranslated
/** @export */ Blockly.Msg.MATH_ONLIST_TOOLTIP_MAX = "Return the largest number in the list.";  // untranslated
/** @export */ Blockly.Msg.MATH_ONLIST_TOOLTIP_MEDIAN = "Return the median number in the list.";  // untranslated
/** @export */ Blockly.Msg.MATH_ONLIST_TOOLTIP_MIN = "Return the smallest number in the list.";  // untranslated
/** @export */ Blockly.Msg.MATH_ONLIST_TOOLTIP_MODE = "Return a list of the most common item(s) in the list.";  // untranslated
/** @export */ Blockly.Msg.MATH_ONLIST_TOOLTIP_RANDOM = "Return a random element from the list.";  // untranslated
/** @export */ Blockly.Msg.MATH_ONLIST_TOOLTIP_STD_DEV = "Return the standard deviation of the list.";  // untranslated
/** @export */ Blockly.Msg.MATH_ONLIST_TOOLTIP_SUM = "Return the sum of all the numbers in the list.";  // untranslated
/** @export */ Blockly.Msg.MATH_POWER_SYMBOL = "^";  // untranslated
/** @export */ Blockly.Msg.MATH_RANDOM_FLOAT_HELPURL = "https://en.wikipedia.org/wiki/Random_number_generation";
/** @export */ Blockly.Msg.MATH_RANDOM_FLOAT_TITLE_RANDOM = "random fraction";  // untranslated
/** @export */ Blockly.Msg.MATH_RANDOM_FLOAT_TOOLTIP = "Return a random fraction between 0.0 (inclusive) and 1.0 (exclusive).";  // untranslated
/** @export */ Blockly.Msg.MATH_RANDOM_INT_HELPURL = "https://en.wikipedia.org/wiki/Random_number_generation";
/** @export */ Blockly.Msg.MATH_RANDOM_INT_TITLE = "random integer from %1 to %2";  // untranslated
/** @export */ Blockly.Msg.MATH_RANDOM_INT_TOOLTIP = "Return a random integer between the two specified limits, inclusive.";  // untranslated
/** @export */ Blockly.Msg.MATH_ROUND_HELPURL = "https://en.wikipedia.org/wiki/Rounding";
/** @export */ Blockly.Msg.MATH_ROUND_OPERATOR_ROUND = "گرد کردن";
/** @export */ Blockly.Msg.MATH_ROUND_OPERATOR_ROUNDDOWN = "وه هار گرد کردن";
/** @export */ Blockly.Msg.MATH_ROUND_OPERATOR_ROUNDUP = "وه رو گرد کردن";
/** @export */ Blockly.Msg.MATH_ROUND_TOOLTIP = "Round a number up or down.";  // untranslated
/** @export */ Blockly.Msg.MATH_SINGLE_HELPURL = "https://en.wikipedia.org/wiki/Square_root";
/** @export */ Blockly.Msg.MATH_SINGLE_OP_ABSOLUTE = "تموم و کمال";
/** @export */ Blockly.Msg.MATH_SINGLE_OP_ROOT = "چارسوک ریشه";
/** @export */ Blockly.Msg.MATH_SINGLE_TOOLTIP_ABS = "Return the absolute value of a number.";  // untranslated
/** @export */ Blockly.Msg.MATH_SINGLE_TOOLTIP_EXP = "Return e to the power of a number.";  // untranslated
/** @export */ Blockly.Msg.MATH_SINGLE_TOOLTIP_LN = "Return the natural logarithm of a number.";  // untranslated
/** @export */ Blockly.Msg.MATH_SINGLE_TOOLTIP_LOG10 = "Return the base 10 logarithm of a number.";  // untranslated
/** @export */ Blockly.Msg.MATH_SINGLE_TOOLTIP_NEG = "Return the negation of a number.";  // untranslated
/** @export */ Blockly.Msg.MATH_SINGLE_TOOLTIP_POW10 = "Return 10 to the power of a number.";  // untranslated
/** @export */ Blockly.Msg.MATH_SINGLE_TOOLTIP_ROOT = "Return the square root of a number.";  // untranslated
/** @export */ Blockly.Msg.MATH_SUBTRACTION_SYMBOL = "-";  // untranslated
/** @export */ Blockly.Msg.MATH_TRIG_ACOS = "acos";  // untranslated
/** @export */ Blockly.Msg.MATH_TRIG_ASIN = "asin";  // untranslated
/** @export */ Blockly.Msg.MATH_TRIG_ATAN = "atan";  // untranslated
/** @export */ Blockly.Msg.MATH_TRIG_COS = "cos";  // untranslated
/** @export */ Blockly.Msg.MATH_TRIG_HELPURL = "https://en.wikipedia.org/wiki/Trigonometric_functions";
/** @export */ Blockly.Msg.MATH_TRIG_SIN = "sin";  // untranslated
/** @export */ Blockly.Msg.MATH_TRIG_TAN = "tan";  // untranslated
/** @export */ Blockly.Msg.MATH_TRIG_TOOLTIP_ACOS = "Return the arccosine of a number.";  // untranslated
/** @export */ Blockly.Msg.MATH_TRIG_TOOLTIP_ASIN = "Return the arcsine of a number.";  // untranslated
/** @export */ Blockly.Msg.MATH_TRIG_TOOLTIP_ATAN = "Return the arctangent of a number.";  // untranslated
/** @export */ Blockly.Msg.MATH_TRIG_TOOLTIP_COS = "Return the cosine of a degree (not radian).";  // untranslated
/** @export */ Blockly.Msg.MATH_TRIG_TOOLTIP_SIN = "Return the sine of a degree (not radian).";  // untranslated
/** @export */ Blockly.Msg.MATH_TRIG_TOOLTIP_TAN = "Return the tangent of a degree (not radian).";  // untranslated
/** @export */ Blockly.Msg.NEW_COLOUR_VARIABLE = "Create colour variable...";  // untranslated
/** @export */ Blockly.Msg.NEW_NUMBER_VARIABLE = "Create number variable...";  // untranslated
/** @export */ Blockly.Msg.NEW_STRING_VARIABLE = "Create string variable...";  // untranslated
/** @export */ Blockly.Msg.NEW_VARIABLE = "آلشتگر تازه...";
/** @export */ Blockly.Msg.NEW_VARIABLE_TITLE = "نوم آلشتگر تازه:";
/** @export */ Blockly.Msg.NEW_VARIABLE_TYPE_TITLE = "New variable type:";  // untranslated
/** @export */ Blockly.Msg.ORDINAL_NUMBER_SUFFIX = "";  // untranslated
/** @export */ Blockly.Msg.PROCEDURES_ALLOW_STATEMENTS = "allow statements";  // untranslated
/** @export */ Blockly.Msg.PROCEDURES_BEFORE_PARAMS = "وا:";
/** @export */ Blockly.Msg.PROCEDURES_CALLNORETURN_HELPURL = "https://en.wikipedia.org/wiki/Procedure_%28computer_science%29";
/** @export */ Blockly.Msg.PROCEDURES_CALLNORETURN_TOOLTIP = "Run the user-defined function '%1'.";  // untranslated
/** @export */ Blockly.Msg.PROCEDURES_CALLRETURN_HELPURL = "https://en.wikipedia.org/wiki/Procedure_%28computer_science%29";
/** @export */ Blockly.Msg.PROCEDURES_CALLRETURN_TOOLTIP = "Run the user-defined function '%1' and use its output.";  // untranslated
/** @export */ Blockly.Msg.PROCEDURES_CALL_BEFORE_PARAMS = "وا:";
/** @export */ Blockly.Msg.PROCEDURES_CREATE_DO = "راس کردن%1";
/** @export */ Blockly.Msg.PROCEDURES_DEFNORETURN_COMMENT = "Describe this function...";  // untranslated
/** @export */ Blockly.Msg.PROCEDURES_DEFNORETURN_DO = "";  // untranslated
/** @export */ Blockly.Msg.PROCEDURES_DEFNORETURN_HELPURL = "https://en.wikipedia.org/wiki/Subroutine";  // untranslated
/** @export */ Blockly.Msg.PROCEDURES_DEFNORETURN_PROCEDURE = "یه کار انجوم بیئت";
/** @export */ Blockly.Msg.PROCEDURES_DEFNORETURN_TITLE = "سی";
/** @export */ Blockly.Msg.PROCEDURES_DEFNORETURN_TOOLTIP = "Creates a function with no output.";  // untranslated
/** @export */ Blockly.Msg.PROCEDURES_DEFRETURN_HELPURL = "https://en.wikipedia.org/wiki/Subroutine";  // untranslated
/** @export */ Blockly.Msg.PROCEDURES_DEFRETURN_RETURN = "ورگنیئن";
/** @export */ Blockly.Msg.PROCEDURES_DEFRETURN_TOOLTIP = "Creates a function with an output.";  // untranslated
/** @export */ Blockly.Msg.PROCEDURES_DEF_DUPLICATE_WARNING = "Warning: This function has duplicate parameters.";  // untranslated
/** @export */ Blockly.Msg.PROCEDURES_HIGHLIGHT_DEF = "Highlight function definition";  // untranslated
/** @export */ Blockly.Msg.PROCEDURES_IFRETURN_HELPURL = "http://c2.com/cgi/wiki?GuardClause";  // untranslated
/** @export */ Blockly.Msg.PROCEDURES_IFRETURN_TOOLTIP = "If a value is true, then return a second value.";  // untranslated
/** @export */ Blockly.Msg.PROCEDURES_IFRETURN_WARNING = "Warning: This block may be used only within a function definition.";  // untranslated
/** @export */ Blockly.Msg.PROCEDURES_MUTATORARG_TITLE = "نوم داده:";
/** @export */ Blockly.Msg.PROCEDURES_MUTATORARG_TOOLTIP = "Add an input to the function.";  // untranslated
/** @export */ Blockly.Msg.PROCEDURES_MUTATORCONTAINER_TITLE = "داده یا";
/** @export */ Blockly.Msg.PROCEDURES_MUTATORCONTAINER_TOOLTIP = "Add, remove, or reorder inputs to this function.";  // untranslated
/** @export */ Blockly.Msg.REDO = "Redo";  // untranslated
/** @export */ Blockly.Msg.REMOVE_COMMENT = "نظر جا وه جا کو";
/** @export */ Blockly.Msg.RENAME_VARIABLE = "د نو نوم نیائن آلشتگر...";
/** @export */ Blockly.Msg.RENAME_VARIABLE_TITLE = "د نو نوم نیائن %1 د تموم آلشتگریا د:";
/** @export */ Blockly.Msg.TEXT_APPEND_HELPURL = "https://github.com/google/blockly/wiki/Text#text-modification";  // untranslated
/** @export */ Blockly.Msg.TEXT_APPEND_TITLE = "to %1 append text %2";  // untranslated
/** @export */ Blockly.Msg.TEXT_APPEND_TOOLTIP = "Append some text to variable '%1'.";  // untranslated
/** @export */ Blockly.Msg.TEXT_CHANGECASE_HELPURL = "https://github.com/google/blockly/wiki/Text#adjusting-text-case";  // untranslated
/** @export */ Blockly.Msg.TEXT_CHANGECASE_OPERATOR_LOWERCASE = "سی واج کؤچک";
/** @export */ Blockly.Msg.TEXT_CHANGECASE_OPERATOR_TITLECASE = "to Title Case";  // untranslated
/** @export */ Blockly.Msg.TEXT_CHANGECASE_OPERATOR_UPPERCASE = "سی حرف گپ";
/** @export */ Blockly.Msg.TEXT_CHANGECASE_TOOLTIP = "Return a copy of the text in a different case.";  // untranslated
/** @export */ Blockly.Msg.TEXT_CHARAT_FIRST = "get first letter";  // untranslated
/** @export */ Blockly.Msg.TEXT_CHARAT_FROM_END = "get letter # from end";  // untranslated
/** @export */ Blockly.Msg.TEXT_CHARAT_FROM_START = "get letter #";  // untranslated
/** @export */ Blockly.Msg.TEXT_CHARAT_HELPURL = "https://github.com/google/blockly/wiki/Text#extracting-text";  // untranslated
/** @export */ Blockly.Msg.TEXT_CHARAT_LAST = "get last letter";  // untranslated
/** @export */ Blockly.Msg.TEXT_CHARAT_RANDOM = "get random letter";  // untranslated
/** @export */ Blockly.Msg.TEXT_CHARAT_TAIL = "";  // untranslated
/** @export */ Blockly.Msg.TEXT_CHARAT_TITLE = "in text %1 %2";  // untranslated
/** @export */ Blockly.Msg.TEXT_CHARAT_TOOLTIP = "Returns the letter at the specified position.";  // untranslated
/** @export */ Blockly.Msg.TEXT_COUNT_HELPURL = "https://github.com/google/blockly/wiki/Text#counting-substrings";  // untranslated
/** @export */ Blockly.Msg.TEXT_COUNT_MESSAGE0 = "count %1 in %2";  // untranslated
/** @export */ Blockly.Msg.TEXT_COUNT_TOOLTIP = "Count how many times some text occurs within some other text.";  // untranslated
/** @export */ Blockly.Msg.TEXT_CREATE_JOIN_ITEM_TOOLTIP = "Add an item to the text.";  // untranslated
/** @export */ Blockly.Msg.TEXT_CREATE_JOIN_TITLE_JOIN = "پیوسن";
/** @export */ Blockly.Msg.TEXT_CREATE_JOIN_TOOLTIP = "Add, remove, or reorder sections to reconfigure this text block.";  // untranslated
/** @export */ Blockly.Msg.TEXT_GET_SUBSTRING_END_FROM_END = "سی واج# تا آخر";
/** @export */ Blockly.Msg.TEXT_GET_SUBSTRING_END_FROM_START = "سی واج#";
/** @export */ Blockly.Msg.TEXT_GET_SUBSTRING_END_LAST = "سی آخرین واج";
/** @export */ Blockly.Msg.TEXT_GET_SUBSTRING_HELPURL = "https://github.com/google/blockly/wiki/Text#extracting-a-region-of-text";  // untranslated
/** @export */ Blockly.Msg.TEXT_GET_SUBSTRING_INPUT_IN_TEXT = "د متن";
/** @export */ Blockly.Msg.TEXT_GET_SUBSTRING_START_FIRST = "get substring from first letter";  // untranslated
/** @export */ Blockly.Msg.TEXT_GET_SUBSTRING_START_FROM_END = "get substring from letter # from end";  // untranslated
/** @export */ Blockly.Msg.TEXT_GET_SUBSTRING_START_FROM_START = "get substring from letter #";  // untranslated
/** @export */ Blockly.Msg.TEXT_GET_SUBSTRING_TAIL = "";  // untranslated
/** @export */ Blockly.Msg.TEXT_GET_SUBSTRING_TOOLTIP = "Returns a specified portion of the text.";  // untranslated
/** @export */ Blockly.Msg.TEXT_INDEXOF_HELPURL = "https://github.com/google/blockly/wiki/Text#finding-text";  // untranslated
/** @export */ Blockly.Msg.TEXT_INDEXOF_OPERATOR_FIRST = "find first occurrence of text";  // untranslated
/** @export */ Blockly.Msg.TEXT_INDEXOF_OPERATOR_LAST = "find last occurrence of text";  // untranslated
/** @export */ Blockly.Msg.TEXT_INDEXOF_TITLE = "د متن %1 %2 %3";
/** @export */ Blockly.Msg.TEXT_INDEXOF_TOOLTIP = "Returns the index of the first/last occurrence of the first text in the second text. Returns %1 if text is not found.";  // untranslated
/** @export */ Blockly.Msg.TEXT_ISEMPTY_HELPURL = "https://github.com/google/blockly/wiki/Text#checking-for-empty-text";  // untranslated
/** @export */ Blockly.Msg.TEXT_ISEMPTY_TITLE = "%1 حالیه";
/** @export */ Blockly.Msg.TEXT_ISEMPTY_TOOLTIP = "Returns true if the provided text is empty.";  // untranslated
/** @export */ Blockly.Msg.TEXT_JOIN_HELPURL = "https://github.com/google/blockly/wiki/Text#text-creation";  // untranslated
/** @export */ Blockly.Msg.TEXT_JOIN_TITLE_CREATEWITH = "راس کردن متن وا";
/** @export */ Blockly.Msg.TEXT_JOIN_TOOLTIP = "Create a piece of text by joining together any number of items.";  // untranslated
/** @export */ Blockly.Msg.TEXT_LENGTH_HELPURL = "https://github.com/google/blockly/wiki/Text#text-modification";  // untranslated
/** @export */ Blockly.Msg.TEXT_LENGTH_TITLE = "length of %1";  // untranslated
/** @export */ Blockly.Msg.TEXT_LENGTH_TOOLTIP = "Returns the number of letters (including spaces) in the provided text.";  // untranslated
/** @export */ Blockly.Msg.TEXT_PRINT_HELPURL = "https://github.com/google/blockly/wiki/Text#printing-text";  // untranslated
/** @export */ Blockly.Msg.TEXT_PRINT_TITLE = "print %1";  // untranslated
/** @export */ Blockly.Msg.TEXT_PRINT_TOOLTIP = "Print the specified text, number or other value.";  // untranslated
/** @export */ Blockly.Msg.TEXT_PROMPT_HELPURL = "https://github.com/google/blockly/wiki/Text#getting-input-from-the-user";  // untranslated
/** @export */ Blockly.Msg.TEXT_PROMPT_TOOLTIP_NUMBER = "Prompt for user for a number.";  // untranslated
/** @export */ Blockly.Msg.TEXT_PROMPT_TOOLTIP_TEXT = "Prompt for user for some text.";  // untranslated
/** @export */ Blockly.Msg.TEXT_PROMPT_TYPE_NUMBER = "prompt for number with message";  // untranslated
/** @export */ Blockly.Msg.TEXT_PROMPT_TYPE_TEXT = "prompt for text with message";  // untranslated
/** @export */ Blockly.Msg.TEXT_REPLACE_HELPURL = "https://github.com/google/blockly/wiki/Text#replacing-substrings";  // untranslated
/** @export */ Blockly.Msg.TEXT_REPLACE_MESSAGE0 = "replace %1 with %2 in %3";  // untranslated
/** @export */ Blockly.Msg.TEXT_REPLACE_TOOLTIP = "Replace all occurances of some text within some other text.";  // untranslated
/** @export */ Blockly.Msg.TEXT_REVERSE_HELPURL = "https://github.com/google/blockly/wiki/Text#reversing-text";  // untranslated
/** @export */ Blockly.Msg.TEXT_REVERSE_MESSAGE0 = "reverse %1";  // untranslated
/** @export */ Blockly.Msg.TEXT_REVERSE_TOOLTIP = "Reverses the order of the characters in the text.";  // untranslated
/** @export */ Blockly.Msg.TEXT_TEXT_HELPURL = "https://en.wikipedia.org/wiki/String_(computer_science)";
/** @export */ Blockly.Msg.TEXT_TEXT_TOOLTIP = "A letter, word, or line of text.";  // untranslated
/** @export */ Blockly.Msg.TEXT_TRIM_HELPURL = "https://github.com/google/blockly/wiki/Text#trimming-removing-spaces";  // untranslated
/** @export */ Blockly.Msg.TEXT_TRIM_OPERATOR_BOTH = "trim spaces from both sides of";  // untranslated
/** @export */ Blockly.Msg.TEXT_TRIM_OPERATOR_LEFT = "trim spaces from left side of";  // untranslated
/** @export */ Blockly.Msg.TEXT_TRIM_OPERATOR_RIGHT = "trim spaces from right side of";  // untranslated
/** @export */ Blockly.Msg.TEXT_TRIM_TOOLTIP = "Return a copy of the text with spaces removed from one or both ends.";  // untranslated
/** @export */ Blockly.Msg.TODAY = "ئمروٙ";
/** @export */ Blockly.Msg.UNDO = "Undo";  // untranslated
/** @export */ Blockly.Msg.VARIABLES_DEFAULT_NAME = "قلم";
/** @export */ Blockly.Msg.VARIABLES_GET_CREATE_SET = "Create 'set %1'";  // untranslated
/** @export */ Blockly.Msg.VARIABLES_GET_HELPURL = "https://github.com/google/blockly/wiki/Variables#get";  // untranslated
/** @export */ Blockly.Msg.VARIABLES_GET_TOOLTIP = "Returns the value of this variable.";  // untranslated
/** @export */ Blockly.Msg.VARIABLES_SET = "میزوکاری %1 سی %2";
/** @export */ Blockly.Msg.VARIABLES_SET_CREATE_GET = "Create 'get %1'";  // untranslated
/** @export */ Blockly.Msg.VARIABLES_SET_HELPURL = "https://github.com/google/blockly/wiki/Variables#set";  // untranslated
/** @export */ Blockly.Msg.VARIABLES_SET_TOOLTIP = "Sets this variable to be equal to the input.";  // untranslated
/** @export */ Blockly.Msg.VARIABLE_ALREADY_EXISTS = "A variable named '%1' already exists.";  // untranslated
/** @export */ Blockly.Msg.VARIABLE_ALREADY_EXISTS_FOR_ANOTHER_TYPE = "A variable named '%1' already exists for another type: '%2'.";  // untranslated
/** @export */ Blockly.Msg.WORKSPACE_COMMENT_DEFAULT_TEXT = "Say something...";  // untranslated
/** @export */ Blockly.Msg.PROCEDURES_DEFRETURN_TITLE = Blockly.Msg.PROCEDURES_DEFNORETURN_TITLE;
/** @export */ Blockly.Msg.CONTROLS_IF_IF_TITLE_IF = Blockly.Msg.CONTROLS_IF_MSG_IF;
/** @export */ Blockly.Msg.CONTROLS_WHILEUNTIL_INPUT_DO = Blockly.Msg.CONTROLS_REPEAT_INPUT_DO;
/** @export */ Blockly.Msg.CONTROLS_IF_MSG_THEN = Blockly.Msg.CONTROLS_REPEAT_INPUT_DO;
/** @export */ Blockly.Msg.CONTROLS_IF_ELSE_TITLE_ELSE = Blockly.Msg.CONTROLS_IF_MSG_ELSE;
/** @export */ Blockly.Msg.PROCEDURES_DEFRETURN_PROCEDURE = Blockly.Msg.PROCEDURES_DEFNORETURN_PROCEDURE;
/** @export */ Blockly.Msg.LISTS_GET_SUBLIST_INPUT_IN_LIST = Blockly.Msg.LISTS_INLIST;
/** @export */ Blockly.Msg.LISTS_GET_INDEX_INPUT_IN_LIST = Blockly.Msg.LISTS_INLIST;
/** @export */ Blockly.Msg.MATH_CHANGE_TITLE_ITEM = Blockly.Msg.VARIABLES_DEFAULT_NAME;
/** @export */ Blockly.Msg.PROCEDURES_DEFRETURN_DO = Blockly.Msg.PROCEDURES_DEFNORETURN_DO;
/** @export */ Blockly.Msg.CONTROLS_IF_ELSEIF_TITLE_ELSEIF = Blockly.Msg.CONTROLS_IF_MSG_ELSEIF;
/** @export */ Blockly.Msg.LISTS_GET_INDEX_HELPURL = Blockly.Msg.LISTS_INDEX_OF_HELPURL;
/** @export */ Blockly.Msg.CONTROLS_FOREACH_INPUT_DO = Blockly.Msg.CONTROLS_REPEAT_INPUT_DO;
/** @export */ Blockly.Msg.LISTS_SET_INDEX_INPUT_IN_LIST = Blockly.Msg.LISTS_INLIST;
/** @export */ Blockly.Msg.CONTROLS_FOR_INPUT_DO = Blockly.Msg.CONTROLS_REPEAT_INPUT_DO;
/** @export */ Blockly.Msg.LISTS_CREATE_WITH_ITEM_TITLE = Blockly.Msg.VARIABLES_DEFAULT_NAME;
/** @export */ Blockly.Msg.TEXT_APPEND_VARIABLE = Blockly.Msg.VARIABLES_DEFAULT_NAME;
/** @export */ Blockly.Msg.TEXT_CREATE_JOIN_ITEM_TITLE_ITEM = Blockly.Msg.VARIABLES_DEFAULT_NAME;
/** @export */ Blockly.Msg.LISTS_INDEX_OF_INPUT_IN_LIST = Blockly.Msg.LISTS_INLIST;
/** @export */ Blockly.Msg.PROCEDURES_DEFRETURN_COMMENT = Blockly.Msg.PROCEDURES_DEFNORETURN_COMMENT;
>>>>>>> 82fd258a

/** @export */ Blockly.Msg.MATH_HUE = "230";
/** @export */ Blockly.Msg.LOOPS_HUE = "120";
/** @export */ Blockly.Msg.LISTS_HUE = "260";
/** @export */ Blockly.Msg.LOGIC_HUE = "210";
/** @export */ Blockly.Msg.VARIABLES_HUE = "330";
/** @export */ Blockly.Msg.TEXTS_HUE = "160";
/** @export */ Blockly.Msg.PROCEDURES_HUE = "290";
/** @export */ Blockly.Msg.COLOUR_HUE = "20";
/** @export */ Blockly.Msg.VARIABLES_DYNAMIC_HUE = "310";<|MERGE_RESOLUTION|>--- conflicted
+++ resolved
@@ -6,7 +6,6 @@
 
 goog.require('Blockly.Msg');
 
-<<<<<<< HEAD
 Blockly.Msg.ADD_COMMENT = "نظرتونه اضاف بکید";
 Blockly.Msg.CANNOT_DELETE_VARIABLE_PROCEDURE = "Can't delete the variable '%1' because it's part of the definition of the function '%2'";  // untranslated
 Blockly.Msg.CHANGE_VALUE_TITLE = "ارزشت آلشت کو:";
@@ -282,8 +281,12 @@
 Blockly.Msg.MATH_TRIG_TOOLTIP_COS = "Return the cosine of a degree (not radian).";  // untranslated
 Blockly.Msg.MATH_TRIG_TOOLTIP_SIN = "Return the sine of a degree (not radian).";  // untranslated
 Blockly.Msg.MATH_TRIG_TOOLTIP_TAN = "Return the tangent of a degree (not radian).";  // untranslated
+Blockly.Msg.NEW_COLOUR_VARIABLE = "Create colour variable...";  // untranslated
+Blockly.Msg.NEW_NUMBER_VARIABLE = "Create number variable...";  // untranslated
+Blockly.Msg.NEW_STRING_VARIABLE = "Create string variable...";  // untranslated
 Blockly.Msg.NEW_VARIABLE = "آلشتگر تازه...";
 Blockly.Msg.NEW_VARIABLE_TITLE = "نوم آلشتگر تازه:";
+Blockly.Msg.NEW_VARIABLE_TYPE_TITLE = "New variable type:";  // untranslated
 Blockly.Msg.ORDINAL_NUMBER_SUFFIX = "";  // untranslated
 Blockly.Msg.PROCEDURES_ALLOW_STATEMENTS = "allow statements";  // untranslated
 Blockly.Msg.PROCEDURES_BEFORE_PARAMS = "وا:";
@@ -311,7 +314,6 @@
 Blockly.Msg.PROCEDURES_MUTATORARG_TOOLTIP = "Add an input to the function.";  // untranslated
 Blockly.Msg.PROCEDURES_MUTATORCONTAINER_TITLE = "داده یا";
 Blockly.Msg.PROCEDURES_MUTATORCONTAINER_TOOLTIP = "Add, remove, or reorder inputs to this function.";  // untranslated
-Blockly.Msg.PROCEDURE_ALREADY_EXISTS = "A procedure named '%1' already exists.";  // untranslated
 Blockly.Msg.REDO = "Redo";  // untranslated
 Blockly.Msg.REMOVE_COMMENT = "نظر جا وه جا کو";
 Blockly.Msg.RENAME_VARIABLE = "د نو نوم نیائن آلشتگر...";
@@ -395,7 +397,8 @@
 Blockly.Msg.VARIABLES_SET_HELPURL = "https://github.com/google/blockly/wiki/Variables#set";  // untranslated
 Blockly.Msg.VARIABLES_SET_TOOLTIP = "Sets this variable to be equal to the input.";  // untranslated
 Blockly.Msg.VARIABLE_ALREADY_EXISTS = "A variable named '%1' already exists.";  // untranslated
-Blockly.Msg.VARIABLE_ALREADY_EXISTS_FOR_ANOTHER_TYPE = "A variable named '%1' already exists for another variable of type '%2'.";  // untranslated
+Blockly.Msg.VARIABLE_ALREADY_EXISTS_FOR_ANOTHER_TYPE = "A variable named '%1' already exists for another type: '%2'.";  // untranslated
+Blockly.Msg.WORKSPACE_COMMENT_DEFAULT_TEXT = "Say something...";  // untranslated
 Blockly.Msg.PROCEDURES_DEFRETURN_TITLE = Blockly.Msg.PROCEDURES_DEFNORETURN_TITLE;
 Blockly.Msg.CONTROLS_IF_IF_TITLE_IF = Blockly.Msg.CONTROLS_IF_MSG_IF;
 Blockly.Msg.CONTROLS_WHILEUNTIL_INPUT_DO = Blockly.Msg.CONTROLS_REPEAT_INPUT_DO;
@@ -416,428 +419,13 @@
 Blockly.Msg.TEXT_CREATE_JOIN_ITEM_TITLE_ITEM = Blockly.Msg.VARIABLES_DEFAULT_NAME;
 Blockly.Msg.LISTS_INDEX_OF_INPUT_IN_LIST = Blockly.Msg.LISTS_INLIST;
 Blockly.Msg.PROCEDURES_DEFRETURN_COMMENT = Blockly.Msg.PROCEDURES_DEFNORETURN_COMMENT;
-=======
-/** @export */ Blockly.Msg.ADD_COMMENT = "نظرتونه اضاف بکید";
-/** @export */ Blockly.Msg.CANNOT_DELETE_VARIABLE_PROCEDURE = "Can't delete the variable '%1' because it's part of the definition of the function '%2'";  // untranslated
-/** @export */ Blockly.Msg.CHANGE_VALUE_TITLE = "ارزشت آلشت کو:";
-/** @export */ Blockly.Msg.CLEAN_UP = "Clean up Blocks";  // untranslated
-/** @export */ Blockly.Msg.COLLAPSE_ALL = "کوچک کردن برشتیا";
-/** @export */ Blockly.Msg.COLLAPSE_BLOCK = "کوچک کردن برشت";
-/** @export */ Blockly.Msg.COLOUR_BLEND_COLOUR1 = "رن 1";
-/** @export */ Blockly.Msg.COLOUR_BLEND_COLOUR2 = "رن 2";
-/** @export */ Blockly.Msg.COLOUR_BLEND_HELPURL = "http://meyerweb.com/eric/tools/color-blend/";  // untranslated
-/** @export */ Blockly.Msg.COLOUR_BLEND_RATIO = "نسوت";
-/** @export */ Blockly.Msg.COLOUR_BLEND_TITLE = "شیوسته";
-/** @export */ Blockly.Msg.COLOUR_BLEND_TOOLTIP = "هر کوم د رنگیانه وا نسوت دائه بیه به شیون(0.0 - 1.0).";
-/** @export */ Blockly.Msg.COLOUR_PICKER_HELPURL = "https://en.wikipedia.org/wiki/Color";
-/** @export */ Blockly.Msg.COLOUR_PICKER_TOOLTIP = "یه رن د رنگ دو انتخاو بکید";
-/** @export */ Blockly.Msg.COLOUR_RANDOM_HELPURL = "http://randomcolour.com";  // untranslated
-/** @export */ Blockly.Msg.COLOUR_RANDOM_TITLE = "رن بختکی";
-/** @export */ Blockly.Msg.COLOUR_RANDOM_TOOLTIP = "یه رنگ بختکی انتخاو بکید";
-/** @export */ Blockly.Msg.COLOUR_RGB_BLUE = "آوی";
-/** @export */ Blockly.Msg.COLOUR_RGB_GREEN = "سوز";
-/** @export */ Blockly.Msg.COLOUR_RGB_HELPURL = "http://www.december.com/html/spec/colorper.html";  // untranslated
-/** @export */ Blockly.Msg.COLOUR_RGB_RED = "سور";
-/** @export */ Blockly.Msg.COLOUR_RGB_TITLE = "رن وا";
-/** @export */ Blockly.Msg.COLOUR_RGB_TOOLTIP = "Create a colour with the specified amount of red, green, and blue. All values must be between 0 and 100.";  // untranslated
-/** @export */ Blockly.Msg.CONTROLS_FLOW_STATEMENTS_HELPURL = "https://github.com/google/blockly/wiki/Loops#loop-termination-blocks";  // untranslated
-/** @export */ Blockly.Msg.CONTROLS_FLOW_STATEMENTS_OPERATOR_BREAK = "حلقه نه خراو کو";
-/** @export */ Blockly.Msg.CONTROLS_FLOW_STATEMENTS_OPERATOR_CONTINUE = "continue with next iteration of loop";  // untranslated
-/** @export */ Blockly.Msg.CONTROLS_FLOW_STATEMENTS_TOOLTIP_BREAK = "حلقه شومل بیه نه خراو کو";
-/** @export */ Blockly.Msg.CONTROLS_FLOW_STATEMENTS_TOOLTIP_CONTINUE = "Skip the rest of this loop, and continue with the next iteration.";  // untranslated
-/** @export */ Blockly.Msg.CONTROLS_FLOW_STATEMENTS_WARNING = "Warning: This block may only be used within a loop.";  // untranslated
-/** @export */ Blockly.Msg.CONTROLS_FOREACH_HELPURL = "https://github.com/google/blockly/wiki/Loops#for-each";  // untranslated
-/** @export */ Blockly.Msg.CONTROLS_FOREACH_TITLE = "سی هر قلم %1 د نوم گه %2";
-/** @export */ Blockly.Msg.CONTROLS_FOREACH_TOOLTIP = "For each item in a list, set the variable '%1' to the item, and then do some statements.";  // untranslated
-/** @export */ Blockly.Msg.CONTROLS_FOR_HELPURL = "https://github.com/google/blockly/wiki/Loops#count-with";  // untranslated
-/** @export */ Blockly.Msg.CONTROLS_FOR_TITLE = "اشماردن وا %1 د %2 سی %3 وا %4";
-/** @export */ Blockly.Msg.CONTROLS_FOR_TOOLTIP = "Have the variable '%1' take on the values from the start number to the end number, counting by the specified interval, and do the specified blocks.";  // untranslated
-/** @export */ Blockly.Msg.CONTROLS_IF_ELSEIF_TOOLTIP = "Add a condition to the if block.";  // untranslated
-/** @export */ Blockly.Msg.CONTROLS_IF_ELSE_TOOLTIP = "Add a final, catch-all condition to the if block.";  // untranslated
-/** @export */ Blockly.Msg.CONTROLS_IF_HELPURL = "https://github.com/google/blockly/wiki/IfElse";  // untranslated
-/** @export */ Blockly.Msg.CONTROLS_IF_IF_TOOLTIP = "Add, remove, or reorder sections to reconfigure this if block.";  // untranslated
-/** @export */ Blockly.Msg.CONTROLS_IF_MSG_ELSE = "هنی";
-/** @export */ Blockly.Msg.CONTROLS_IF_MSG_ELSEIF = "هنی ار";
-/** @export */ Blockly.Msg.CONTROLS_IF_MSG_IF = "ار";
-/** @export */ Blockly.Msg.CONTROLS_IF_TOOLTIP_1 = "If a value is true, then do some statements.";  // untranslated
-/** @export */ Blockly.Msg.CONTROLS_IF_TOOLTIP_2 = "If a value is true, then do the first block of statements. Otherwise, do the second block of statements.";  // untranslated
-/** @export */ Blockly.Msg.CONTROLS_IF_TOOLTIP_3 = "If the first value is true, then do the first block of statements. Otherwise, if the second value is true, do the second block of statements.";  // untranslated
-/** @export */ Blockly.Msg.CONTROLS_IF_TOOLTIP_4 = "If the first value is true, then do the first block of statements. Otherwise, if the second value is true, do the second block of statements. If none of the values are true, do the last block of statements.";  // untranslated
-/** @export */ Blockly.Msg.CONTROLS_REPEAT_HELPURL = "https://en.wikipedia.org/wiki/For_loop";
-/** @export */ Blockly.Msg.CONTROLS_REPEAT_INPUT_DO = "انجوم بئه";
-/** @export */ Blockly.Msg.CONTROLS_REPEAT_TITLE = "%1 تکرار کو چن بار";
-/** @export */ Blockly.Msg.CONTROLS_REPEAT_TOOLTIP = "Do some statements several times.";  // untranslated
-/** @export */ Blockly.Msg.CONTROLS_WHILEUNTIL_HELPURL = "https://github.com/google/blockly/wiki/Loops#repeat";  // untranslated
-/** @export */ Blockly.Msg.CONTROLS_WHILEUNTIL_OPERATOR_UNTIL = "تا تکرار کو";
-/** @export */ Blockly.Msg.CONTROLS_WHILEUNTIL_OPERATOR_WHILE = "تا تکرار کو";
-/** @export */ Blockly.Msg.CONTROLS_WHILEUNTIL_TOOLTIP_UNTIL = "While a value is false, then do some statements.";  // untranslated
-/** @export */ Blockly.Msg.CONTROLS_WHILEUNTIL_TOOLTIP_WHILE = "While a value is true, then do some statements.";  // untranslated
-/** @export */ Blockly.Msg.DELETE_ALL_BLOCKS = "Delete all %1 blocks?";  // untranslated
-/** @export */ Blockly.Msg.DELETE_BLOCK = "پاکسا کردن برشت";
-/** @export */ Blockly.Msg.DELETE_VARIABLE = "Delete the '%1' variable";  // untranslated
-/** @export */ Blockly.Msg.DELETE_VARIABLE_CONFIRMATION = "Delete %1 uses of the '%2' variable?";  // untranslated
-/** @export */ Blockly.Msg.DELETE_X_BLOCKS = "پاکسا کردن%1 د برشتیا";
-/** @export */ Blockly.Msg.DISABLE_BLOCK = "ناکشتگر کردن برشت";
-/** @export */ Blockly.Msg.DUPLICATE_BLOCK = "کپی کردن";
-/** @export */ Blockly.Msg.ENABLE_BLOCK = "کنشتگر کردن برشت";
-/** @export */ Blockly.Msg.EXPAND_ALL = "گپ کردن برشتیا";
-/** @export */ Blockly.Msg.EXPAND_BLOCK = "گپ کردن برشت";
-/** @export */ Blockly.Msg.EXTERNAL_INPUTS = "داده یا وه دری";
-/** @export */ Blockly.Msg.HELP = "هومياری";
-/** @export */ Blockly.Msg.INLINE_INPUTS = "داده یا مئنجا";
-/** @export */ Blockly.Msg.IOS_CANCEL = "Cancel";  // untranslated
-/** @export */ Blockly.Msg.IOS_ERROR = "Error";  // untranslated
-/** @export */ Blockly.Msg.IOS_OK = "OK";  // untranslated
-/** @export */ Blockly.Msg.IOS_PROCEDURES_ADD_INPUT = "+ Add Input";  // untranslated
-/** @export */ Blockly.Msg.IOS_PROCEDURES_ALLOW_STATEMENTS = "Allow statements";  // untranslated
-/** @export */ Blockly.Msg.IOS_PROCEDURES_DUPLICATE_INPUTS_ERROR = "This function has duplicate inputs.";  // untranslated
-/** @export */ Blockly.Msg.IOS_PROCEDURES_INPUTS = "INPUTS";  // untranslated
-/** @export */ Blockly.Msg.IOS_VARIABLES_ADD_BUTTON = "Add";  // untranslated
-/** @export */ Blockly.Msg.IOS_VARIABLES_ADD_VARIABLE = "+ Add Variable";  // untranslated
-/** @export */ Blockly.Msg.IOS_VARIABLES_DELETE_BUTTON = "Delete";  // untranslated
-/** @export */ Blockly.Msg.IOS_VARIABLES_EMPTY_NAME_ERROR = "You can't use an empty variable name.";  // untranslated
-/** @export */ Blockly.Msg.IOS_VARIABLES_RENAME_BUTTON = "Rename";  // untranslated
-/** @export */ Blockly.Msg.IOS_VARIABLES_VARIABLE_NAME = "Variable name";  // untranslated
-/** @export */ Blockly.Msg.LISTS_CREATE_EMPTY_HELPURL = "https://github.com/google/blockly/wiki/Lists#create-empty-list";  // untranslated
-/** @export */ Blockly.Msg.LISTS_CREATE_EMPTY_TITLE = "یه گل نوم گه حالی راس بکیت";
-/** @export */ Blockly.Msg.LISTS_CREATE_EMPTY_TOOLTIP = "Returns a list, of length 0, containing no data records";  // untranslated
-/** @export */ Blockly.Msg.LISTS_CREATE_WITH_CONTAINER_TITLE_ADD = "نوم گه";
-/** @export */ Blockly.Msg.LISTS_CREATE_WITH_CONTAINER_TOOLTIP = "Add, remove, or reorder sections to reconfigure this list block.";  // untranslated
-/** @export */ Blockly.Msg.LISTS_CREATE_WITH_HELPURL = "https://github.com/google/blockly/wiki/Lists#create-list-with";  // untranslated
-/** @export */ Blockly.Msg.LISTS_CREATE_WITH_INPUT_WITH = "create list with";  // untranslated
-/** @export */ Blockly.Msg.LISTS_CREATE_WITH_ITEM_TOOLTIP = "Add an item to the list.";  // untranslated
-/** @export */ Blockly.Msg.LISTS_CREATE_WITH_TOOLTIP = "Create a list with any number of items.";  // untranslated
-/** @export */ Blockly.Msg.LISTS_GET_INDEX_FIRST = "اولی";
-/** @export */ Blockly.Msg.LISTS_GET_INDEX_FROM_END = "# تا آخر";
-/** @export */ Blockly.Msg.LISTS_GET_INDEX_FROM_START = "#";  // untranslated
-/** @export */ Blockly.Msg.LISTS_GET_INDEX_GET = "گرتن";
-/** @export */ Blockly.Msg.LISTS_GET_INDEX_GET_REMOVE = "گرتن و جاوه جا بیئن";
-/** @export */ Blockly.Msg.LISTS_GET_INDEX_LAST = "آخر";
-/** @export */ Blockly.Msg.LISTS_GET_INDEX_RANDOM = "بختكی";
-/** @export */ Blockly.Msg.LISTS_GET_INDEX_REMOVE = "ؤرداشتن";
-/** @export */ Blockly.Msg.LISTS_GET_INDEX_TAIL = "";  // untranslated
-/** @export */ Blockly.Msg.LISTS_GET_INDEX_TOOLTIP_GET_FIRST = "Returns the first item in a list.";  // untranslated
-/** @export */ Blockly.Msg.LISTS_GET_INDEX_TOOLTIP_GET_FROM = "Returns the item at the specified position in a list.";  // untranslated
-/** @export */ Blockly.Msg.LISTS_GET_INDEX_TOOLTIP_GET_LAST = "Returns the last item in a list.";  // untranslated
-/** @export */ Blockly.Msg.LISTS_GET_INDEX_TOOLTIP_GET_RANDOM = "Returns a random item in a list.";  // untranslated
-/** @export */ Blockly.Msg.LISTS_GET_INDEX_TOOLTIP_GET_REMOVE_FIRST = "Removes and returns the first item in a list.";  // untranslated
-/** @export */ Blockly.Msg.LISTS_GET_INDEX_TOOLTIP_GET_REMOVE_FROM = "Removes and returns the item at the specified position in a list.";  // untranslated
-/** @export */ Blockly.Msg.LISTS_GET_INDEX_TOOLTIP_GET_REMOVE_LAST = "Removes and returns the last item in a list.";  // untranslated
-/** @export */ Blockly.Msg.LISTS_GET_INDEX_TOOLTIP_GET_REMOVE_RANDOM = "Removes and returns a random item in a list.";  // untranslated
-/** @export */ Blockly.Msg.LISTS_GET_INDEX_TOOLTIP_REMOVE_FIRST = "Removes the first item in a list.";  // untranslated
-/** @export */ Blockly.Msg.LISTS_GET_INDEX_TOOLTIP_REMOVE_FROM = "Removes the item at the specified position in a list.";  // untranslated
-/** @export */ Blockly.Msg.LISTS_GET_INDEX_TOOLTIP_REMOVE_LAST = "Removes the last item in a list.";  // untranslated
-/** @export */ Blockly.Msg.LISTS_GET_INDEX_TOOLTIP_REMOVE_RANDOM = "Removes a random item in a list.";  // untranslated
-/** @export */ Blockly.Msg.LISTS_GET_SUBLIST_END_FROM_END = "to # from end";  // untranslated
-/** @export */ Blockly.Msg.LISTS_GET_SUBLIST_END_FROM_START = "سی#";
-/** @export */ Blockly.Msg.LISTS_GET_SUBLIST_END_LAST = "سی آخر";
-/** @export */ Blockly.Msg.LISTS_GET_SUBLIST_HELPURL = "https://github.com/google/blockly/wiki/Lists#getting-a-sublist";  // untranslated
-/** @export */ Blockly.Msg.LISTS_GET_SUBLIST_START_FIRST = "get sub-list from first";  // untranslated
-/** @export */ Blockly.Msg.LISTS_GET_SUBLIST_START_FROM_END = "get sub-list from # from end";  // untranslated
-/** @export */ Blockly.Msg.LISTS_GET_SUBLIST_START_FROM_START = "get sub-list from #";  // untranslated
-/** @export */ Blockly.Msg.LISTS_GET_SUBLIST_TAIL = "";  // untranslated
-/** @export */ Blockly.Msg.LISTS_GET_SUBLIST_TOOLTIP = "Creates a copy of the specified portion of a list.";  // untranslated
-/** @export */ Blockly.Msg.LISTS_INDEX_FROM_END_TOOLTIP = "%1 is the last item.";  // untranslated
-/** @export */ Blockly.Msg.LISTS_INDEX_FROM_START_TOOLTIP = "%1 is the first item.";  // untranslated
-/** @export */ Blockly.Msg.LISTS_INDEX_OF_FIRST = "find first occurrence of item";  // untranslated
-/** @export */ Blockly.Msg.LISTS_INDEX_OF_HELPURL = "https://github.com/google/blockly/wiki/Lists#getting-items-from-a-list";  // untranslated
-/** @export */ Blockly.Msg.LISTS_INDEX_OF_LAST = "find last occurrence of item";  // untranslated
-/** @export */ Blockly.Msg.LISTS_INDEX_OF_TOOLTIP = "Returns the index of the first/last occurrence of the item in the list. Returns %1 if item is not found.";  // untranslated
-/** @export */ Blockly.Msg.LISTS_INLIST = "د نوم گه";
-/** @export */ Blockly.Msg.LISTS_ISEMPTY_HELPURL = "https://github.com/google/blockly/wiki/Lists#is-empty";  // untranslated
-/** @export */ Blockly.Msg.LISTS_ISEMPTY_TITLE = "%1 حالیه";
-/** @export */ Blockly.Msg.LISTS_ISEMPTY_TOOLTIP = "Returns true if the list is empty.";  // untranslated
-/** @export */ Blockly.Msg.LISTS_LENGTH_HELPURL = "https://github.com/google/blockly/wiki/Lists#length-of";  // untranslated
-/** @export */ Blockly.Msg.LISTS_LENGTH_TITLE = "length of %1";  // untranslated
-/** @export */ Blockly.Msg.LISTS_LENGTH_TOOLTIP = "Returns the length of a list.";  // untranslated
-/** @export */ Blockly.Msg.LISTS_REPEAT_HELPURL = "https://github.com/google/blockly/wiki/Lists#create-list-with";  // untranslated
-/** @export */ Blockly.Msg.LISTS_REPEAT_TITLE = "create list with item %1 repeated %2 times";  // untranslated
-/** @export */ Blockly.Msg.LISTS_REPEAT_TOOLTIP = "Creates a list consisting of the given value repeated the specified number of times.";  // untranslated
-/** @export */ Blockly.Msg.LISTS_REVERSE_HELPURL = "https://github.com/google/blockly/wiki/Lists#reversing-a-list";  // untranslated
-/** @export */ Blockly.Msg.LISTS_REVERSE_MESSAGE0 = "reverse %1";  // untranslated
-/** @export */ Blockly.Msg.LISTS_REVERSE_TOOLTIP = "Reverse a copy of a list.";  // untranslated
-/** @export */ Blockly.Msg.LISTS_SET_INDEX_HELPURL = "https://github.com/google/blockly/wiki/Lists#in-list--set";  // untranslated
-/** @export */ Blockly.Msg.LISTS_SET_INDEX_INPUT_TO = "چی";
-/** @export */ Blockly.Msg.LISTS_SET_INDEX_INSERT = "بنه د";
-/** @export */ Blockly.Msg.LISTS_SET_INDEX_SET = "set";  // untranslated
-/** @export */ Blockly.Msg.LISTS_SET_INDEX_TOOLTIP_INSERT_FIRST = "Inserts the item at the start of a list.";  // untranslated
-/** @export */ Blockly.Msg.LISTS_SET_INDEX_TOOLTIP_INSERT_FROM = "Inserts the item at the specified position in a list.";  // untranslated
-/** @export */ Blockly.Msg.LISTS_SET_INDEX_TOOLTIP_INSERT_LAST = "Append the item to the end of a list.";  // untranslated
-/** @export */ Blockly.Msg.LISTS_SET_INDEX_TOOLTIP_INSERT_RANDOM = "Inserts the item randomly in a list.";  // untranslated
-/** @export */ Blockly.Msg.LISTS_SET_INDEX_TOOLTIP_SET_FIRST = "Sets the first item in a list.";  // untranslated
-/** @export */ Blockly.Msg.LISTS_SET_INDEX_TOOLTIP_SET_FROM = "Sets the item at the specified position in a list.";  // untranslated
-/** @export */ Blockly.Msg.LISTS_SET_INDEX_TOOLTIP_SET_LAST = "Sets the last item in a list.";  // untranslated
-/** @export */ Blockly.Msg.LISTS_SET_INDEX_TOOLTIP_SET_RANDOM = "Sets a random item in a list.";  // untranslated
-/** @export */ Blockly.Msg.LISTS_SORT_HELPURL = "https://github.com/google/blockly/wiki/Lists#sorting-a-list";  // untranslated
-/** @export */ Blockly.Msg.LISTS_SORT_ORDER_ASCENDING = "ascending";  // untranslated
-/** @export */ Blockly.Msg.LISTS_SORT_ORDER_DESCENDING = "descending";  // untranslated
-/** @export */ Blockly.Msg.LISTS_SORT_TITLE = "sort %1 %2 %3";  // untranslated
-/** @export */ Blockly.Msg.LISTS_SORT_TOOLTIP = "Sort a copy of a list.";  // untranslated
-/** @export */ Blockly.Msg.LISTS_SORT_TYPE_IGNORECASE = "alphabetic, ignore case";  // untranslated
-/** @export */ Blockly.Msg.LISTS_SORT_TYPE_NUMERIC = "numeric";  // untranslated
-/** @export */ Blockly.Msg.LISTS_SORT_TYPE_TEXT = "alphabetic";  // untranslated
-/** @export */ Blockly.Msg.LISTS_SPLIT_HELPURL = "https://github.com/google/blockly/wiki/Lists#splitting-strings-and-joining-lists";  // untranslated
-/** @export */ Blockly.Msg.LISTS_SPLIT_LIST_FROM_TEXT = "make list from text";  // untranslated
-/** @export */ Blockly.Msg.LISTS_SPLIT_TEXT_FROM_LIST = "make text from list";  // untranslated
-/** @export */ Blockly.Msg.LISTS_SPLIT_TOOLTIP_JOIN = "Join a list of texts into one text, separated by a delimiter.";  // untranslated
-/** @export */ Blockly.Msg.LISTS_SPLIT_TOOLTIP_SPLIT = "Split text into a list of texts, breaking at each delimiter.";  // untranslated
-/** @export */ Blockly.Msg.LISTS_SPLIT_WITH_DELIMITER = "with delimiter";  // untranslated
-/** @export */ Blockly.Msg.LOGIC_BOOLEAN_FALSE = "غلط";
-/** @export */ Blockly.Msg.LOGIC_BOOLEAN_HELPURL = "https://github.com/google/blockly/wiki/Logic#values";  // untranslated
-/** @export */ Blockly.Msg.LOGIC_BOOLEAN_TOOLTIP = "هم غلط و هم راس ورگن";
-/** @export */ Blockly.Msg.LOGIC_BOOLEAN_TRUE = "راست و دوروست";
-/** @export */ Blockly.Msg.LOGIC_COMPARE_HELPURL = "https://en.wikipedia.org/wiki/Inequality_(mathematics)";  // untranslated
-/** @export */ Blockly.Msg.LOGIC_COMPARE_TOOLTIP_EQ = "Return true if both inputs equal each other.";  // untranslated
-/** @export */ Blockly.Msg.LOGIC_COMPARE_TOOLTIP_GT = "Return true if the first input is greater than the second input.";  // untranslated
-/** @export */ Blockly.Msg.LOGIC_COMPARE_TOOLTIP_GTE = "Return true if the first input is greater than or equal to the second input.";  // untranslated
-/** @export */ Blockly.Msg.LOGIC_COMPARE_TOOLTIP_LT = "Return true if the first input is smaller than the second input.";  // untranslated
-/** @export */ Blockly.Msg.LOGIC_COMPARE_TOOLTIP_LTE = "Return true if the first input is smaller than or equal to the second input.";  // untranslated
-/** @export */ Blockly.Msg.LOGIC_COMPARE_TOOLTIP_NEQ = "Return true if both inputs are not equal to each other.";  // untranslated
-/** @export */ Blockly.Msg.LOGIC_NEGATE_HELPURL = "https://github.com/google/blockly/wiki/Logic#not";  // untranslated
-/** @export */ Blockly.Msg.LOGIC_NEGATE_TITLE = "نه %1";
-/** @export */ Blockly.Msg.LOGIC_NEGATE_TOOLTIP = "Returns true if the input is false. Returns false if the input is true.";  // untranslated
-/** @export */ Blockly.Msg.LOGIC_NULL = "خمثی";
-/** @export */ Blockly.Msg.LOGIC_NULL_HELPURL = "https://en.wikipedia.org/wiki/Nullable_type";  // untranslated
-/** @export */ Blockly.Msg.LOGIC_NULL_TOOLTIP = "Returns null.";  // untranslated
-/** @export */ Blockly.Msg.LOGIC_OPERATION_AND = "و";
-/** @export */ Blockly.Msg.LOGIC_OPERATION_HELPURL = "https://github.com/google/blockly/wiki/Logic#logical-operations";  // untranslated
-/** @export */ Blockly.Msg.LOGIC_OPERATION_OR = "یا";
-/** @export */ Blockly.Msg.LOGIC_OPERATION_TOOLTIP_AND = "Return true if both inputs are true.";  // untranslated
-/** @export */ Blockly.Msg.LOGIC_OPERATION_TOOLTIP_OR = "Return true if at least one of the inputs is true.";  // untranslated
-/** @export */ Blockly.Msg.LOGIC_TERNARY_CONDITION = "آزماشت کردن";
-/** @export */ Blockly.Msg.LOGIC_TERNARY_HELPURL = "https://en.wikipedia.org/wiki/%3F:";  // untranslated
-/** @export */ Blockly.Msg.LOGIC_TERNARY_IF_FALSE = "ار غلط بی";
-/** @export */ Blockly.Msg.LOGIC_TERNARY_IF_TRUE = "ار درس بی";
-/** @export */ Blockly.Msg.LOGIC_TERNARY_TOOLTIP = "Check the condition in 'test'. If the condition is true, returns the 'if true' value; otherwise returns the 'if false' value.";  // untranslated
-/** @export */ Blockly.Msg.MATH_ADDITION_SYMBOL = "+";  // untranslated
-/** @export */ Blockly.Msg.MATH_ARITHMETIC_HELPURL = "https://en.wikipedia.org/wiki/Arithmetic";
-/** @export */ Blockly.Msg.MATH_ARITHMETIC_TOOLTIP_ADD = "وه انازه دو گل شماره ورگن.";
-/** @export */ Blockly.Msg.MATH_ARITHMETIC_TOOLTIP_DIVIDE = "Return the quotient of the two numbers.";  // untranslated
-/** @export */ Blockly.Msg.MATH_ARITHMETIC_TOOLTIP_MINUS = "Return the difference of the two numbers.";  // untranslated
-/** @export */ Blockly.Msg.MATH_ARITHMETIC_TOOLTIP_MULTIPLY = "Return the product of the two numbers.";  // untranslated
-/** @export */ Blockly.Msg.MATH_ARITHMETIC_TOOLTIP_POWER = "Return the first number raised to the power of the second number.";  // untranslated
-/** @export */ Blockly.Msg.MATH_CHANGE_HELPURL = "https://en.wikipedia.org/wiki/Programming_idiom#Incrementing_a_counter";
-/** @export */ Blockly.Msg.MATH_CHANGE_TITLE = "آلشت بكيد %1 وا %2";
-/** @export */ Blockly.Msg.MATH_CHANGE_TOOLTIP = "Add a number to variable '%1'.";  // untranslated
-/** @export */ Blockly.Msg.MATH_CONSTANT_HELPURL = "https://en.wikipedia.org/wiki/Mathematical_constant";
-/** @export */ Blockly.Msg.MATH_CONSTANT_TOOLTIP = "Return one of the common constants: π (3.141…), e (2.718…), φ (1.618…), sqrt(2) (1.414…), sqrt(½) (0.707…), or ∞ (infinity).";  // untranslated
-/** @export */ Blockly.Msg.MATH_CONSTRAIN_HELPURL = "https://en.wikipedia.org/wiki/Clamping_(graphics)";  // untranslated
-/** @export */ Blockly.Msg.MATH_CONSTRAIN_TITLE = "constrain %1 low %2 high %3";  // untranslated
-/** @export */ Blockly.Msg.MATH_CONSTRAIN_TOOLTIP = "Constrain a number to be between the specified limits (inclusive).";  // untranslated
-/** @export */ Blockly.Msg.MATH_DIVISION_SYMBOL = "÷";  // untranslated
-/** @export */ Blockly.Msg.MATH_IS_DIVISIBLE_BY = "یه وا بهر بیه";
-/** @export */ Blockly.Msg.MATH_IS_EVEN = "همیشه هیئش";
-/** @export */ Blockly.Msg.MATH_IS_NEGATIVE = "منفیه";
-/** @export */ Blockly.Msg.MATH_IS_ODD = "تهنائه";
-/** @export */ Blockly.Msg.MATH_IS_POSITIVE = "مثبته";
-/** @export */ Blockly.Msg.MATH_IS_PRIME = "وه اوله";
-/** @export */ Blockly.Msg.MATH_IS_TOOLTIP = "Check if a number is an even, odd, prime, whole, positive, negative, or if it is divisible by certain number. Returns true or false.";  // untranslated
-/** @export */ Blockly.Msg.MATH_IS_WHOLE = "همشه";
-/** @export */ Blockly.Msg.MATH_MODULO_HELPURL = "https://en.wikipedia.org/wiki/Modulo_operation";
-/** @export */ Blockly.Msg.MATH_MODULO_TITLE = "remainder of %1 ÷ %2";  // untranslated
-/** @export */ Blockly.Msg.MATH_MODULO_TOOLTIP = "Return the remainder from dividing the two numbers.";  // untranslated
-/** @export */ Blockly.Msg.MATH_MULTIPLICATION_SYMBOL = "×";  // untranslated
-/** @export */ Blockly.Msg.MATH_NUMBER_HELPURL = "https://en.wikipedia.org/wiki/Number";
-/** @export */ Blockly.Msg.MATH_NUMBER_TOOLTIP = "یه شماره.";
-/** @export */ Blockly.Msg.MATH_ONLIST_HELPURL = "";  // untranslated
-/** @export */ Blockly.Msg.MATH_ONLIST_OPERATOR_AVERAGE = "مینجاگه نوم گه";
-/** @export */ Blockly.Msg.MATH_ONLIST_OPERATOR_MAX = "بیشترونه د نومگه";
-/** @export */ Blockly.Msg.MATH_ONLIST_OPERATOR_MEDIAN = "مینجا نوم گه";
-/** @export */ Blockly.Msg.MATH_ONLIST_OPERATOR_MIN = "کمترونه د نومگه";
-/** @export */ Blockly.Msg.MATH_ONLIST_OPERATOR_MODE = "بیشری د نومگه";
-/** @export */ Blockly.Msg.MATH_ONLIST_OPERATOR_RANDOM = "random item of list";  // untranslated
-/** @export */ Blockly.Msg.MATH_ONLIST_OPERATOR_STD_DEV = "standard deviation of list";  // untranslated
-/** @export */ Blockly.Msg.MATH_ONLIST_OPERATOR_SUM = "جم کردن نومگه";
-/** @export */ Blockly.Msg.MATH_ONLIST_TOOLTIP_AVERAGE = "Return the average (arithmetic mean) of the numeric values in the list.";  // untranslated
-/** @export */ Blockly.Msg.MATH_ONLIST_TOOLTIP_MAX = "Return the largest number in the list.";  // untranslated
-/** @export */ Blockly.Msg.MATH_ONLIST_TOOLTIP_MEDIAN = "Return the median number in the list.";  // untranslated
-/** @export */ Blockly.Msg.MATH_ONLIST_TOOLTIP_MIN = "Return the smallest number in the list.";  // untranslated
-/** @export */ Blockly.Msg.MATH_ONLIST_TOOLTIP_MODE = "Return a list of the most common item(s) in the list.";  // untranslated
-/** @export */ Blockly.Msg.MATH_ONLIST_TOOLTIP_RANDOM = "Return a random element from the list.";  // untranslated
-/** @export */ Blockly.Msg.MATH_ONLIST_TOOLTIP_STD_DEV = "Return the standard deviation of the list.";  // untranslated
-/** @export */ Blockly.Msg.MATH_ONLIST_TOOLTIP_SUM = "Return the sum of all the numbers in the list.";  // untranslated
-/** @export */ Blockly.Msg.MATH_POWER_SYMBOL = "^";  // untranslated
-/** @export */ Blockly.Msg.MATH_RANDOM_FLOAT_HELPURL = "https://en.wikipedia.org/wiki/Random_number_generation";
-/** @export */ Blockly.Msg.MATH_RANDOM_FLOAT_TITLE_RANDOM = "random fraction";  // untranslated
-/** @export */ Blockly.Msg.MATH_RANDOM_FLOAT_TOOLTIP = "Return a random fraction between 0.0 (inclusive) and 1.0 (exclusive).";  // untranslated
-/** @export */ Blockly.Msg.MATH_RANDOM_INT_HELPURL = "https://en.wikipedia.org/wiki/Random_number_generation";
-/** @export */ Blockly.Msg.MATH_RANDOM_INT_TITLE = "random integer from %1 to %2";  // untranslated
-/** @export */ Blockly.Msg.MATH_RANDOM_INT_TOOLTIP = "Return a random integer between the two specified limits, inclusive.";  // untranslated
-/** @export */ Blockly.Msg.MATH_ROUND_HELPURL = "https://en.wikipedia.org/wiki/Rounding";
-/** @export */ Blockly.Msg.MATH_ROUND_OPERATOR_ROUND = "گرد کردن";
-/** @export */ Blockly.Msg.MATH_ROUND_OPERATOR_ROUNDDOWN = "وه هار گرد کردن";
-/** @export */ Blockly.Msg.MATH_ROUND_OPERATOR_ROUNDUP = "وه رو گرد کردن";
-/** @export */ Blockly.Msg.MATH_ROUND_TOOLTIP = "Round a number up or down.";  // untranslated
-/** @export */ Blockly.Msg.MATH_SINGLE_HELPURL = "https://en.wikipedia.org/wiki/Square_root";
-/** @export */ Blockly.Msg.MATH_SINGLE_OP_ABSOLUTE = "تموم و کمال";
-/** @export */ Blockly.Msg.MATH_SINGLE_OP_ROOT = "چارسوک ریشه";
-/** @export */ Blockly.Msg.MATH_SINGLE_TOOLTIP_ABS = "Return the absolute value of a number.";  // untranslated
-/** @export */ Blockly.Msg.MATH_SINGLE_TOOLTIP_EXP = "Return e to the power of a number.";  // untranslated
-/** @export */ Blockly.Msg.MATH_SINGLE_TOOLTIP_LN = "Return the natural logarithm of a number.";  // untranslated
-/** @export */ Blockly.Msg.MATH_SINGLE_TOOLTIP_LOG10 = "Return the base 10 logarithm of a number.";  // untranslated
-/** @export */ Blockly.Msg.MATH_SINGLE_TOOLTIP_NEG = "Return the negation of a number.";  // untranslated
-/** @export */ Blockly.Msg.MATH_SINGLE_TOOLTIP_POW10 = "Return 10 to the power of a number.";  // untranslated
-/** @export */ Blockly.Msg.MATH_SINGLE_TOOLTIP_ROOT = "Return the square root of a number.";  // untranslated
-/** @export */ Blockly.Msg.MATH_SUBTRACTION_SYMBOL = "-";  // untranslated
-/** @export */ Blockly.Msg.MATH_TRIG_ACOS = "acos";  // untranslated
-/** @export */ Blockly.Msg.MATH_TRIG_ASIN = "asin";  // untranslated
-/** @export */ Blockly.Msg.MATH_TRIG_ATAN = "atan";  // untranslated
-/** @export */ Blockly.Msg.MATH_TRIG_COS = "cos";  // untranslated
-/** @export */ Blockly.Msg.MATH_TRIG_HELPURL = "https://en.wikipedia.org/wiki/Trigonometric_functions";
-/** @export */ Blockly.Msg.MATH_TRIG_SIN = "sin";  // untranslated
-/** @export */ Blockly.Msg.MATH_TRIG_TAN = "tan";  // untranslated
-/** @export */ Blockly.Msg.MATH_TRIG_TOOLTIP_ACOS = "Return the arccosine of a number.";  // untranslated
-/** @export */ Blockly.Msg.MATH_TRIG_TOOLTIP_ASIN = "Return the arcsine of a number.";  // untranslated
-/** @export */ Blockly.Msg.MATH_TRIG_TOOLTIP_ATAN = "Return the arctangent of a number.";  // untranslated
-/** @export */ Blockly.Msg.MATH_TRIG_TOOLTIP_COS = "Return the cosine of a degree (not radian).";  // untranslated
-/** @export */ Blockly.Msg.MATH_TRIG_TOOLTIP_SIN = "Return the sine of a degree (not radian).";  // untranslated
-/** @export */ Blockly.Msg.MATH_TRIG_TOOLTIP_TAN = "Return the tangent of a degree (not radian).";  // untranslated
-/** @export */ Blockly.Msg.NEW_COLOUR_VARIABLE = "Create colour variable...";  // untranslated
-/** @export */ Blockly.Msg.NEW_NUMBER_VARIABLE = "Create number variable...";  // untranslated
-/** @export */ Blockly.Msg.NEW_STRING_VARIABLE = "Create string variable...";  // untranslated
-/** @export */ Blockly.Msg.NEW_VARIABLE = "آلشتگر تازه...";
-/** @export */ Blockly.Msg.NEW_VARIABLE_TITLE = "نوم آلشتگر تازه:";
-/** @export */ Blockly.Msg.NEW_VARIABLE_TYPE_TITLE = "New variable type:";  // untranslated
-/** @export */ Blockly.Msg.ORDINAL_NUMBER_SUFFIX = "";  // untranslated
-/** @export */ Blockly.Msg.PROCEDURES_ALLOW_STATEMENTS = "allow statements";  // untranslated
-/** @export */ Blockly.Msg.PROCEDURES_BEFORE_PARAMS = "وا:";
-/** @export */ Blockly.Msg.PROCEDURES_CALLNORETURN_HELPURL = "https://en.wikipedia.org/wiki/Procedure_%28computer_science%29";
-/** @export */ Blockly.Msg.PROCEDURES_CALLNORETURN_TOOLTIP = "Run the user-defined function '%1'.";  // untranslated
-/** @export */ Blockly.Msg.PROCEDURES_CALLRETURN_HELPURL = "https://en.wikipedia.org/wiki/Procedure_%28computer_science%29";
-/** @export */ Blockly.Msg.PROCEDURES_CALLRETURN_TOOLTIP = "Run the user-defined function '%1' and use its output.";  // untranslated
-/** @export */ Blockly.Msg.PROCEDURES_CALL_BEFORE_PARAMS = "وا:";
-/** @export */ Blockly.Msg.PROCEDURES_CREATE_DO = "راس کردن%1";
-/** @export */ Blockly.Msg.PROCEDURES_DEFNORETURN_COMMENT = "Describe this function...";  // untranslated
-/** @export */ Blockly.Msg.PROCEDURES_DEFNORETURN_DO = "";  // untranslated
-/** @export */ Blockly.Msg.PROCEDURES_DEFNORETURN_HELPURL = "https://en.wikipedia.org/wiki/Subroutine";  // untranslated
-/** @export */ Blockly.Msg.PROCEDURES_DEFNORETURN_PROCEDURE = "یه کار انجوم بیئت";
-/** @export */ Blockly.Msg.PROCEDURES_DEFNORETURN_TITLE = "سی";
-/** @export */ Blockly.Msg.PROCEDURES_DEFNORETURN_TOOLTIP = "Creates a function with no output.";  // untranslated
-/** @export */ Blockly.Msg.PROCEDURES_DEFRETURN_HELPURL = "https://en.wikipedia.org/wiki/Subroutine";  // untranslated
-/** @export */ Blockly.Msg.PROCEDURES_DEFRETURN_RETURN = "ورگنیئن";
-/** @export */ Blockly.Msg.PROCEDURES_DEFRETURN_TOOLTIP = "Creates a function with an output.";  // untranslated
-/** @export */ Blockly.Msg.PROCEDURES_DEF_DUPLICATE_WARNING = "Warning: This function has duplicate parameters.";  // untranslated
-/** @export */ Blockly.Msg.PROCEDURES_HIGHLIGHT_DEF = "Highlight function definition";  // untranslated
-/** @export */ Blockly.Msg.PROCEDURES_IFRETURN_HELPURL = "http://c2.com/cgi/wiki?GuardClause";  // untranslated
-/** @export */ Blockly.Msg.PROCEDURES_IFRETURN_TOOLTIP = "If a value is true, then return a second value.";  // untranslated
-/** @export */ Blockly.Msg.PROCEDURES_IFRETURN_WARNING = "Warning: This block may be used only within a function definition.";  // untranslated
-/** @export */ Blockly.Msg.PROCEDURES_MUTATORARG_TITLE = "نوم داده:";
-/** @export */ Blockly.Msg.PROCEDURES_MUTATORARG_TOOLTIP = "Add an input to the function.";  // untranslated
-/** @export */ Blockly.Msg.PROCEDURES_MUTATORCONTAINER_TITLE = "داده یا";
-/** @export */ Blockly.Msg.PROCEDURES_MUTATORCONTAINER_TOOLTIP = "Add, remove, or reorder inputs to this function.";  // untranslated
-/** @export */ Blockly.Msg.REDO = "Redo";  // untranslated
-/** @export */ Blockly.Msg.REMOVE_COMMENT = "نظر جا وه جا کو";
-/** @export */ Blockly.Msg.RENAME_VARIABLE = "د نو نوم نیائن آلشتگر...";
-/** @export */ Blockly.Msg.RENAME_VARIABLE_TITLE = "د نو نوم نیائن %1 د تموم آلشتگریا د:";
-/** @export */ Blockly.Msg.TEXT_APPEND_HELPURL = "https://github.com/google/blockly/wiki/Text#text-modification";  // untranslated
-/** @export */ Blockly.Msg.TEXT_APPEND_TITLE = "to %1 append text %2";  // untranslated
-/** @export */ Blockly.Msg.TEXT_APPEND_TOOLTIP = "Append some text to variable '%1'.";  // untranslated
-/** @export */ Blockly.Msg.TEXT_CHANGECASE_HELPURL = "https://github.com/google/blockly/wiki/Text#adjusting-text-case";  // untranslated
-/** @export */ Blockly.Msg.TEXT_CHANGECASE_OPERATOR_LOWERCASE = "سی واج کؤچک";
-/** @export */ Blockly.Msg.TEXT_CHANGECASE_OPERATOR_TITLECASE = "to Title Case";  // untranslated
-/** @export */ Blockly.Msg.TEXT_CHANGECASE_OPERATOR_UPPERCASE = "سی حرف گپ";
-/** @export */ Blockly.Msg.TEXT_CHANGECASE_TOOLTIP = "Return a copy of the text in a different case.";  // untranslated
-/** @export */ Blockly.Msg.TEXT_CHARAT_FIRST = "get first letter";  // untranslated
-/** @export */ Blockly.Msg.TEXT_CHARAT_FROM_END = "get letter # from end";  // untranslated
-/** @export */ Blockly.Msg.TEXT_CHARAT_FROM_START = "get letter #";  // untranslated
-/** @export */ Blockly.Msg.TEXT_CHARAT_HELPURL = "https://github.com/google/blockly/wiki/Text#extracting-text";  // untranslated
-/** @export */ Blockly.Msg.TEXT_CHARAT_LAST = "get last letter";  // untranslated
-/** @export */ Blockly.Msg.TEXT_CHARAT_RANDOM = "get random letter";  // untranslated
-/** @export */ Blockly.Msg.TEXT_CHARAT_TAIL = "";  // untranslated
-/** @export */ Blockly.Msg.TEXT_CHARAT_TITLE = "in text %1 %2";  // untranslated
-/** @export */ Blockly.Msg.TEXT_CHARAT_TOOLTIP = "Returns the letter at the specified position.";  // untranslated
-/** @export */ Blockly.Msg.TEXT_COUNT_HELPURL = "https://github.com/google/blockly/wiki/Text#counting-substrings";  // untranslated
-/** @export */ Blockly.Msg.TEXT_COUNT_MESSAGE0 = "count %1 in %2";  // untranslated
-/** @export */ Blockly.Msg.TEXT_COUNT_TOOLTIP = "Count how many times some text occurs within some other text.";  // untranslated
-/** @export */ Blockly.Msg.TEXT_CREATE_JOIN_ITEM_TOOLTIP = "Add an item to the text.";  // untranslated
-/** @export */ Blockly.Msg.TEXT_CREATE_JOIN_TITLE_JOIN = "پیوسن";
-/** @export */ Blockly.Msg.TEXT_CREATE_JOIN_TOOLTIP = "Add, remove, or reorder sections to reconfigure this text block.";  // untranslated
-/** @export */ Blockly.Msg.TEXT_GET_SUBSTRING_END_FROM_END = "سی واج# تا آخر";
-/** @export */ Blockly.Msg.TEXT_GET_SUBSTRING_END_FROM_START = "سی واج#";
-/** @export */ Blockly.Msg.TEXT_GET_SUBSTRING_END_LAST = "سی آخرین واج";
-/** @export */ Blockly.Msg.TEXT_GET_SUBSTRING_HELPURL = "https://github.com/google/blockly/wiki/Text#extracting-a-region-of-text";  // untranslated
-/** @export */ Blockly.Msg.TEXT_GET_SUBSTRING_INPUT_IN_TEXT = "د متن";
-/** @export */ Blockly.Msg.TEXT_GET_SUBSTRING_START_FIRST = "get substring from first letter";  // untranslated
-/** @export */ Blockly.Msg.TEXT_GET_SUBSTRING_START_FROM_END = "get substring from letter # from end";  // untranslated
-/** @export */ Blockly.Msg.TEXT_GET_SUBSTRING_START_FROM_START = "get substring from letter #";  // untranslated
-/** @export */ Blockly.Msg.TEXT_GET_SUBSTRING_TAIL = "";  // untranslated
-/** @export */ Blockly.Msg.TEXT_GET_SUBSTRING_TOOLTIP = "Returns a specified portion of the text.";  // untranslated
-/** @export */ Blockly.Msg.TEXT_INDEXOF_HELPURL = "https://github.com/google/blockly/wiki/Text#finding-text";  // untranslated
-/** @export */ Blockly.Msg.TEXT_INDEXOF_OPERATOR_FIRST = "find first occurrence of text";  // untranslated
-/** @export */ Blockly.Msg.TEXT_INDEXOF_OPERATOR_LAST = "find last occurrence of text";  // untranslated
-/** @export */ Blockly.Msg.TEXT_INDEXOF_TITLE = "د متن %1 %2 %3";
-/** @export */ Blockly.Msg.TEXT_INDEXOF_TOOLTIP = "Returns the index of the first/last occurrence of the first text in the second text. Returns %1 if text is not found.";  // untranslated
-/** @export */ Blockly.Msg.TEXT_ISEMPTY_HELPURL = "https://github.com/google/blockly/wiki/Text#checking-for-empty-text";  // untranslated
-/** @export */ Blockly.Msg.TEXT_ISEMPTY_TITLE = "%1 حالیه";
-/** @export */ Blockly.Msg.TEXT_ISEMPTY_TOOLTIP = "Returns true if the provided text is empty.";  // untranslated
-/** @export */ Blockly.Msg.TEXT_JOIN_HELPURL = "https://github.com/google/blockly/wiki/Text#text-creation";  // untranslated
-/** @export */ Blockly.Msg.TEXT_JOIN_TITLE_CREATEWITH = "راس کردن متن وا";
-/** @export */ Blockly.Msg.TEXT_JOIN_TOOLTIP = "Create a piece of text by joining together any number of items.";  // untranslated
-/** @export */ Blockly.Msg.TEXT_LENGTH_HELPURL = "https://github.com/google/blockly/wiki/Text#text-modification";  // untranslated
-/** @export */ Blockly.Msg.TEXT_LENGTH_TITLE = "length of %1";  // untranslated
-/** @export */ Blockly.Msg.TEXT_LENGTH_TOOLTIP = "Returns the number of letters (including spaces) in the provided text.";  // untranslated
-/** @export */ Blockly.Msg.TEXT_PRINT_HELPURL = "https://github.com/google/blockly/wiki/Text#printing-text";  // untranslated
-/** @export */ Blockly.Msg.TEXT_PRINT_TITLE = "print %1";  // untranslated
-/** @export */ Blockly.Msg.TEXT_PRINT_TOOLTIP = "Print the specified text, number or other value.";  // untranslated
-/** @export */ Blockly.Msg.TEXT_PROMPT_HELPURL = "https://github.com/google/blockly/wiki/Text#getting-input-from-the-user";  // untranslated
-/** @export */ Blockly.Msg.TEXT_PROMPT_TOOLTIP_NUMBER = "Prompt for user for a number.";  // untranslated
-/** @export */ Blockly.Msg.TEXT_PROMPT_TOOLTIP_TEXT = "Prompt for user for some text.";  // untranslated
-/** @export */ Blockly.Msg.TEXT_PROMPT_TYPE_NUMBER = "prompt for number with message";  // untranslated
-/** @export */ Blockly.Msg.TEXT_PROMPT_TYPE_TEXT = "prompt for text with message";  // untranslated
-/** @export */ Blockly.Msg.TEXT_REPLACE_HELPURL = "https://github.com/google/blockly/wiki/Text#replacing-substrings";  // untranslated
-/** @export */ Blockly.Msg.TEXT_REPLACE_MESSAGE0 = "replace %1 with %2 in %3";  // untranslated
-/** @export */ Blockly.Msg.TEXT_REPLACE_TOOLTIP = "Replace all occurances of some text within some other text.";  // untranslated
-/** @export */ Blockly.Msg.TEXT_REVERSE_HELPURL = "https://github.com/google/blockly/wiki/Text#reversing-text";  // untranslated
-/** @export */ Blockly.Msg.TEXT_REVERSE_MESSAGE0 = "reverse %1";  // untranslated
-/** @export */ Blockly.Msg.TEXT_REVERSE_TOOLTIP = "Reverses the order of the characters in the text.";  // untranslated
-/** @export */ Blockly.Msg.TEXT_TEXT_HELPURL = "https://en.wikipedia.org/wiki/String_(computer_science)";
-/** @export */ Blockly.Msg.TEXT_TEXT_TOOLTIP = "A letter, word, or line of text.";  // untranslated
-/** @export */ Blockly.Msg.TEXT_TRIM_HELPURL = "https://github.com/google/blockly/wiki/Text#trimming-removing-spaces";  // untranslated
-/** @export */ Blockly.Msg.TEXT_TRIM_OPERATOR_BOTH = "trim spaces from both sides of";  // untranslated
-/** @export */ Blockly.Msg.TEXT_TRIM_OPERATOR_LEFT = "trim spaces from left side of";  // untranslated
-/** @export */ Blockly.Msg.TEXT_TRIM_OPERATOR_RIGHT = "trim spaces from right side of";  // untranslated
-/** @export */ Blockly.Msg.TEXT_TRIM_TOOLTIP = "Return a copy of the text with spaces removed from one or both ends.";  // untranslated
-/** @export */ Blockly.Msg.TODAY = "ئمروٙ";
-/** @export */ Blockly.Msg.UNDO = "Undo";  // untranslated
-/** @export */ Blockly.Msg.VARIABLES_DEFAULT_NAME = "قلم";
-/** @export */ Blockly.Msg.VARIABLES_GET_CREATE_SET = "Create 'set %1'";  // untranslated
-/** @export */ Blockly.Msg.VARIABLES_GET_HELPURL = "https://github.com/google/blockly/wiki/Variables#get";  // untranslated
-/** @export */ Blockly.Msg.VARIABLES_GET_TOOLTIP = "Returns the value of this variable.";  // untranslated
-/** @export */ Blockly.Msg.VARIABLES_SET = "میزوکاری %1 سی %2";
-/** @export */ Blockly.Msg.VARIABLES_SET_CREATE_GET = "Create 'get %1'";  // untranslated
-/** @export */ Blockly.Msg.VARIABLES_SET_HELPURL = "https://github.com/google/blockly/wiki/Variables#set";  // untranslated
-/** @export */ Blockly.Msg.VARIABLES_SET_TOOLTIP = "Sets this variable to be equal to the input.";  // untranslated
-/** @export */ Blockly.Msg.VARIABLE_ALREADY_EXISTS = "A variable named '%1' already exists.";  // untranslated
-/** @export */ Blockly.Msg.VARIABLE_ALREADY_EXISTS_FOR_ANOTHER_TYPE = "A variable named '%1' already exists for another type: '%2'.";  // untranslated
-/** @export */ Blockly.Msg.WORKSPACE_COMMENT_DEFAULT_TEXT = "Say something...";  // untranslated
-/** @export */ Blockly.Msg.PROCEDURES_DEFRETURN_TITLE = Blockly.Msg.PROCEDURES_DEFNORETURN_TITLE;
-/** @export */ Blockly.Msg.CONTROLS_IF_IF_TITLE_IF = Blockly.Msg.CONTROLS_IF_MSG_IF;
-/** @export */ Blockly.Msg.CONTROLS_WHILEUNTIL_INPUT_DO = Blockly.Msg.CONTROLS_REPEAT_INPUT_DO;
-/** @export */ Blockly.Msg.CONTROLS_IF_MSG_THEN = Blockly.Msg.CONTROLS_REPEAT_INPUT_DO;
-/** @export */ Blockly.Msg.CONTROLS_IF_ELSE_TITLE_ELSE = Blockly.Msg.CONTROLS_IF_MSG_ELSE;
-/** @export */ Blockly.Msg.PROCEDURES_DEFRETURN_PROCEDURE = Blockly.Msg.PROCEDURES_DEFNORETURN_PROCEDURE;
-/** @export */ Blockly.Msg.LISTS_GET_SUBLIST_INPUT_IN_LIST = Blockly.Msg.LISTS_INLIST;
-/** @export */ Blockly.Msg.LISTS_GET_INDEX_INPUT_IN_LIST = Blockly.Msg.LISTS_INLIST;
-/** @export */ Blockly.Msg.MATH_CHANGE_TITLE_ITEM = Blockly.Msg.VARIABLES_DEFAULT_NAME;
-/** @export */ Blockly.Msg.PROCEDURES_DEFRETURN_DO = Blockly.Msg.PROCEDURES_DEFNORETURN_DO;
-/** @export */ Blockly.Msg.CONTROLS_IF_ELSEIF_TITLE_ELSEIF = Blockly.Msg.CONTROLS_IF_MSG_ELSEIF;
-/** @export */ Blockly.Msg.LISTS_GET_INDEX_HELPURL = Blockly.Msg.LISTS_INDEX_OF_HELPURL;
-/** @export */ Blockly.Msg.CONTROLS_FOREACH_INPUT_DO = Blockly.Msg.CONTROLS_REPEAT_INPUT_DO;
-/** @export */ Blockly.Msg.LISTS_SET_INDEX_INPUT_IN_LIST = Blockly.Msg.LISTS_INLIST;
-/** @export */ Blockly.Msg.CONTROLS_FOR_INPUT_DO = Blockly.Msg.CONTROLS_REPEAT_INPUT_DO;
-/** @export */ Blockly.Msg.LISTS_CREATE_WITH_ITEM_TITLE = Blockly.Msg.VARIABLES_DEFAULT_NAME;
-/** @export */ Blockly.Msg.TEXT_APPEND_VARIABLE = Blockly.Msg.VARIABLES_DEFAULT_NAME;
-/** @export */ Blockly.Msg.TEXT_CREATE_JOIN_ITEM_TITLE_ITEM = Blockly.Msg.VARIABLES_DEFAULT_NAME;
-/** @export */ Blockly.Msg.LISTS_INDEX_OF_INPUT_IN_LIST = Blockly.Msg.LISTS_INLIST;
-/** @export */ Blockly.Msg.PROCEDURES_DEFRETURN_COMMENT = Blockly.Msg.PROCEDURES_DEFNORETURN_COMMENT;
->>>>>>> 82fd258a
 
-/** @export */ Blockly.Msg.MATH_HUE = "230";
-/** @export */ Blockly.Msg.LOOPS_HUE = "120";
-/** @export */ Blockly.Msg.LISTS_HUE = "260";
-/** @export */ Blockly.Msg.LOGIC_HUE = "210";
-/** @export */ Blockly.Msg.VARIABLES_HUE = "330";
-/** @export */ Blockly.Msg.TEXTS_HUE = "160";
-/** @export */ Blockly.Msg.PROCEDURES_HUE = "290";
-/** @export */ Blockly.Msg.COLOUR_HUE = "20";
-/** @export */ Blockly.Msg.VARIABLES_DYNAMIC_HUE = "310";+Blockly.Msg.MATH_HUE = "230";
+Blockly.Msg.LOOPS_HUE = "120";
+Blockly.Msg.LISTS_HUE = "260";
+Blockly.Msg.LOGIC_HUE = "210";
+Blockly.Msg.VARIABLES_HUE = "330";
+Blockly.Msg.TEXTS_HUE = "160";
+Blockly.Msg.PROCEDURES_HUE = "290";
+Blockly.Msg.COLOUR_HUE = "20";
+Blockly.Msg.VARIABLES_DYNAMIC_HUE = "310";