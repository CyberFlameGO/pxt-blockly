--- conflicted
+++ resolved
@@ -1,17 +1,12 @@
 {
 	"@metadata": {
 		"author": "Ellen Spertus <ellen.spertus@gmail.com>",
-<<<<<<< HEAD
-		"lastupdated": "2016-07-15 15:28:31.515454",
-=======
 		"lastupdated": "2016-07-14 11:17:05.788569",
->>>>>>> 729bd588
 		"locale": "en",
 		"messagedocumentation" : "qqq"
 	},
 	"VARIABLES_DEFAULT_NAME": "item",
 	"TODAY": "Today",
-	"DELETE_VARIABLE": "Delete the '%1' variable",
 	"DUPLICATE_BLOCK": "Duplicate",
 	"ADD_COMMENT": "Add Comment",
 	"REMOVE_COMMENT": "Remove Comment",
