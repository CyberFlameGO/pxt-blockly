--- conflicted
+++ resolved
@@ -41,10 +41,7 @@
 	"NEW_VARIABLE_TYPE_TITLE": "نوع متغیر جدید:",
 	"NEW_VARIABLE_TITLE": "نام متغیر تازه:",
 	"VARIABLE_ALREADY_EXISTS": "متغیری با نام '%1' هم اکنون وجود دارد",
-<<<<<<< HEAD
-=======
 	"VARIABLE_ALREADY_EXISTS_FOR_ANOTHER_TYPE": "در حال حاضر یک متغیر با نام '%1' برای متغیر دیگری از نوع '%2' وجود دارد.",
->>>>>>> de39d5f2
 	"DELETE_VARIABLE_CONFIRMATION": "تعداد %1 استفاده از متغیر '%2' پاک شود؟",
 	"CANNOT_DELETE_VARIABLE_PROCEDURE": "متغیر '%1' را نمی‌توان پاک کرد، زیرا جزیی از تعریف تابع '%2' می‌باشد",
 	"DELETE_VARIABLE": "متغیر '%1'را پاک کنید",
@@ -296,12 +293,9 @@
 	"LISTS_GET_SUBLIST_END_FROM_END": "به # از انتها",
 	"LISTS_GET_SUBLIST_END_LAST": "به آخرین",
 	"LISTS_GET_SUBLIST_TOOLTIP": "کپی از قسمت مشخص‌شدهٔ لیست درست می‌کند.",
-<<<<<<< HEAD
-=======
 	"LISTS_SORT_HELPURL": "https://github.com/google/blockly/wiki/Lists#sorting-a-list",
 	"LISTS_SORT_TITLE": "مرتب‌سازی%1 %2 %3",
 	"LISTS_SORT_TOOLTIP": "یک کپی از لیست را مرتب کنید.",
->>>>>>> de39d5f2
 	"LISTS_SORT_ORDER_ASCENDING": "صعودی",
 	"LISTS_SORT_ORDER_DESCENDING": "نزولی",
 	"LISTS_SORT_TYPE_NUMERIC": "عددی",
