{
	"@metadata": {
		"authors": [
			"Hym411",
			"아라",
			"Priviet",
			"Revi",
			"SeoJeongHo",
			"Alex00728",
			"Kurousagi",
			"Lemondoge",
			"Ykhwong",
			"Jerrykim306",
<<<<<<< HEAD
			"Onebone"
=======
			"Onebone",
			"JeonHK",
			"Liuxinyu970226",
			"Peurocs4"
>>>>>>> de39d5f2
		]
	},
	"VARIABLES_DEFAULT_NAME": "항목",
	"TODAY": "오늘",
	"DUPLICATE_BLOCK": "복제",
<<<<<<< HEAD
	"ADD_COMMENT": "메모 추가",
	"REMOVE_COMMENT": "내용 제거",
=======
	"ADD_COMMENT": "주석 추가",
	"REMOVE_COMMENT": "주석 제거",
	"DUPLICATE_COMMENT": "주석 복제하기",
>>>>>>> de39d5f2
	"EXTERNAL_INPUTS": "외부 입력",
	"INLINE_INPUTS": "내부 입력",
	"DELETE_BLOCK": "블록 삭제",
	"DELETE_X_BLOCKS": "블록 %1개 삭제",
	"DELETE_ALL_BLOCKS": "모든 블록 %1개를 삭제하겠습니까?",
	"CLEAN_UP": "블록 정리",
	"COLLAPSE_BLOCK": "블록 축소",
	"COLLAPSE_ALL": "블록 축소",
	"EXPAND_BLOCK": "블록 확장",
	"EXPAND_ALL": "블록 확장",
	"DISABLE_BLOCK": "블록 비활성화",
	"ENABLE_BLOCK": "블록 활성화",
	"HELP": "도움말",
	"UNDO": "실행 취소",
	"REDO": "다시 실행",
	"CHANGE_VALUE_TITLE": "값 바꾸기:",
	"RENAME_VARIABLE": "변수 이름 바꾸기:",
	"RENAME_VARIABLE_TITLE": "'%1' 변수 이름을 바꾸기:",
	"NEW_VARIABLE": "변수 만들기...",
	"NEW_VARIABLE_TITLE": "새 변수 이름:",
	"VARIABLE_ALREADY_EXISTS": "'%1' 변수는 이미 존재합니다.",
	"VARIABLE_ALREADY_EXISTS_FOR_ANOTHER_TYPE": "'%1' 변수는 '%2' 유형의 다른 변수에 대해 이미 존재합니다.",
	"PROCEDURE_ALREADY_EXISTS": "'%1' 함수는 이미 존재합니다.",
	"DELETE_VARIABLE_CONFIRMATION": "'%2' 변수에서 %1을(를) 삭제하시겠습니까?",
	"CANNOT_DELETE_VARIABLE_PROCEDURE": "'%2' 함수 정의의 일부이기 때문에 '%1' 변수를 삭제할 수 없습니다",
	"DELETE_VARIABLE": "'%1' 변수를 삭제합니다",
	"COLOUR_PICKER_HELPURL": "https://ko.wikipedia.org/wiki/색",
	"COLOUR_PICKER_TOOLTIP": "팔레트에서 색을 고릅니다",
	"COLOUR_RANDOM_TITLE": "임의 색상",
	"COLOUR_RANDOM_TOOLTIP": "무작위로 색을 고릅니다.",
	"COLOUR_RGB_HELPURL": "http://www.december.com/html/spec/colorper.html",
	"COLOUR_RGB_TITLE": "색",
	"COLOUR_RGB_RED": "빨강",
	"COLOUR_RGB_GREEN": "초록",
	"COLOUR_RGB_BLUE": "파랑",
	"COLOUR_RGB_TOOLTIP": "빨강,파랑,초록의 값을 이용하여 색을 만드십시오. 모든 값은 0과 100 사이에 있어야 합니다.",
	"COLOUR_BLEND_HELPURL": "http://meyerweb.com/eric/tools/color-blend/",
	"COLOUR_BLEND_TITLE": "혼합",
	"COLOUR_BLEND_COLOUR1": "색 1",
	"COLOUR_BLEND_COLOUR2": "색 2",
	"COLOUR_BLEND_RATIO": "비율",
	"COLOUR_BLEND_TOOLTIP": "두 색을 주어진 비율로 혼합 (0.0 - 1.0)",
	"CONTROLS_REPEAT_HELPURL": "https://ko.wikipedia.org/wiki/For_루프",
	"CONTROLS_REPEAT_TITLE": "%1회 반복",
	"CONTROLS_REPEAT_INPUT_DO": "하기",
	"CONTROLS_REPEAT_TOOLTIP": "여러 번 반복해 명령들을 실행합니다.",
	"CONTROLS_WHILEUNTIL_HELPURL": "https://ko.wikipedia.org/wiki/While_%EB%A3%A8%ED%94%84",
	"CONTROLS_WHILEUNTIL_OPERATOR_WHILE": "동안 반복",
	"CONTROLS_WHILEUNTIL_OPERATOR_UNTIL": "다음까지 반복",
	"CONTROLS_WHILEUNTIL_TOOLTIP_WHILE": "값이 참일 때, 몇 가지 선언을 합니다.",
	"CONTROLS_WHILEUNTIL_TOOLTIP_UNTIL": "값이 거짓일 때, 몇 가지 선언을 합니다.",
	"CONTROLS_FOR_HELPURL": "https://ko.wikipedia.org/wiki/For_%EB%A3%A8%ED%94%84",
	"CONTROLS_FOR_TOOLTIP": "변수 \"%1\"은 지정된 간격으로 시작 수에서 끝 수까지를 세어 지정된 블록을 수행해야 합니다.",
	"CONTROLS_FOR_TITLE": "으로 계산 %1 %2에서 %4을 이용하여 %3로",
	"CONTROLS_FOREACH_HELPURL": "https://ko.wikipedia.org/wiki/For_%EB%A3%A8%ED%94%84#.EC.9E.84.EC.9D.98.EC.9D.98_.EC.A7.91.ED.95.A9",
	"CONTROLS_FOREACH_TITLE": "각 항목에 대해 %1 목록으로 %2",
	"CONTROLS_FOREACH_TOOLTIP": "리스트 안에 들어있는 각 아이템들을, 순서대로 변수 '%1' 에 한 번씩 저장시키고, 그 때 마다 명령을 실행합니다.",
	"CONTROLS_FLOW_STATEMENTS_HELPURL": "https://ko.wikipedia.org/wiki/%EC%A0%9C%EC%96%B4_%ED%9D%90%EB%A6%84",
	"CONTROLS_FLOW_STATEMENTS_OPERATOR_BREAK": "반복 중단",
	"CONTROLS_FLOW_STATEMENTS_OPERATOR_CONTINUE": "다음 반복",
	"CONTROLS_FLOW_STATEMENTS_TOOLTIP_BREAK": "현재 반복 실행 블럭을 빠져나갑니다.",
	"CONTROLS_FLOW_STATEMENTS_TOOLTIP_CONTINUE": "나머지 반복 부분을 더 이상 실행하지 않고, 다음 반복을 수행합니다.",
	"CONTROLS_FLOW_STATEMENTS_WARNING": "경고 : 이 블록은 반복 실행 블럭 안에서만 사용됩니다.",
	"CONTROLS_IF_HELPURL": "https://ko.wikipedia.org/wiki/%EC%A1%B0%EA%B1%B4%EB%AC%B8",
	"CONTROLS_IF_TOOLTIP_1": "조건식의 계산 결과가 참이면, 명령을 실행합니다.",
	"CONTROLS_IF_TOOLTIP_2": "조건식의 계산 결과가 참이면, 첫 번째 블럭의 명령을 실행하고, 그렇지 않으면 두 번째 블럭의 명령을 실행합니다.",
	"CONTROLS_IF_TOOLTIP_3": "첫 번째 조건식의 계산 결과가 참이면, 첫 번째 블럭의 명령을 실행하고, 두 번째 조건식의 계산 결과가 참이면, 두 번째 블럭의 명령을 실행합니다.",
	"CONTROLS_IF_TOOLTIP_4": "첫 번째 조건식의 계산 결과가 참이면, 첫 번째 블럭의 명령을 실행하고, 두 번째 조건식의 계산 결과가 참이면, 두 번째 블럭의 명령을 실행하고, ... , 어떤 조건식의 계산 결과도 참이 아니면, 마지막 블럭의 명령을 실행합니다.",
	"CONTROLS_IF_MSG_IF": "만약",
	"CONTROLS_IF_MSG_ELSEIF": "다른 경우",
	"CONTROLS_IF_MSG_ELSE": "아니라면",
	"CONTROLS_IF_IF_TOOLTIP": "섹션을 추가, 제거하거나 순서를 변경하여 이 if 블럭을 재구성합니다.",
	"CONTROLS_IF_ELSEIF_TOOLTIP": "\"만약\" 블럭에 조건 검사를 추가합니다.",
	"CONTROLS_IF_ELSE_TOOLTIP": "\"만약\" 블럭의 마지막에, 모든 검사 결과가 거짓인 경우 실행할 부분을 추가합니다.",
	"IOS_OK": "확인",
	"IOS_CANCEL": "취소",
	"IOS_ERROR": "오류",
	"IOS_PROCEDURES_INPUTS": "입력",
	"IOS_PROCEDURES_ADD_INPUT": "+ 입력 추가",
	"IOS_PROCEDURES_DUPLICATE_INPUTS_ERROR": "이 기능은 중복된 입력이 있습니다.",
	"IOS_VARIABLES_ADD_VARIABLE": "+ 변수 추가",
	"IOS_VARIABLES_ADD_BUTTON": "추가",
	"IOS_VARIABLES_RENAME_BUTTON": "이름 바꾸기",
	"IOS_VARIABLES_DELETE_BUTTON": "삭제",
	"IOS_VARIABLES_VARIABLE_NAME": "변수 이름",
	"IOS_VARIABLES_EMPTY_NAME_ERROR": "비어있는 변수 이름을 사용할 수 없습니다.",
	"LOGIC_COMPARE_HELPURL": "https://ko.wikipedia.org/wiki/부등식",
	"LOGIC_COMPARE_TOOLTIP_EQ": "두 값이 같으면, 참(true) 값을 돌려줍니다.",
	"LOGIC_COMPARE_TOOLTIP_NEQ": "두 값이 서로 다르면, 참(true) 값을 돌려줍니다.",
	"LOGIC_COMPARE_TOOLTIP_LT": "첫 번째 값이 두 번째 값보다 작으면, 참(true) 값을 돌려줍니다.",
	"LOGIC_COMPARE_TOOLTIP_LTE": "첫 번째 값이 두 번째 값보다 작거나 같으면, 참(true) 값을 돌려줍니다.",
	"LOGIC_COMPARE_TOOLTIP_GT": "첫 번째 값이 두 번째 값보다 크면, 참(true) 값을 돌려줍니다.",
	"LOGIC_COMPARE_TOOLTIP_GTE": "첫 번째 값이 두 번째 값보다 크거나 같으면, 참(true) 값을 돌려줍니다.",
	"LOGIC_OPERATION_HELPURL": "https://ko.wikipedia.org/wiki/%EB%B6%88_%EB%85%BC%EB%A6%AC",
	"LOGIC_OPERATION_TOOLTIP_AND": "두 값이 모두 참(true) 값이면, 참 값을 돌려줍니다.",
	"LOGIC_OPERATION_AND": "그리고",
	"LOGIC_OPERATION_TOOLTIP_OR": "적어도 하나의 값이 참일 경우 참을 반환합니다.",
	"LOGIC_OPERATION_OR": "또는",
	"LOGIC_NEGATE_HELPURL": "https://ko.wikipedia.org/wiki/%EB%B6%80%EC%A0%95",
	"LOGIC_NEGATE_TITLE": "%1가 아닙니다",
	"LOGIC_NEGATE_TOOLTIP": "입력값이 거짓이라면 참을 반환합니다. 참이라면 거짓을 반환합니다.",
	"LOGIC_BOOLEAN_HELPURL": "https://ko.wikipedia.org/wiki/%EC%A7%84%EB%A6%BF%EA%B0%92",
	"LOGIC_BOOLEAN_TRUE": "참",
	"LOGIC_BOOLEAN_FALSE": "거짓",
	"LOGIC_BOOLEAN_TOOLTIP": "참 혹은 거짓 모두 반환합니다.",
	"LOGIC_NULL_HELPURL": "https://en.wikipedia.org/wiki/Nullable_type",
	"LOGIC_NULL": "빈 값",
	"LOGIC_NULL_TOOLTIP": "빈 값을 반환합니다.",
	"LOGIC_TERNARY_HELPURL": "https://ko.wikipedia.org/wiki/물음표",
	"LOGIC_TERNARY_CONDITION": "테스트",
	"LOGIC_TERNARY_IF_TRUE": "만약 참이라면",
	"LOGIC_TERNARY_IF_FALSE": "만약 거짓이라면",
	"LOGIC_TERNARY_TOOLTIP": "'test'의 조건을 검사합니다. 조건이 참이면 'if true' 값을 반환합니다. 거짓이면 'if false' 값을 반환합니다.",
	"MATH_NUMBER_HELPURL": "https://ko.wikipedia.org/wiki/수_(수학)",
	"MATH_NUMBER_TOOLTIP": "수",
	"MATH_ADDITION_SYMBOL": "+",
	"MATH_SUBTRACTION_SYMBOL": "-",
	"MATH_DIVISION_SYMBOL": "÷",
	"MATH_MULTIPLICATION_SYMBOL": "x",
	"MATH_POWER_SYMBOL": "^",
	"MATH_TRIG_SIN": "sin",
	"MATH_TRIG_COS": "cos",
	"MATH_TRIG_TAN": "tan",
	"MATH_TRIG_ASIN": "asin",
	"MATH_TRIG_ACOS": "acos",
	"MATH_TRIG_ATAN": "atan",
	"MATH_ARITHMETIC_HELPURL": "https://ko.wikipedia.org/wiki/산술",
	"MATH_ARITHMETIC_TOOLTIP_ADD": "두 수의 합을 반환합니다.",
	"MATH_ARITHMETIC_TOOLTIP_MINUS": "두 수간의 차이를 반환합니다.",
	"MATH_ARITHMETIC_TOOLTIP_MULTIPLY": "두 수의 곱을 반환합니다.",
	"MATH_ARITHMETIC_TOOLTIP_DIVIDE": "두 수의 나눈 결과를 반환합니다.",
	"MATH_ARITHMETIC_TOOLTIP_POWER": "첫 번째 수를 두 번째 수 만큼, 거듭제곱 한 결과값을 돌려줍니다.",
	"MATH_SINGLE_HELPURL": "https://ko.wikipedia.org/wiki/제곱근",
	"MATH_SINGLE_OP_ROOT": "제곱근",
	"MATH_SINGLE_TOOLTIP_ROOT": "숫자의 제곱근을 반환합니다.",
	"MATH_SINGLE_OP_ABSOLUTE": "절대값",
	"MATH_SINGLE_TOOLTIP_ABS": "어떤 수의 절대값(absolute)을 계산한 결과를, 정수값으로 돌려줍니다.",
	"MATH_SINGLE_TOOLTIP_NEG": "음(-)/양(+), 부호를 반대로 하여 값을 돌려줍니다.",
	"MATH_SINGLE_TOOLTIP_LN": "어떤 수의, 자연로그(natural logarithm) 값을 돌려줍니다.(밑 e, 예시 log e x)",
	"MATH_SINGLE_TOOLTIP_LOG10": "어떤 수의, 기본로그(logarithm) 값을 돌려줍니다.(밑 10, 예시 log 10 x)",
	"MATH_SINGLE_TOOLTIP_EXP": "e의 거듭제곱 값을 반환합니다.",
	"MATH_SINGLE_TOOLTIP_POW10": "10의 거듭제곱 값을 반환합니다.",
	"MATH_TRIG_HELPURL": "https://ko.wikipedia.org/wiki/삼각함수",
	"MATH_TRIG_TOOLTIP_SIN": "각도의 사인을 반환합니다. (라디안 아님)",
	"MATH_TRIG_TOOLTIP_COS": "각도의 코사인을 반환합니다. (라디안 아님)",
	"MATH_TRIG_TOOLTIP_TAN": "각도의 탄젠트를 반환합니다. (라디안 아님)",
	"MATH_TRIG_TOOLTIP_ASIN": "어떤 수에 대한, asin(arcsine) 값을 돌려줍니다.",
	"MATH_TRIG_TOOLTIP_ACOS": "어떤 수에 대한, acos(arccosine) 값을 돌려줍니다.",
	"MATH_TRIG_TOOLTIP_ATAN": "어떤 수에 대한, atan(arctangent) 값을 돌려줍니다.",
	"MATH_CONSTANT_HELPURL": "https://ko.wikipedia.org/wiki/수학_상수",
	"MATH_CONSTANT_TOOLTIP": "일반적인 상수 값들 중 하나를 돌려줍니다. : π (3.141…), e (2.718…), φ (1.618…), sqrt(2) (1.414…), sqrt(½) (0.707…), or ∞ (infinity).",
	"MATH_IS_EVEN": "가 짝수(even) 이면",
	"MATH_IS_ODD": "가 홀수(odd) 이면",
	"MATH_IS_PRIME": "가 소수(prime) 이면",
	"MATH_IS_WHOLE": "가 정수이면",
	"MATH_IS_POSITIVE": "가 양(+)수 이면",
	"MATH_IS_NEGATIVE": "가 음(-)수 이면",
	"MATH_IS_DIVISIBLE_BY": "가 다음 수로 나누어 떨어지면 :",
	"MATH_IS_TOOLTIP": "어떤 수가 짝 수, 홀 수, 소 수, 정 수, 양 수, 음 수, 나누어 떨어지는 수 인지 검사해 결과값을 돌려줍니다. 참(true) 또는 거짓(false) 값을 돌려줌.",
	"MATH_CHANGE_HELPURL": "https://en.wikipedia.org/wiki/Programming_idiom#Incrementing_a_counter",
	"MATH_CHANGE_TITLE": "바꾸기 %1 만큼 %2",
	"MATH_CHANGE_TOOLTIP": "변수 '%1' 에 저장되어있는 값에, 어떤 수를 더해, 변수에 다시 저장합니다.",
	"MATH_ROUND_HELPURL": "https://ko.wikipedia.org/wiki/반올림",
	"MATH_ROUND_TOOLTIP": "어떤 수를 반올림/올림/버림한 결과를, 정수값으로 돌려줍니다.",
	"MATH_ROUND_OPERATOR_ROUND": "반올림",
	"MATH_ROUND_OPERATOR_ROUNDUP": "올림",
	"MATH_ROUND_OPERATOR_ROUNDDOWN": "버림",
	"MATH_ONLIST_HELPURL": "",
	"MATH_ONLIST_OPERATOR_SUM": "합",
	"MATH_ONLIST_TOOLTIP_SUM": "리스트에 들어있는 수(값)들을, 모두 합(sum) 한, 총합(sum)을 돌려줍니다.",
	"MATH_ONLIST_OPERATOR_MIN": "최소값",
	"MATH_ONLIST_TOOLTIP_MIN": "리스트에 들어있는 수(값) 들 중, 가장 작은(min) 수(값)를 돌려줍니다.",
	"MATH_ONLIST_OPERATOR_MAX": "최대값",
	"MATH_ONLIST_TOOLTIP_MAX": "리스트에 들어있는 수(값) 들 중, 가장 큰(max) 수(값)를 돌려줍니다.",
	"MATH_ONLIST_OPERATOR_AVERAGE": "평균값",
	"MATH_ONLIST_TOOLTIP_AVERAGE": "리스트에 들어있는 수(값)들에 대해, 산술 평균(arithmetic mean) 한 값을 돌려줍니다.",
	"MATH_ONLIST_OPERATOR_MEDIAN": "중간값",
	"MATH_ONLIST_TOOLTIP_MEDIAN": "리스트에 들어있는 수(값) 들 중, 중간(median) 수(값)를 돌려줍니다.",
	"MATH_ONLIST_OPERATOR_MODE": "가장 여러 개 있는 값",
	"MATH_ONLIST_TOOLTIP_MODE": "리스트에 들어있는 아이템들 중에서, 가장 여러 번 들어있는 아이템들을 리스트로 만들어 돌려줍니다. (최빈값, modes)",
	"MATH_ONLIST_OPERATOR_STD_DEV": "표준 편차",
	"MATH_ONLIST_TOOLTIP_STD_DEV": "이 리스트의 표준 편차를 반환합니다.",
	"MATH_ONLIST_OPERATOR_RANDOM": "목록의 임의 항목",
	"MATH_ONLIST_TOOLTIP_RANDOM": "목록에서 임의의 아이템을 돌려줍니다.",
	"MATH_MODULO_HELPURL": "https://en.wikipedia.org/wiki/Modulo_operation",
	"MATH_MODULO_TITLE": "%1 ÷ %2의 나머지",
	"MATH_MODULO_TOOLTIP": "첫 번째 수를 두 번째 수로 나눈, 나머지 값을 돌려줍니다.",
	"MATH_CONSTRAIN_HELPURL": "https://ko.wikipedia.org/wiki/클램핑_(그래픽)",
	"MATH_CONSTRAIN_TITLE": "%1의 값을, 최소 %2 최대 %3으로 조정",
	"MATH_CONSTRAIN_TOOLTIP": "어떤 수를, 특정 범위의 값이 되도록 강제로 조정합니다.",
	"MATH_RANDOM_INT_HELPURL": "https://en.wikipedia.org/wiki/Random_number_generation",
	"MATH_RANDOM_INT_TITLE": "랜덤정수(%1<= n <=%2)",
	"MATH_RANDOM_INT_TOOLTIP": "두 주어진 제한된 범위 사이의 임의 정수값을 돌려줍니다.",
	"MATH_RANDOM_FLOAT_HELPURL": "https://en.wikipedia.org/wiki/Random_number_generation",
	"MATH_RANDOM_FLOAT_TITLE_RANDOM": "임의 분수",
	"MATH_RANDOM_FLOAT_TOOLTIP": "0.0 (포함)과 1.0 (배타적) 사이의 임의 분수 값을 돌려줍니다.",
	"MATH_ATAN2_HELPURL": "https://en.wikipedia.org/wiki/Atan2",
	"TEXT_TEXT_HELPURL": "https://ko.wikipedia.org/wiki/문자열",
	"TEXT_TEXT_TOOLTIP": "문자, 단어, 문장.",
	"TEXT_JOIN_HELPURL": "https://github.com/google/blockly/wiki/Text#text-creation",
	"TEXT_JOIN_TITLE_CREATEWITH": "텍스트 만들기",
	"TEXT_JOIN_TOOLTIP": "여러 개의 아이템들을 연결해(묶어), 새로운 문장을 만듭니다.",
	"TEXT_CREATE_JOIN_TITLE_JOIN": "가입",
	"TEXT_CREATE_JOIN_TOOLTIP": "섹션을 추가, 제거하거나 순서를 변경하여 이 텍스트 블럭을 재구성합니다.",
	"TEXT_CREATE_JOIN_ITEM_TOOLTIP": "텍스트에 항목을 추가합니다.",
	"TEXT_APPEND_HELPURL": "https://github.com/google/blockly/wiki/Text#text-modification",
	"TEXT_APPEND_TOOLTIP": "'%1' 변수의 끝에 일부 텍스트를 덧붙입니다.",
	"TEXT_LENGTH_HELPURL": "https://github.com/google/blockly/wiki/Text#text-modification",
	"TEXT_LENGTH_TITLE": "다음 문장의 문자 개수 %1",
	"TEXT_LENGTH_TOOLTIP": "입력된 문장의, 문자 개수를 돌려줍니다.(공백문자 포함)",
	"TEXT_ISEMPTY_HELPURL": "https://github.com/google/blockly/wiki/Text#checking-for-empty-text",
	"TEXT_ISEMPTY_TITLE": "%1이 비어 있습니다",
	"TEXT_ISEMPTY_TOOLTIP": "입력된 문장이, 빈 문장(\"\")이면 참(true) 값을 돌려줍니다.",
	"TEXT_INDEXOF_HELPURL": "https://github.com/google/blockly/wiki/Text#finding-text",
	"TEXT_INDEXOF_TOOLTIP": "두 번째 텍스트에서 첫 번째 텍스트가 처음 또는 마지막으로 발생한 색인 위치를 반환합니다. 텍스트가 없으면 %1을 반환합니다.",
	"TEXT_INDEXOF_OPERATOR_FIRST": "에서 다음 문장이 처음으로 나타난 위치 찾기 :",
	"TEXT_INDEXOF_OPERATOR_LAST": "에서 다음 문장이 마지막으로 나타난 위치 찾기 :",
	"TEXT_CHARAT_HELPURL": "https://github.com/google/blockly/wiki/Text#extracting-text",
	"TEXT_CHARAT_TITLE": "텍스트 %1 %2에서",
	"TEXT_CHARAT_FROM_START": "에서, 앞에서부터 # 번째 위치의 문자 얻기",
	"TEXT_CHARAT_FROM_END": "에서, 마지막부터 # 번째 위치의 문자 얻기",
	"TEXT_CHARAT_FIRST": "에서, 첫 번째 문자 얻기",
	"TEXT_CHARAT_LAST": "에서, 마지막 문자 얻기",
	"TEXT_CHARAT_RANDOM": "에서, 랜덤하게 한 문자 얻기",
	"TEXT_CHARAT_TAIL": "",
	"TEXT_CHARAT_TOOLTIP": "특정 번째 위치에서, 문자를 얻어내 돌려줍니다.",
	"TEXT_GET_SUBSTRING_TOOLTIP": "문장 중 일부를 얻어내 돌려줍니다.",
	"TEXT_GET_SUBSTRING_HELPURL": "https://github.com/google/blockly/wiki/Text#extracting-a-region-of-text",
	"TEXT_GET_SUBSTRING_INPUT_IN_TEXT": "문장",
	"TEXT_GET_SUBSTRING_START_FROM_START": "에서, 처음부터 # 번째 문자부터 얻어냄",
	"TEXT_GET_SUBSTRING_START_FROM_END": "에서, 마지막에서 # 번째부터 얻어냄",
	"TEXT_GET_SUBSTRING_START_FIRST": "에서, 처음부터 얻어냄",
	"TEXT_GET_SUBSTRING_END_FROM_START": "# 번째 문자까지",
	"TEXT_GET_SUBSTRING_END_FROM_END": "끝에서부터 # 번째 문자까지",
	"TEXT_GET_SUBSTRING_END_LAST": "마지막 문자까지",
	"TEXT_GET_SUBSTRING_TAIL": "",
	"TEXT_CHANGECASE_HELPURL": "https://github.com/google/blockly/wiki/Text#adjusting-text-case",
	"TEXT_CHANGECASE_TOOLTIP": "영문 대소문자 형태를 변경해 돌려줍니다.",
	"TEXT_CHANGECASE_OPERATOR_UPPERCASE": "대문자로",
	"TEXT_CHANGECASE_OPERATOR_LOWERCASE": "소문자로",
	"TEXT_CHANGECASE_OPERATOR_TITLECASE": "첫 문자만 대문자로",
	"TEXT_TRIM_HELPURL": "https://github.com/google/blockly/wiki/Text#trimming-removing-spaces",
	"TEXT_TRIM_TOOLTIP": "문장의 왼쪽/오른쪽/양쪽에서 스페이스 문자를 제거해 돌려줍니다.",
	"TEXT_TRIM_OPERATOR_BOTH": "양쪽의 공백 문자 제거",
	"TEXT_TRIM_OPERATOR_LEFT": "왼쪽의 공백 문자 제거",
	"TEXT_TRIM_OPERATOR_RIGHT": "오른쪽의 공백 문자 제거",
	"TEXT_PRINT_HELPURL": "https://github.com/google/blockly/wiki/Text#printing-text",
	"TEXT_PRINT_TITLE": "다음 내용 출력 %1",
	"TEXT_PRINT_TOOLTIP": "원하는 문장, 수, 값 등을 출력합니다.",
	"TEXT_PROMPT_HELPURL": "https://github.com/google/blockly/wiki/Text#getting-input-from-the-user",
	"TEXT_PROMPT_TYPE_TEXT": "메시지를 활용해 문장 입력",
	"TEXT_PROMPT_TYPE_NUMBER": "메시지를 활용해 수 입력",
	"TEXT_PROMPT_TOOLTIP_NUMBER": "수에 대해 사용자의 입력을 받습니다.",
	"TEXT_PROMPT_TOOLTIP_TEXT": "문장에 대해 사용자의 입력을 받습니다.",
	"TEXT_COUNT_MESSAGE0": "%2에서 %1 숫자 세기",
	"TEXT_COUNT_HELPURL": "https://github.com/google/blockly/wiki/Text#counting-substrings",
	"TEXT_COUNT_TOOLTIP": "다른 어떤 텍스트에서 어떤 텍스트가 나타난 횟수를 셉니다.",
	"TEXT_REPLACE_MESSAGE0": "%3에서 %2을(를) %1(으)로 바꾸기",
	"TEXT_REPLACE_HELPURL": "https://github.com/google/blockly/wiki/Text#replacing-substrings",
	"TEXT_REVERSE_HELPURL": "https://github.com/google/blockly/wiki/Text#reversing-text",
	"LISTS_CREATE_EMPTY_HELPURL": "https://github.com/google/blockly/wiki/Lists#create-empty-list",
	"LISTS_CREATE_EMPTY_TITLE": "빈 리스트 생성",
	"LISTS_CREATE_EMPTY_TOOLTIP": "데이터 레코드가 없는, 길이가 0인 목록을 반환합니다.",
	"LISTS_CREATE_WITH_HELPURL": "https://github.com/google/blockly/wiki/Lists#create-list-with",
	"LISTS_CREATE_WITH_TOOLTIP": "원하는 수의 항목들로 목록을 생성합니다.",
	"LISTS_CREATE_WITH_INPUT_WITH": "리스트 만들기",
	"LISTS_CREATE_WITH_CONTAINER_TITLE_ADD": "리스트",
	"LISTS_CREATE_WITH_CONTAINER_TOOLTIP": "섹션을 추가, 제거하거나 순서를 변경하여 이 리스트 블럭을 재구성합니다.",
	"LISTS_CREATE_WITH_ITEM_TOOLTIP": "아이템을 리스트에 추가합니다.",
	"LISTS_REPEAT_HELPURL": "https://github.com/google/blockly/wiki/Lists#create-list-with",
	"LISTS_REPEAT_TOOLTIP": "지정된 값을, 지정된 개수 만큼 넣어, 목록을 생성합니다.",
	"LISTS_REPEAT_TITLE": "%1을 %2번 넣어, 리스트 생성",
	"LISTS_LENGTH_HELPURL": "https://github.com/google/blockly/wiki/Lists#length-of",
	"LISTS_LENGTH_TITLE": "%1의 길이",
	"LISTS_LENGTH_TOOLTIP": "목록의 길이를 반환합니다.",
	"LISTS_ISEMPTY_HELPURL": "https://github.com/google/blockly/wiki/Lists#is-empty",
	"LISTS_ISEMPTY_TITLE": "%1이 비어 있습니다",
	"LISTS_ISEMPTY_TOOLTIP": "목록이 비었을 때 참을 반환합니다.",
	"LISTS_INLIST": "리스트",
	"LISTS_INDEX_OF_HELPURL": "https://github.com/google/blockly/wiki/Lists#getting-items-from-a-list",
	"LISTS_INDEX_OF_FIRST": "처음으로 나타난 위치",
	"LISTS_INDEX_OF_LAST": "마지막으로 나타난 위치",
	"LISTS_INDEX_OF_TOOLTIP": "목록에서 항목이 처음 또는 마지막으로 발생한 색인 위치를 반환합니다. 항목이 없으면 %1을 반환합니다.",
	"LISTS_GET_INDEX_GET": "가져오기",
	"LISTS_GET_INDEX_GET_REMOVE": "잘라 내기",
	"LISTS_GET_INDEX_REMOVE": "삭제",
	"LISTS_GET_INDEX_FROM_START": "#",
	"LISTS_GET_INDEX_FROM_END": "마지막 번째 위치부터, # 번째",
	"LISTS_GET_INDEX_FIRST": "첫 번째",
	"LISTS_GET_INDEX_LAST": "마지막",
	"LISTS_GET_INDEX_RANDOM": "임의로",
	"LISTS_GET_INDEX_TAIL": "",
	"LISTS_INDEX_FROM_START_TOOLTIP": "%1은 첫 번째 항목입니다.",
	"LISTS_INDEX_FROM_END_TOOLTIP": "%1은(는) 마지막 항목입니다.",
	"LISTS_GET_INDEX_TOOLTIP_GET_FROM": "목록에서 특정 위치의 항목을 반환합니다.",
	"LISTS_GET_INDEX_TOOLTIP_GET_FIRST": "첫 번째 아이템을 찾아 돌려줍니다.",
	"LISTS_GET_INDEX_TOOLTIP_GET_LAST": "마지막 아이템을 찾아 돌려줍니다.",
	"LISTS_GET_INDEX_TOOLTIP_GET_RANDOM": "리스트의 아이템들 중, 랜덤으로 선택해 돌려줍니다.",
	"LISTS_GET_INDEX_TOOLTIP_GET_REMOVE_FROM": "목록의 특정 위치에 있는 항목을 제거하고 반환합니다.",
	"LISTS_GET_INDEX_TOOLTIP_GET_REMOVE_FIRST": "첫 번째 아이템을 찾아내 돌려주고, 그 아이템을 리스트에서 삭제합니다.",
	"LISTS_GET_INDEX_TOOLTIP_GET_REMOVE_LAST": "마지막 아이템을 찾아내 돌려주고, 그 아이템을 리스트에서 삭제합니다.",
	"LISTS_GET_INDEX_TOOLTIP_GET_REMOVE_RANDOM": "목록에서 임의 위치의 아이템을 찾아내 삭제하고 돌려줍니다.",
	"LISTS_GET_INDEX_TOOLTIP_REMOVE_FROM": "목록에서 특정 위치의 항목을 삭제합니다.",
	"LISTS_GET_INDEX_TOOLTIP_REMOVE_FIRST": "리스트에서 첫 번째 아이템을 삭제합니다.",
	"LISTS_GET_INDEX_TOOLTIP_REMOVE_LAST": "리스트에서 마지막 아이템을 찾아 삭제합니다.",
	"LISTS_GET_INDEX_TOOLTIP_REMOVE_RANDOM": "리스트에서 랜덤하게 아이템을 삭제합니다.",
	"LISTS_SET_INDEX_HELPURL": "https://github.com/google/blockly/wiki/Lists#in-list--set",
	"LISTS_SET_INDEX_SET": "에서 설정",
	"LISTS_SET_INDEX_INSERT": "에서 원하는 위치에 삽입",
	"LISTS_SET_INDEX_INPUT_TO": "에",
	"LISTS_SET_INDEX_TOOLTIP_SET_FROM": "목록의 특정 위치에 있는 항목으로 설정합니다.",
	"LISTS_SET_INDEX_TOOLTIP_SET_FIRST": "첫 번째 위치의 아이템으로 설정합니다.",
	"LISTS_SET_INDEX_TOOLTIP_SET_LAST": "마지막 아이템으로 설정합니다.",
	"LISTS_SET_INDEX_TOOLTIP_SET_RANDOM": "목록에서 임의 위치의 아이템을 설정합니다.",
	"LISTS_SET_INDEX_TOOLTIP_INSERT_FROM": "목록의 특정 위치에 항목을 삽입합니다.",
	"LISTS_SET_INDEX_TOOLTIP_INSERT_FIRST": "항목을 목록의 처음 위치에 삽입합니다.",
	"LISTS_SET_INDEX_TOOLTIP_INSERT_LAST": "리스트의 마지막에 아이템을 추가합니다.",
	"LISTS_SET_INDEX_TOOLTIP_INSERT_RANDOM": "목록에서 임의 위치에 아이템을 삽입합니다.",
	"LISTS_GET_SUBLIST_HELPURL": "https://github.com/google/blockly/wiki/Lists#getting-a-sublist",
	"LISTS_GET_SUBLIST_START_FROM_START": "처음 # 번째 위치부터, 서브 리스트 추출",
	"LISTS_GET_SUBLIST_START_FROM_END": "마지막부터 # 번째 위치부터, 서브 리스트 추출",
	"LISTS_GET_SUBLIST_START_FIRST": "첫 번째 위치부터, 서브 리스트 추출",
	"LISTS_GET_SUBLIST_END_FROM_START": "앞에서부터 # 번째로",
	"LISTS_GET_SUBLIST_END_FROM_END": "끝에서부터 # 번째로",
	"LISTS_GET_SUBLIST_END_LAST": "마지막으로",
	"LISTS_GET_SUBLIST_TAIL": "",
	"LISTS_GET_SUBLIST_TOOLTIP": "목록의 특정 부분에 대한 복사본을 만듭니다.",
	"LISTS_SORT_HELPURL": "https://github.com/google/blockly/wiki/Lists#sorting-a-list",
	"LISTS_SORT_TITLE": "정렬 %1 %2 %3",
	"LISTS_SORT_TOOLTIP": "목록의 사본을 정렬합니다.",
	"LISTS_SORT_ORDER_ASCENDING": "오름차순",
	"LISTS_SORT_ORDER_DESCENDING": "내림차순",
	"LISTS_SORT_TYPE_NUMERIC": "숫자순",
	"LISTS_SORT_TYPE_TEXT": "알파벳순",
	"LISTS_SORT_TYPE_IGNORECASE": "알파벳순 (대소문자 구분 안 함)",
	"LISTS_SPLIT_HELPURL": "https://github.com/google/blockly/wiki/Lists#splitting-strings-and-joining-lists",
	"LISTS_SPLIT_LIST_FROM_TEXT": "텍스트에서 목록 만들기",
	"LISTS_SPLIT_TEXT_FROM_LIST": "목록에서 텍스트 만들기",
	"LISTS_SPLIT_WITH_DELIMITER": "분리와",
	"LISTS_SPLIT_TOOLTIP_SPLIT": "각 속보, 텍스트의 목록들에서 텍스트를 분할합니다.",
	"LISTS_SPLIT_TOOLTIP_JOIN": "구분 기호로 구분하여 텍스트 목록을 하나의 텍스트에 병합합니다.",
	"LISTS_REVERSE_HELPURL": "https://github.com/google/blockly/wiki/Lists#reversing-a-list",
	"LISTS_REVERSE_MESSAGE0": "%1 뒤집기",
	"LISTS_REVERSE_TOOLTIP": "리스트의 복사본을 뒤집습니다.",
	"ORDINAL_NUMBER_SUFFIX": "",
	"VARIABLES_GET_HELPURL": "https://ko.wikipedia.org/wiki/%EB%B3%80%EC%88%98_(%EC%BB%B4%ED%93%A8%ED%84%B0_%EA%B3%BC%ED%95%99)",
	"VARIABLES_GET_TOOLTIP": "변수에 저장 되어있는 값을 돌려줍니다.",
	"VARIABLES_GET_CREATE_SET": "'집합 %1' 생성",
	"VARIABLES_SET_HELPURL": "https://ko.wikipedia.org/wiki/%EB%B3%80%EC%88%98_(%EC%BB%B4%ED%93%A8%ED%84%B0_%EA%B3%BC%ED%95%99)",
	"VARIABLES_SET": "%1를 %2로 설정",
	"VARIABLES_SET_TOOLTIP": "변수의 값을 입력한 값으로 변경해 줍니다.",
	"VARIABLES_SET_CREATE_GET": "'%1 값 읽기' 블럭 생성",
	"PROCEDURES_DEFNORETURN_HELPURL": "https://ko.wikipedia.org/wiki/%ED%95%A8%EC%88%98_%28%ED%94%84%EB%A1%9C%EA%B7%B8%EB%9E%98%EB%B0%8D%29",
	"PROCEDURES_DEFNORETURN_TITLE": "함수",
	"PROCEDURES_DEFNORETURN_PROCEDURE": "함수 이름",
	"PROCEDURES_BEFORE_PARAMS": "사용:",
	"PROCEDURES_CALL_BEFORE_PARAMS": "사용:",
	"PROCEDURES_DEFNORETURN_DO": "",
	"PROCEDURES_DEFNORETURN_TOOLTIP": "실행 후, 결과 값을 돌려주지 않는 함수를 만듭니다.",
	"PROCEDURES_DEFNORETURN_COMMENT": "이 함수를 설명하세요...",
	"PROCEDURES_DEFRETURN_HELPURL": "https://ko.wikipedia.org/wiki/%ED%95%A8%EC%88%98_%28%ED%94%84%EB%A1%9C%EA%B7%B8%EB%9E%98%EB%B0%8D%29",
	"PROCEDURES_DEFRETURN_RETURN": "다음을 돌려줌",
	"PROCEDURES_DEFRETURN_TOOLTIP": "실행 후, 결과 값을 돌려주는 함수를 만듭니다.",
	"PROCEDURES_ALLOW_STATEMENTS": "서술 허가",
	"PROCEDURES_DEF_DUPLICATE_WARNING": "경고: 이 함수에는, 같은 이름을 사용하는 매개 변수들이 있습니다.",
	"PROCEDURES_CALLNORETURN_HELPURL": "https://ko.wikipedia.org/wiki/함수_(프로그래밍)",
	"PROCEDURES_CALLNORETURN_TOOLTIP": "미리 정의해 둔 '%1' 함수를 실행합니다.",
	"PROCEDURES_CALLRETURN_HELPURL": "https://ko.wikipedia.org/wiki/함수_(프로그래밍)",
	"PROCEDURES_CALLRETURN_TOOLTIP": "미리 정의해 둔 '%1' 함수를 실행하고, 함수를 실행한 결과 값을 돌려줍니다.",
	"PROCEDURES_MUTATORCONTAINER_TITLE": "매개 변수들",
	"PROCEDURES_MUTATORCONTAINER_TOOLTIP": "이 함수를 추가, 삭제, 혹은 재정렬합니다.",
	"PROCEDURES_MUTATORARG_TITLE": "매개 변수:",
	"PROCEDURES_MUTATORARG_TOOLTIP": "함수에 값을 더합니다.",
	"PROCEDURES_HIGHLIGHT_DEF": "함수 정의 찾기",
	"PROCEDURES_CREATE_DO": "'%1' 생성",
	"PROCEDURES_IFRETURN_TOOLTIP": "값이 참이라면, 두 번째 값을 반환합니다.",
	"PROCEDURES_IFRETURN_HELPURL": "http://c2.com/cgi/wiki?GuardClause",
	"PROCEDURES_IFRETURN_WARNING": "경고: 이 블럭은, 함수 정의 블럭 안에서만 사용할 수 있습니다.",
	"WORKSPACE_COMMENT_DEFAULT_TEXT": "말해 보세요..."
}<|MERGE_RESOLUTION|>--- conflicted
+++ resolved
@@ -11,27 +11,18 @@
 			"Lemondoge",
 			"Ykhwong",
 			"Jerrykim306",
-<<<<<<< HEAD
-			"Onebone"
-=======
 			"Onebone",
 			"JeonHK",
 			"Liuxinyu970226",
 			"Peurocs4"
->>>>>>> de39d5f2
 		]
 	},
 	"VARIABLES_DEFAULT_NAME": "항목",
 	"TODAY": "오늘",
 	"DUPLICATE_BLOCK": "복제",
-<<<<<<< HEAD
-	"ADD_COMMENT": "메모 추가",
-	"REMOVE_COMMENT": "내용 제거",
-=======
 	"ADD_COMMENT": "주석 추가",
 	"REMOVE_COMMENT": "주석 제거",
 	"DUPLICATE_COMMENT": "주석 복제하기",
->>>>>>> de39d5f2
 	"EXTERNAL_INPUTS": "외부 입력",
 	"INLINE_INPUTS": "내부 입력",
 	"DELETE_BLOCK": "블록 삭제",
